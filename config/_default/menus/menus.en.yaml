main_left:
  - identifier: product
    name: Product
    url: 'https://www.datadoghq.com/product/'
    weight: -500
  - identifier: features
    name: Features
    pre: '<img class=''menu-icon'' src=''https://imgix.datadoghq.com/img/navbar/menu/features.svg'' alt=''features icon''>'
    url: 'https://www.datadoghq.com/product/'
    weight: 1
    parent: product
  - identifier: integrations
    name: Integrations
    pre: '<img class=''menu-icon'' src=''https://imgix.datadoghq.com/img/navbar/menu/integrations.svg'' alt=''integrations icon''>'
    url: 'https://www.datadoghq.com/product/platform/integrations/'
    weight: 2
    parent: product
  - identifier: dashboarding
    name: Dashboards
    pre: '<img class=''menu-icon'' src=''https://imgix.datadoghq.com/img/navbar/menu/dashboard.svg'' alt=''dashboard icon''>'
    url: 'https://www.datadoghq.com/product/platform/dashboards/'
    weight: 3
    parent: product
  - identifier: infrastructure
    name: Infrastructure Monitoring
    pre: '<img class=''menu-icon'' src=''https://imgix.datadoghq.com/img/navbar/menu/host-map-2.svg'' alt=''infra icon''>'
    url: 'https://www.datadoghq.com/product/infrastructure-monitoring/'
    weight: 4
    parent: product
  - identifier: logs
    name: Log Management
    pre: '<img class=''menu-icon'' src=''https://imgix.datadoghq.com/img/navbar/menu/log.svg'' alt=''log icon''>'
    url: 'https://www.datadoghq.com/product/log-management/'
    weight: 5
    parent: product
  - identifier: apm
    name: APM
    pre: '<img class=''menu-icon'' src=''https://imgix.datadoghq.com/img/navbar/menu/apm.svg'' alt=''apm icon''>'
    url: 'https://www.datadoghq.com/product/apm/'
    weight: 6
    parent: product
  - identifier: profiler
    name: Continuous Profiler
    pre: '<img class=''menu-icon'' src=''https://imgix.datadoghq.com/img/navbar/menu/profiling-1.svg'' alt=''profiler icon''>'
    url: 'https://www.datadoghq.com/product/code-profiling/'
    weight: 7
    parent: product
  - identifier: synthetics
    name: Synthetic Monitoring
    pre: '<img class=''menu-icon'' src=''https://imgix.datadoghq.com/img/navbar/menu/synthetics.svg'' alt=''synthetics icon''>'
    url: 'https://www.datadoghq.com/product/synthetic-monitoring/'
    weight: 8
    parent: product
  - identifier: rum
    name: Real User Monitoring
    pre: '<img class=''menu-icon'' src=''https://imgix.datadoghq.com/img/navbar/menu/rum-2.svg'' alt=''rum icon''>'
    url: 'https://www.datadoghq.com/product/real-user-monitoring/'
    weight: 9
    parent: product
  - identifier: security-platform
    name: Security Platform
    pre: '<img class=''menu-icon'' src=''https://imgix.datadoghq.com/img/navbar/menu/security.svg'' alt=''security icon''>'
    url: 'https://www.datadoghq.com/product/security-platform/'
    weight: 10
    parent: product
  - identifier: security-monitoring
    name: Security Monitoring
    pre: '<img class=''menu-icon'' src=''https://imgix.datadoghq.com/img/navbar/menu/security.svg'' alt=''security icon''>'
    url: 'https://www.datadoghq.com/product/security-platform/security-monitoring/'
    weight: 11
    parent: product
  - identifier: cloud-security-posture-management
    name: CSPM
    pre: '<img class=''menu-icon'' src=''https://imgix.datadoghq.com/img/navbar/menu/security.svg'' alt=''security icon''>'
    url: 'https://www.datadoghq.com/product/security-platform/cloud-security-posture-management/'
    weight: 12
    parent: product
  - identifier: network
    name: Network Monitoring
    pre: '<img class=''menu-icon'' src=''https://imgix.datadoghq.com/img/navbar/menu/network.svg'' alt=''network icon''>'
    url: 'https://www.datadoghq.com/product/network-monitoring'
    weight: 13
    parent: product
  - identifier: incident
    name: Incident Management
    pre: '<img class=''menu-icon'' src=''https://imgix.datadoghq.com/img/navbar/menu/incidents.svg'' alt=''incident icon''>'
    url: 'https://www.datadoghq.com/product/incident-management'
    weight: 14
    parent: product
  - identifier: serverless
    name: Serverless
    pre: '<img class=''menu-icon'' src=''https://imgix.datadoghq.com/img/navbar/menu/serverless.svg'' alt=''serverless icon''>'
    url: 'https://www.datadoghq.com/product/serverless-monitoring'
    weight: 15
    parent: product
  - identifier: alerts
    name: Alerts
    pre: '<img class=''menu-icon'' src=''https://imgix.datadoghq.com/img/navbar/menu/alert.svg'' alt=''alert icon''>'
    url: 'https://www.datadoghq.com/product/alerts'
    weight: 16
    parent: product
  - identifier: api
    name: API
    pre: '<img class=''menu-icon'' src=''https://imgix.datadoghq.com/img/navbar/menu/datadoghq-api-icon-2.svg'' alt=''api icon''>'
    url: 'https://docs.datadoghq.com/api'
    weight: 17
    parent: product
  - identifier: customers
    name: Customers
    url: 'https://www.datadoghq.com/customers/'
    weight: -480
  - identifier: pricing
    name: Pricing
    url: 'https://www.datadoghq.com/pricing/'
    weight: -480
  - identifier: solutions
    name: Solutions
    url: '#'
    weight: -460
  - identifier: industry-financial
    name: Financial Services
    parent: solutions
    title: industry
    url: 'https://www.datadoghq.com/solutions/financial-services/'
    weight: -460
  - identifier: industry-manufacturing
    name: Manufacturing & Logistics
    parent: solutions
    title: industry
    url: 'https://www.datadoghq.com/solutions/manufacturing-logistics/'
    weight: -459
  - identifier: industry-healthcare
    name: Healthcare/Life Sciences
    parent: solutions
    title: industry
    url: 'https://www.datadoghq.com/solutions/healthcare/'
    weight: -458
  - identifier: industry-retail
    name: Retail/E-Commerce
    parent: solutions
    title: industry
    url: 'https://www.datadoghq.com/solutions/retail-ecommerce/'
    weight: -457
  - identifier: industry-public
    name: Public Sector
    parent: solutions
    title: industry
    url: 'https://www.datadoghq.com/solutions/public-sector/'
    weight: -456
  - identifier: industry-media
    name: Media & Entertainment
    parent: solutions
    title: industry
    url: 'https://www.datadoghq.com/solutions/media-entertainment/'
    weight: -455
  - identifier: industry-technology
    name: Technology
    parent: solutions
    title: industry
    url: 'https://www.datadoghq.com/solutions/technology/'
    weight: -454
  - identifier: industry-gaming
    name: Gaming
    parent: solutions
    title: industry
    url: 'https://www.datadoghq.com/solutions/gaming/'
    weight: -453
  - identifier: technology-aws
    name: Amazon Web Services
    parent: solutions
    title: technology
    url: 'https://www.datadoghq.com/solutions/aws/'
    weight: -452
  - identifier: technology-azure
    name: Azure
    parent: solutions
    title: technology
    url: 'https://www.datadoghq.com/solutions/azure/'
    weight: -451
  - identifier: technology-gcp
    name: Google Cloud Platform
    parent: solutions
    title: technology
    url: 'https://www.datadoghq.com/solutions/gcp/'
    weight: -450
  - identifier: technology-kubernetes
    name: Kubernetes
    parent: solutions
    title: technology
    url: 'https://www.datadoghq.com/solutions/kubernetes/'
    weight: -449
  - identifier: technology-openshift
    name: Red Hat OpenShift
    parent: solutions
    title: technology
    url: 'https://www.datadoghq.com/solutions/openshift/'
    weight: -448
  - identifier: usecase-migration
    name: Cloud Migration
    parent: solutions
    title: usecase
    url: 'https://www.datadoghq.com/solutions/cloud-migration/'
    weight: -447
  - identifier: usecase-consolidate
    name: Monitoring Consolidation
    parent: solutions
    title: usecase
    url: 'https://www.datadoghq.com/solutions/monitoring-consolidation/'
    weight: -446
  - identifier: usecase-devops
    name: DevOps
    parent: solutions
    title: usecase
    url: 'https://www.datadoghq.com/solutions/devops/'
    weight: -445
  - identifier: usecase-testing
    name: Shift-Left Testing
    parent: solutions
    title: usecase
    url: 'https://www.datadoghq.com/solutions/shift-left-testing/'
    weight: -444
  - identifier: usecase-security
    name: Security Analytics
    parent: solutions
    title: usecase
    url: 'https://www.datadoghq.com/solutions/security-analytics/'
    weight: -443
  - identifier: usecase-compliance
    name: Compliance for CIS Benchmarks
    parent: solutions
    title: usecase
    url: 'https://www.datadoghq.com/solutions/security/cis-benchmarks/'
    weight: -442
  - identifier: usecase-hybrid
    name: Hybrid Cloud Monitoring
    parent: solutions
    title: usecase
    url: 'https://www.datadoghq.com/solutions/hybrid-cloud-monitoring/'
    weight: -441
  - identifier: usecase-iot
    name: IoT Monitoring
    parent: solutions
    title: usecase
    url: 'https://www.datadoghq.com/solutions/iot-monitoring/'
    weight: -440
  - identifier: usecase-machine
    name: Machine Learning
    parent: solutions
    title: usecase
    url: 'https://www.datadoghq.com/solutions/machine-learning/'
    weight: -439
  - identifier: usecase-analytics
    name: Real-Time BI
    parent: solutions
    title: usecase
    url: 'https://www.datadoghq.com/solutions/business-analytics/'
    weight: -438
  - identifier: usecase-onprem
    name: On-Premises Monitoring
    parent: solutions
    title: usecase
    url: 'https://www.datadoghq.com/solutions/on-premises-monitoring/'
    weight: -437
main_right:
  - identifier: about
    name: About
    url: 'https://www.datadoghq.com/about/leadership/'
    weight: -490
  - name: Contact
    parent: about
    url: 'https://www.datadoghq.com/about/contact/'
    weight: -490
  - name: Partners
    parent: about
    url: 'https://www.datadoghq.com/partner'
    weight: -480
  - name: Latest News
    parent: about
    url: 'https://www.datadoghq.com/about/latest-news/press-releases/'
    weight: -460
  - name: Leadership
    parent: about
    url: 'https://www.datadoghq.com/about/leadership/'
    weight: -440
  - name: Careers
    parent: about
    url: 'https://www.datadoghq.com/careers/'
    weight: -420
  - name: Analyst Reports
    parent: about
    url: 'https://www.datadoghq.com/about/analyst/'
    weight: -415
  - name: Investor Relations
    parent: about
    url: 'https://investors.datadoghq.com/'
    weight: -410
  - name: Awards
    parent: about
    url: 'https://www.datadoghq.com/about/awards/'
    weight: -405
  - identifier: blog
    name: Blog
    url: 'https://www.datadoghq.com/blog/'
    weight: -480
  - name: The Monitor
    url: 'https://www.datadoghq.com/blog/'
    weight: 100
    parent: blog
  - name: Engineering
    url: 'https://www.datadoghq.com/blog/engineering/'
    parent: blog
    weight: 200
  - name: Pup Culture
    url: 'https://www.datadoghq.com/blog/pup-culture/'
    parent: blog
    weight: 300
  - name: Community
    url: 'https://www.datadoghq.com/blog/community/'
    parent: blog
    weight: 400
  - identifier: docs
    name: Docs
    url: 'https://docs.datadoghq.com/'
    weight: -470
  - identifier: login
    name: Login
    url: 'https://app.datadoghq.com/'
    weight: -460
  - identifier: get_started
    name: Get Started Free
    url: '#'
    weight: -440
main:
  - name: Getting Started
    identifier: getting_started
    url: getting_started/
    pre: nav_start
    weight: 10000
  - name: Datadog
    identifier: getting_started_datadog
    url: getting_started/application/
    parent: getting_started
    weight: 1
  - name: Monitors
    identifier: getting_started_monitors
    url: getting_started/application/monitors
    parent: getting_started_datadog
    weight: 101
  - name: Datadog Site
    identifier: getting_started_datadog_site
    url: getting_started/site/
    parent: getting_started
    weight: 2
  - name: Agent
    identifier: getting_started_agent
    url: getting_started/agent/
    parent: getting_started
    weight: 3
  - name: Autodiscovery
    identifier: getting_started_agent_autodiscovery
    url: getting_started/agent/autodiscovery
    parent: getting_started_agent
    weight: 301
  - name: Integrations
    identifier: getting_started_integrations
    url: getting_started/integrations/
    parent: getting_started
    weight: 4
  - name: Dashboards
    identifier: getting_started_dashboards
    url: getting_started/dashboards/
    parent: getting_started
    weight: 5
  - name: Logs
    identifier: getting_started_logs
    url: getting_started/logs/
    parent: getting_started
    weight: 6
  - name: Tracing
    identifier: getting_started_collect_traces
    url: getting_started/tracing/
    parent: getting_started
    weight: 7
  - name: Profiler
    identifier: getting_started_profiler
    url: getting_started/profiler/
    parent: getting_started
    weight: 8
  - name: Tags
    identifier: tagging_
    url: getting_started/tagging/
    parent: getting_started
    weight: 9
  - name: Assigning Tags
    identifier: assigning_tags
    url: getting_started/tagging/assigning_tags
    parent: tagging_
    weight: 901
  - name: Unified Service Tagging
    identifier: unified_service_tagging
    url: getting_started/tagging/unified_service_tagging
    parent: tagging_
    weight: 902
  - name: Using Tags
    identifier: using_tags
    url: getting_started/tagging/using_tags
    parent: tagging_
    weight: 903
  - name: API
    identifier: getting_started_api
    url: getting_started/api/
    parent: getting_started
    weight: 10
  - name: Synthetic Monitoring
    identifier: getting_started_synthetics
    url: getting_started/synthetics/
    parent: getting_started
    weight: 11
  - name: Browser Tests
    identifier: getting_started_browser_test
    url: getting_started/synthetics/browser_test
    parent: getting_started_synthetics
    weight: 1102
  - name: API Tests
    identifier: getting_started_api_test
    url: getting_started/synthetics/api_test
    parent: getting_started_synthetics
    weight: 1101
  - name: Private Locations
    identifier: getting_started_private_location
    url: getting_started/synthetics/private_location
    parent: getting_started_synthetics
    weight: 1103
  - name: Incident Management
    url: getting_started/incident_management/
    parent: getting_started
    weight: 12
  - name: Learning Center
    url: getting_started/learning_center/
    parent: getting_started
    weight: 13
  - name: Agent
    url: agent/
    pre: nav_agent
    weight: 30000
    identifier: agent
  - name: Basic Agent Usage
    url: agent/basic_agent_usage/
    parent: agent
    identifier: basic_agent_usage
    weight: 1
  - name: AIX
    identifier: basic_agent_usage_aix
    url: agent/basic_agent_usage/aix/
    weight: 101
    parent: basic_agent_usage
  - name: Amazon Linux
    identifier: basic_agent_usage_amazon_linux
    url: agent/basic_agent_usage/amazonlinux/
    weight: 102
    parent: basic_agent_usage
  - name: Ansible
    identifier: basic_agent_usage_ansible
    url: agent/basic_agent_usage/ansible/
    parent: basic_agent_usage
    weight: 103
  - name: CentOS
    identifier: basic_agent_usage_centos
    url: agent/basic_agent_usage/centos/
    weight: 104
    parent: basic_agent_usage
  - name: Chef
    identifier: basic_agent_usage_chef
    url: agent/basic_agent_usage/chef/
    weight: 105
    parent: basic_agent_usage
  - name: Debian
    identifier: basic_agent_usage_deb
    url: agent/basic_agent_usage/deb/
    weight: 106
    parent: basic_agent_usage
  - name: Fedora
    identifier: basic_agent_usage_fedora
    url: agent/basic_agent_usage/fedora/
    weight: 107
    parent: basic_agent_usage
  - name: Heroku
    identifier: basic_agent_usage_heroku
    url: agent/basic_agent_usage/heroku/
    weight: 108
    parent: basic_agent_usage
  - name: Mac OS X
    identifier: basic_agent_usage_osx
    url: agent/basic_agent_usage/osx/
    weight: 109
    parent: basic_agent_usage
  - name: Puppet
    identifier: basic_agent_usage_puppet
    url: agent/basic_agent_usage/puppet/
    weight: 110
    parent: basic_agent_usage
  - name: Red Hat
    identifier: basic_agent_usage_redhat
    url: agent/basic_agent_usage/redhat/
    weight: 111
    parent: basic_agent_usage
  - name: SaltStack
    identifier: basic_agent_usage_saltstack
    url: agent/basic_agent_usage/saltstack/
    weight: 112
    parent: basic_agent_usage
  - name: SUSE
    identifier: basic_agent_usage_suse
    url: agent/basic_agent_usage/suse/
    weight: 113
    parent: basic_agent_usage
  - name: Ubuntu
    identifier: basic_agent_usage_ubuntu
    url: agent/basic_agent_usage/ubuntu/
    weight: 114
    parent: basic_agent_usage
  - name: Windows
    identifier: basic_agent_usage_windows
    url: agent/basic_agent_usage/windows/
    weight: 115
    parent: basic_agent_usage
  - name: From Source
    identifier: basic_agent_usage_source
    url: agent/basic_agent_usage/source/
    weight: 116
    parent: basic_agent_usage
  - name: Docker
    url: agent/docker/
    parent: agent
    identifier: agent_docker
    weight: 2
  - name: Autodiscovery
    url: agent/docker/integrations/
    parent: agent_docker
    identifier: agent_docker_integrations
    weight: 201
  - name: APM
    url: agent/docker/apm/
    parent: agent_docker
    identifier: agent_docker_apm
    weight: 201
  - name: Log collection
    url: agent/docker/log/
    parent: agent_docker
    identifier: agent_docker_log
    weight: 203
  - name: Tag extraction
    url: agent/docker/tag/
    parent: agent_docker
    identifier: agent_docker_tag
    weight: 204
  - name: Prometheus
    url: agent/docker/prometheus/
    parent: agent_docker
    identifier: agent_docker_prometheus
    weight: 205
  - name: Data Collected
    url: agent/docker/data_collected/
    parent: agent_docker
    identifier: agent_docker_data_collected
    weight: 206
  - name: Kubernetes
    url: agent/kubernetes/
    parent: agent
    identifier: agent_kubernetes
    weight: 3
  - name: Log collection
    url: agent/kubernetes/log/
    parent: agent_kubernetes
    identifier: agent_kubernetes_log
    weight: 301
  - name: APM
    url: agent/kubernetes/apm/
    parent: agent_kubernetes
    identifier: agent_kubernetes_apm
    weight: 302
  - name: Autodiscovery
    url: agent/kubernetes/integrations/
    parent: agent_kubernetes
    identifier: agent_kubernetes_integrations
    weight: 303
  - name: Prometheus
    url: agent/kubernetes/prometheus/
    parent: agent_kubernetes
    identifier: agent_kubernetes_prometheus
    weight: 304
  - name: Tag extraction
    url: agent/kubernetes/tag/
    parent: agent_kubernetes
    identifier: agent_kubernetes_tag
    weight: 305
  - name: Control plane monitoring
    url: agent/kubernetes/control_plane/
    parent: agent_kubernetes
    identifier: agent_kubernetes_control_plane
    weight: 306
  - name: Data collected
    url: agent/kubernetes/data_collected/
    parent: agent_kubernetes
    identifier: agent_kubernetes_data_collected
    weight: 307
  - name: Operator configuration
    url: agent/kubernetes/operator_configuration
    parent: agent_kubernetes
    identifier: agent_kubernetes_operator_configuration
    weight: 308
  - name: IoT
    url: agent/iot/
    parent: agent
    identifier: agent_iot
    weight: 4
  - name: Amazon ECS
    url: agent/amazon_ecs/
    parent: agent
    identifier: agent_amazon_ecs
    weight: 5
  - name: Log collection
    url: agent/amazon_ecs/logs/
    parent: agent_amazon_ecs
    identifier: agent_amazon_ecs_logs
    weight: 501
  - name: APM
    url: agent/amazon_ecs/apm/
    parent: agent_amazon_ecs
    identifier: agent_amazon_ecs_apm
    weight: 502
  - name: Tag extraction
    url: agent/amazon_ecs/tags/
    parent: agent_amazon_ecs
    identifier: agent_amazon_ecs_tags
    weight: 503
  - name: Data collected
    url: agent/amazon_ecs/data_collected/
    parent: agent_amazon_ecs
    identifier: agent_amazon_ecs_data_collected
    weight: 504
  - name: Cluster Agent
    url: agent/cluster_agent/
    parent: agent
    identifier: agent_cluster
    weight: 6
  - name: Setup
    url: agent/cluster_agent/setup/
    parent: agent_cluster
    identifier: cluster_agent_setup
    weight: 601
  - name: Event Collection
    url: agent/cluster_agent/event_collection/
    parent: agent_cluster
    identifier: cluster_agent_event_collection
    weight: 602
  - name: Custom & External Metrics
    url: agent/cluster_agent/external_metrics/
    parent: agent_cluster
    identifier: cluster_agent_external_metrics
    weight: 603
  - name: Cluster Checks
    url: agent/cluster_agent/clusterchecks/
    parent: agent_cluster
    weight: 604
  - name: Endpoints Checks
    url: agent/cluster_agent/endpointschecks/
    parent: agent_cluster
    weight: 605
  - name: Admission Controller
    url: agent/cluster_agent/admission_controller/
    parent: agent_cluster
    weight: 606
  - name: Commands & Options
    url: agent/cluster_agent/commands/
    identifier: cluster_agent_commands
    parent: agent_cluster
    weight: 607
  - name: Cluster metadata provider
    url: agent/cluster_agent/metadata_provider/
    identifier: cluster_agent_metadata_provider
    parent: agent_cluster
    weight: 608
  - name: Build
    url: agent/cluster_agent/build/
    identifier: cluster_agent_build
    parent: agent_cluster
    weight: 609
  - name: Cluster Checks Runner
    url: agent/cluster_agent/clusterchecksrunner
    identifier: cluster_agent_clcr
    parent: agent_cluster
    weight: 610
  - name: Troubleshooting
    url: agent/cluster_agent/troubleshooting/
    identifier: cluster_agent_troubleshooting
    parent: agent_cluster
    weight: 611
  - name: Log Collection
    url: agent/logs/
    identifier: agent_logs
    parent: agent
    weight: 7
  - name: Advanced Log Collection
    url: agent/logs/advanced_log_collection
    parent: agent_logs
    weight: 701
  - name: Proxy
    url: agent/logs/proxy
    parent: agent_logs
    weight: 702
  - name: Transport
    url: agent/logs/log_transport
    parent: agent_logs
    weight: 703
  - name: Proxy
    url: agent/proxy/
    parent: agent
    identifier: agent_proxy
    weight: 8
  - name: Versions
    url: agent/versions
    parent: agent
    identifier: agent_versions
    weight: 9
  - name: Upgrade to Agent v7
    url: agent/versions/upgrade_to_agent_v7/
    parent: agent_versions
    weight: 901
  - name: Upgrade to Agent v6
    url: agent/versions/upgrade_to_agent_v6/
    parent: agent_versions
    weight: 902
  - name: Troubleshooting
    url: agent/troubleshooting/
    parent: agent
    weight: 10
    identifier: agent_troubleshooting
  - name: Debug Mode
    url: agent/troubleshooting/debug_mode/
    parent: agent_troubleshooting
    weight: 1001
  - name: Agent Flare
    url: agent/troubleshooting/send_a_flare/
    parent: agent_troubleshooting
    weight: 1002
  - name: Agent Check Status
    url: agent/troubleshooting/agent_check_status/
    parent: agent_troubleshooting
    weight: 1003
  - name: NTP Issues
    url: agent/troubleshooting/ntp/
    parent: agent_troubleshooting
    weight: 1004
  - name: Permission Issues
    url: agent/troubleshooting/permissions/
    parent: agent_troubleshooting
    weight: 1005
  - name: Integrations Issues
    url: agent/troubleshooting/integrations/
    parent: agent_troubleshooting
    weight: 1006
  - name: Site Issues
    url: agent/troubleshooting/site/
    parent: agent_troubleshooting
    weight: 1007
  - name: Autodiscovery Issues
    url: agent/troubleshooting/autodiscovery/
    parent: agent_troubleshooting
    weight: 1008
  - name: Windows Container Issues
    url: agent/troubleshooting/windows_containers
    weight: 1009
    parent: agent_troubleshooting
  - name: Agent Runtime Configuration
    url: agent/troubleshooting/config
    weight: 1010
    parent: agent_troubleshooting
  - name: Guides
    url: agent/guide/
    identifier: agent_guides
    parent: agent
    weight: 11
  - name: Security
    identifier: agent_security
    url: security/agent/
    parent: agent
    weight: 12
  - name: Integrations
    url: integrations/
    identifier: integrations_top_level
    pre: nav_integrations
    weight: 40000
  - name: Watchdog
    url: watchdog/
    identifier: watchdog_top_level
    pre: nav_watchdog
    weight: 50000
  - name: Events
    url: events/
    identifier: events_top_level
    pre: nav_events
    weight: 60000
  - name: Guides
    url: events/guides/
    identifier: events_guides
    parent: events_top_level
    weight: 1
  - name: Dashboards
    url: dashboards/
    pre: nav_dashboards
    identifier: dashboards
    weight: 70000
  - name: Dashboard Layout
    url: dashboards/dashboards/
    parent: dashboards
    weight: 1
  - name: Timeboard Layout
    url: dashboards/timeboards/
    parent: dashboards
    weight: 2
  - name: Screenboard Layout
    url: dashboards/screenboards/
    parent: dashboards
    weight: 3
  - name: Widgets
    url: dashboards/widgets/
    parent: dashboards
    weight: 4
  - name: Querying
    url: dashboards/querying/
    parent: dashboards
    weight: 5
  - name: Functions
    url: dashboards/functions/
    parent: dashboards
    identifier: dashboards_functions
    weight: 6
  - name: Algorithms
    url: dashboards/functions/algorithms/
    parent: dashboards_functions
    weight: 601
  - name: Arithmetic
    url: dashboards/functions/arithmetic/
    parent: dashboards_functions
    weight: 602
  - name: Count
    url: dashboards/functions/count/
    parent: dashboards_functions
    weight: 603
  - name: Exclusion
    url: dashboards/functions/exclusion/
    parent: dashboards_functions
    weight: 603
  - name: Interpolation
    url: dashboards/functions/interpolation/
    parent: dashboards_functions
    weight: 604
  - name: Rank
    url: dashboards/functions/rank/
    parent: dashboards_functions
    weight: 605
  - name: Rate
    url: dashboards/functions/rate/
    parent: dashboards_functions
    weight: 606
  - name: Regression
    url: dashboards/functions/regression/
    parent: dashboards_functions
    weight: 607
  - name: Rollup
    url: dashboards/functions/rollup/
    parent: dashboards_functions
    weight: 608
  - name: Smoothing
    url: dashboards/functions/smoothing/
    parent: dashboards_functions
    weight: 609
  - name: Timeshift
    url: dashboards/functions/timeshift/
    parent: dashboards_functions
    weight: 610
  - name: Beta
    url: dashboards/functions/beta/
    parent: dashboards_functions
    weight: 611
  - name: Correlations
    url: dashboards/correlations/
    parent: dashboards
    weight: 7
  - name: Template Variables
    url: dashboards/template_variables/
    parent: dashboards
    weight: 8
    identifier: dashboards_temp_variables
  - name: Sharing
    url: dashboards/sharing/
    parent: dashboards
    weight: 9
  - name: Graphing with JSON
    url: dashboards/graphing_json/
    parent: dashboards
    identifier: graphing_json
    weight: 10
  - name: Widget JSON schema
    url: dashboards/graphing_json/widget_json/
    parent: graphing_json
    weight: 1001
  - name: Request JSON schema
    url: dashboards/graphing_json/request_json/
    parent: graphing_json
    weight: 1002
  - name: Mobile Application
    url: mobile/
    identifier: mobile
    pre: nav_mobile
    weight: 80000
  - name: Infrastructure
    url: infrastructure/
    identifier: infrastructure
    pre: nav_infrastructure
    weight: 90000
  - name: Infrastructure List
    url: infrastructure/list/
    parent: infrastructure
    weight: 2
  - name: Host Map
    url: infrastructure/hostmap/
    parent: infrastructure
    weight: 3
  - name: Container Map
    url: infrastructure/containermap/
    parent: infrastructure
    weight: 4
  - name: Live Processes
    url: infrastructure/process/
    parent: infrastructure
    identifier: infrastructure_process
    weight: 5
  - name: Increase Process Retention
    url: infrastructure/process/increase_process_retention/
    parent: infrastructure_process
    weight: 101
  - name: Live Containers
    url: infrastructure/livecontainers/
    parent: infrastructure
    weight: 6
  - name: Serverless
    url: serverless
    pre: nav_serverless
    identifier: serverless
    weight: 100000
  - name: Installation
    url: serverless/installation
    parent: serverless
    identifier: serverless_installation
    weight: 1
  - name: Python
    url: serverless/installation/python
    parent: serverless_installation
    identifier: serverless_installation_python
    weight: 101
  - name: Node.js
    url: serverless/installation/nodejs
    parent: serverless_installation
    identifier: serverless_installation_nodejs
    weight: 102
  - name: Ruby
    url: serverless/installation/ruby
    parent: serverless_installation
    identifier: serverless_installation_ruby
    weight: 103
  - name: Java
    url: serverless/installation/java
    parent: serverless_installation
    identifier: serverless_installation_java
    weight: 104
  - name: Go
    url: serverless/installation/go
    parent: serverless_installation
    identifier: serverless_installation_go
    weight: 105
  - name: .NET
    url: serverless/installation/dotnet
    parent: serverless_installation
    identifier: serverless_installation_dotnet
    weight: 106
  - name: Libraries & Integrations
    url: serverless/libraries_integrations
    parent: serverless
    identifier: libraries_integrations
    weight: 2
  - name: Datadog Lambda Extension
    url: serverless/libraries_integrations/extension/
    parent: libraries_integrations
    weight: 201
  - name: Datadog Lambda Library
    url: serverless/libraries_integrations/library/
    parent: libraries_integrations
    weight: 202
  - name: Datadog Forwarder
    url: serverless/libraries_integrations/forwarder/
    parent: libraries_integrations
    weight: 203
  - name: Datadog Serverless Plugin
    url: serverless/libraries_integrations/plugin/
    parent: libraries_integrations
    weight: 204
  - name: Datadog Serverless Macro
    url: serverless/libraries_integrations/macro/
    parent: libraries_integrations
    weight: 205
  - name: Datadog Serverless CLI
    url: serverless/libraries_integrations/cli/
    parent: libraries_integrations
    weight: 206
  - name: Lambda Code Signing
    url: serverless/libraries_integrations/lambda_code_signing/
    parent: libraries_integrations
    weight: 207
  - name: Distributed Tracing
    url: serverless/distributed_tracing
    identifier: serverless_distributed_tracing
    parent: serverless
    weight: 3
  - name: Trace Merging (Advanced)
    url: serverless/distributed_tracing/serverless_trace_merging
    parent: serverless_distributed_tracing
    weight: 301
  - name: Trace Propagation (Advanced)
    url: serverless/distributed_tracing/serverless_trace_propagation
    parent: serverless_distributed_tracing
    weight: 302
  - name: Custom Metrics
    url: serverless/custom_metrics
    parent: serverless
    identifier: custom_metrics
    weight: 4
  - name: Enhanced Lambda Metrics
    url: serverless/enhanced_lambda_metrics
    parent: serverless
    weight: 5
  - name: Deployment Tracking
    url: serverless/deployment_tracking
    parent: serverless
    weight: 6
  - name: Troubleshooting
    url: serverless/troubleshooting
    parent: serverless
    identifier: serverless_troubleshooting
    weight: 7
  - name: Insights
    url: serverless/troubleshooting/insights
    parent: serverless_troubleshooting
    weight: 701
  - name: Serverless Tagging
    url: serverless/troubleshooting/serverless_tagging
    parent: serverless_troubleshooting
    weight: 702
  - name: Webpack Compatibility
    url: serverless/troubleshooting/serverless_tracing_and_webpack
    parent: serverless_troubleshooting
    weight: 703
  - name: Azure App Services Extension
    url: serverless/azure_app_services
    parent: serverless
    identifier: serverless_app_services
    weight: 8
  - name: Guides
    url: serverless/guide/
    identifier: serverless_guides
    parent: serverless
    weight: 9
  - name: Metrics
    url: metrics/
    identifier: metrics_top_level
    pre: nav_metrics
    weight: 110000
  - name: Explorer
    url: metrics/explorer/
    parent: metrics_top_level
    identifier: metrics_explorer
    weight: 1
  - name: Distributions
    url: metrics/distributions/
    parent: metrics_explorer
    identifier: metrics_distributions
    weight: 101
  - name: Summary
    url: metrics/summary/
    parent: metrics_top_level
    weight: 2
  - name: Metrics Types
    url: metrics/types/
    parent: metrics_top_level
    weight: 3
  - name: Metrics Units
    url: metrics/units/
    parent: metrics_top_level
    weight: 4
  - name: Advanced Filtering
    url: metrics/advanced-filtering/
    parent: metrics_top_level
    identifier: metrics_advanced_filtering
    weight: 5
  - name: Custom Metrics
    url: metrics/custom_metrics/
    parent: metrics_top_level
    identifier: metrics_custom_metrics
    weight: 6
  - name: Metric Type Modifiers
    url: metrics/type_modifiers/
    parent: metrics_custom_metrics
    identifier: metrics_modifiers
    weight: 601
  - name: 'Submission - Agent Check '
    url: metrics/agent_metrics_submission/
    parent: metrics_custom_metrics
    identifier: dev_tools_metrics_agent
    weight: 602
  - name: Submission - DogStatsD
    url: metrics/dogstatsd_metrics_submission/
    parent: metrics_custom_metrics
    identifier: dev_tools_metrics_dogstatsd
    weight: 603
  - name: Submission - Powershell
    url: metrics/powershell_metrics_submission
    parent: metrics_custom_metrics
    identifier: dev_tools_metrics_powershell
    weight: 604
  - name: 'Submission - API '
    url: api/v1/metrics/#submit-metrics
    parent: metrics_custom_metrics
    identifier: dev_tools_metrics_api
    weight: 605
  - name: Notebooks
    url: notebooks/
    identifier: notebooks
    pre: nav_notebooks
    weight: 120000
  - name: Alerting
    url: monitors/
    pre: nav_alerting
    identifier: alerting
    weight: 130000
  - name: Monitors
    url: monitors/monitor_types/
    parent: alerting
    identifier: monitor_types
    weight: 1
  - name: Host
    url: monitors/monitor_types/host/
    parent: monitor_types
    identifier: monitor_types_host
    weight: 101
  - name: Metric
    url: monitors/monitor_types/metric/
    parent: monitor_types
    identifier: monitor_types_metrics
    weight: 102
  - name: Anomaly
    url: monitors/monitor_types/anomaly/
    parent: monitor_types
    identifier: monitor_types_anomaly
    weight: 103
  - name: Outlier
    url: monitors/monitor_types/outlier/
    parent: monitor_types
    identifier: monitor_types_outlier
    weight: 104
  - name: Forecast
    url: monitors/monitor_types/forecasts/
    parent: monitor_types
    identifier: monitor_types_forecasts
    weight: 105
  - name: Integration
    url: monitors/monitor_types/integration/
    parent: monitor_types
    identifier: monitor_types_integration
    weight: 106
  - name: Live Process
    url: monitors/monitor_types/process/
    parent: monitor_types
    identifier: monitor_types_process
    weight: 107
  - name: Process Check
    url: monitors/monitor_types/process_check/
    parent: monitor_types
    identifier: monitor_types_process_check
    weight: 108
  - name: Network
    url: monitors/monitor_types/network/
    parent: monitor_types
    identifier: monitor_types_network
    weight: 109
  - name: Custom Check
    url: monitors/monitor_types/custom_check/
    parent: monitor_types
    identifier: monitor_types_custom_check
    weight: 110
  - name: Event
    url: monitors/monitor_types/event/
    parent: monitor_types
    identifier: monitor_types_event
    weight: 111
  - name: Logs
    url: monitors/monitor_types/log/
    parent: monitor_types
    identifier: monitor_types_log
    weight: 112
  - name: APM
    url: monitors/monitor_types/apm/
    parent: monitor_types
    identifier: monitor_types_apm
    weight: 113
  - name: Real User Monitoring
    url: monitors/monitor_types/real_user_monitoring/
    parent: monitor_types
    identifier: monitor_types_rum
    weight: 114
  - name: Watchdog
    url: monitors/monitor_types/watchdog/
    parent: monitor_types
    identifier: monitor_types_watchdog
    weight: 115
  - name: Composite
    url: monitors/monitor_types/composite/
    parent: monitor_types
    identifier: monitor_types_composite
    weight: 116
  - name: Manage Monitors
    url: monitors/manage_monitor/
    weight: 2
    parent: alerting
  - name: Monitor Status
    url: monitors/monitor_status/
    weight: 3
    parent: alerting
  - name: Check Summary
    url: monitors/check_summary/
    weight: 4
    parent: alerting
  - name: Notifications
    url: monitors/notifications/
    weight: 5
    parent: alerting
  - name: Downtimes
    url: monitors/downtimes/
    weight: 6
    parent: alerting
  - name: Service Level Objectives
    url: monitors/service_level_objectives/
    weight: 7
    parent: alerting
    identifier: slos
  - name: Incident Management
    url: monitors/incident_management
    parent: alerting
    identifier: incidents
    weight: 8
  - name: Datadog Clipboard
    url: monitors/incident_management/datadog_clipboard
    parent: incidents
    identifier: incidents_clipboard
    weight: 801
  - name: Notification Rules
    url: monitors/incident_management/notification_rules
    parent: incidents
    identifier: notification_rules
    weight: 802
  - name: Monitor-based SLOs
    url: monitors/service_level_objectives/monitor/
    parent: slos
    identifier: slos_monitor
    weight: 701
  - name: Metric-based SLOs
    url: monitors/service_level_objectives/metric/
    parent: slos
    identifier: slos_metric
    weight: 702
  - name: Error Budget Alerts
    url: monitors/service_level_objectives/error_budget/
    parent: slos
    identifier: error_budget
    weight: 703
  - name: Guides
    url: monitors/guide/
    weight: 100
    parent: alerting
  - name: APM & Continuous Profiler
    url: tracing/
    pre: nav_tracing
    identifier: tracing
    weight: 140000
  - name: Send traces to Datadog
    url: tracing/setup_overview/
    identifier: tracing_setup_overview
    parent: tracing
    weight: 1
  - name: Compatibility
    url: tracing/setup_overview/compatibility_requirements/java
    identifier: tracing_compatibility_requirements
    parent: tracing_setup_overview
    weight: 101
  - name: Java
    url: tracing/setup_overview/compatibility_requirements/java
    parent: tracing_compatibility_requirements
    identifier: tracing_compatibility_requirements_java
    weight: 101
  - name: Python
    url: tracing/setup_overview/compatibility_requirements/python
    parent: tracing_compatibility_requirements
    identifier: tracing_compatibility_requirements_python
    weight: 102
  - name: Ruby
    url: tracing/setup_overview/compatibility_requirements/ruby
    parent: tracing_compatibility_requirements
    identifier: tracing_compatibility_requirements_ruby
    weight: 103
  - name: Go
    url: tracing/setup_overview/compatibility_requirements/go
    parent: tracing_compatibility_requirements
    identifier: tracing_compatibility_requirements_go
    weight: 104
  - name: NodeJS
    url: tracing/setup_overview/compatibility_requirements/nodejs
    parent: tracing_compatibility_requirements
    identifier: tracing_compatibility_requirements_nodejs
    weight: 105
  - name: PHP
    url: tracing/setup_overview/compatibility_requirements/php
    parent: tracing_compatibility_requirements
    identifier: tracing_compatibility_requirements_php
    weight: 106
  - name: C++
    url: tracing/setup_overview/compatibility_requirements/cpp
    parent: tracing_compatibility_requirements
    identifier: tracing_compatibility_requirements_cpp
    weight: 107
  - name: .NET Core
    url: tracing/setup_overview/compatibility_requirements/dotnet-core
    parent: tracing_compatibility_requirements
    identifier: tracing_compatibility_requirements_dotnet_core
    weight: 108
  - name: .NET Framework
    url: tracing/setup_overview/compatibility_requirements/dotnet-framework
    parent: tracing_compatibility_requirements
    identifier: tracing_compatibility_requirements_dotnet_framework
    weight: 109
  - name: Add the Datadog Tracing Library
    url: tracing/setup_overview/setup/java
    parent: tracing_setup_overview
    identifier: tracing_setup_overview_setup
    weight: 102
  - name: Java
    url: tracing/setup_overview/setup/java
    parent: tracing_setup_overview_setup
    identifier: tracing_setup_overview_setup_java
    weight: 101
  - name: Python
    url: tracing/setup_overview/setup/python
    parent: tracing_setup_overview_setup
    identifier: tracing_setup_overview_setup_python
    weight: 102
  - name: Ruby
    url: tracing/setup_overview/setup/ruby
    parent: tracing_setup_overview_setup
    identifier: tracing_setup_overview_setup_ruby
    weight: 103
  - name: Go
    url: tracing/setup_overview/setup/go
    parent: tracing_setup_overview_setup
    identifier: tracing_setup_overview_setup_go
    weight: 104
  - name: NodeJS
    url: tracing/setup_overview/setup/nodejs
    parent: tracing_setup_overview_setup
    identifier: tracing_setup_overview_setup_nodejs
    weight: 105
  - name: PHP
    url: tracing/setup_overview/setup/php
    parent: tracing_setup_overview_setup
    identifier: tracing_setup_overview_setup_php
    weight: 106
  - name: C++
    url: tracing/setup_overview/setup/cpp
    parent: tracing_setup_overview_setup
    identifier: tracing_setup_overview_setup_cpp
    weight: 107
  - name: .NET Core
    url: tracing/setup_overview/setup/dotnet-core
    parent: tracing_setup_overview_setup
    identifier: tracing_setup_overview_setup_dotnet_core
    weight: 108
  - name: .NET Framework
    url: tracing/setup_overview/setup/dotnet-framework
    parent: tracing_setup_overview_setup
    identifier: tracing_setup_overview_setup_dotnet_framework
    weight: 109
  - name: OpenTelemetry and OpenTracing
    url: tracing/setup_overview/open_standards/
    parent: tracing_setup_overview
    identifier: tracing_open_standards_open_standards
    weight: 103
  - name: Java
    url: tracing/setup_overview/open_standards/java
    parent: tracing_open_standards_open_standards
    identifier: tracing_open_standards_open_standards_java
    weight: 101
  - name: Python
    url: tracing/setup_overview/open_standards/python
    parent: tracing_open_standards_open_standards
    identifier: tracing_open_standards_open_standards_python
    weight: 102
  - name: Ruby
    url: tracing/setup_overview/open_standards/ruby
    parent: tracing_open_standards_open_standards
    identifier: tracing_open_standards_open_standards_ruby
    weight: 108
  - name: Go
    url: tracing/setup_overview/open_standards/go
    parent: tracing_open_standards_open_standards
    identifier: tracing_open_standards_open_standards_go
    weight: 104
  - name: NodeJS
    url: tracing/setup_overview/open_standards/nodejs
    parent: tracing_open_standards_open_standards
    identifier: tracing_open_standards_open_standards_nodejs
    weight: 105
  - name: PHP
    url: tracing/setup_overview/open_standards/php
    parent: tracing_open_standards_open_standards
    identifier: tracing_open_standards_open_standards_php
    weight: 106
  - name: .NET
    url: tracing/setup_overview/open_standards/dotnet
    parent: tracing_open_standards_open_standards
    identifier: tracing_open_standards_open_standards_dotnet
    weight: 108
  - name: Trace Serverless Functions
    url: serverless/distributed_tracing
    parent: tracing_setup_overview
    identifier: tracing_serverless_functions
    weight: 104
  - name: Trace Proxies
    url: tracing/setup_overview/proxy_setup/
    parent: tracing_setup_overview
    identifier: tracing_proxy_setup
    weight: 105
  - name: Custom Instrumentation
    url: tracing/setup_overview/custom_instrumentation/java
    parent: tracing_setup_overview
    identifier: tracing_setup_overview_custom_instrumentation
    weight: 106
  - name: Java
    url: tracing/setup_overview/custom_instrumentation/java
    parent: tracing_setup_overview_custom_instrumentation
    identifier: tracing_setup_overview_custom_instrumentation_java
    weight: 101
  - name: Python
    url: tracing/setup_overview/custom_instrumentation/python
    parent: tracing_setup_overview_custom_instrumentation
    identifier: tracing_setup_overview_custom_instrumentation_python
    weight: 102
  - name: Ruby
    url: tracing/setup_overview/custom_instrumentation/ruby
    parent: tracing_setup_overview_custom_instrumentation
    identifier: tracing_setup_overview_custom_instrumentation_ruby
    weight: 108
  - name: Go
    url: tracing/setup_overview/custom_instrumentation/go
    parent: tracing_setup_overview_custom_instrumentation
    identifier: tracing_setup_overview_custom_instrumentation_go
    weight: 104
  - name: NodeJS
    url: tracing/setup_overview/custom_instrumentation/nodejs
    parent: tracing_setup_overview_custom_instrumentation
    identifier: tracing_setup_overview_custom_instrumentation_nodejs
    weight: 105
  - name: PHP
    url: tracing/setup_overview/custom_instrumentation/php
    parent: tracing_setup_overview_custom_instrumentation
    identifier: tracing_setup_overview_custom_instrumentation_php
    weight: 106
  - name: C++
    url: tracing/setup_overview/custom_instrumentation/cpp
    parent: tracing_setup_overview_custom_instrumentation
    identifier: tracing_setup_overview_custom_instrumentation_cpp
    weight: 106
  - name: .NET
    url: tracing/setup_overview/custom_instrumentation/dotnet
    parent: tracing_setup_overview_custom_instrumentation
    identifier: tracing_setup_overview_custom_instrumentation_dotnet
    weight: 108
  - name: Configure Data Security
    url: tracing/setup_overview/configure_data_security
    parent: tracing_setup_overview
    identifier: tracing_configure_data_security
    weight: 107
  - name: Trace Search and Analytics
    url: tracing/trace_search_and_analytics/
    parent: tracing
    identifier: trace_search_and_analytics
    weight: 4
  - name: Query Syntax
    url: tracing/trace_search_and_analytics/query_syntax/
    parent: trace_search_and_analytics
    weight: 403
  - name: Monitoring Analytics
    url: monitors/monitor_types/apm/?tab=appanalytics
    parent: trace_search_and_analytics
    weight: 404
  - name: Request Flow Map
    url: tracing/trace_search_and_analytics/request_flow_map
    parent: trace_search_and_analytics
    weight: 405
  - name: Trace Retention and Ingestion
    url: tracing/trace_retention_and_ingestion/
    parent: tracing
    identifier: trace_retention_and_ingestion
    weight: 5
  - name: Usage Metrics
    url: tracing/trace_retention_and_ingestion/usage_metrics
    parent: trace_retention_and_ingestion
    identifier: trace_retention_and_ingestion_usage_metrics
    weight: 501
  - name: Generate Metrics from Spans
    url: tracing/generate_metrics/
    parent: tracing
    identifier: generate_metrics
    weight: 6
  - name: Deployment Tracking
    url: tracing/deployment_tracking/
    parent: tracing
    identifier: deployment_tracking
    weight: 8
  - name: Connect Logs and Traces
    url: tracing/connect_logs_and_traces/
    parent: tracing
    identifier: tracing_connect_logs_and_traces
    weight: 9
  - name: Java
    url: tracing/connect_logs_and_traces/java
    parent: tracing_connect_logs_and_traces
    identifier: tracing_connect_logs_and_traces_java
    weight: 901
  - name: Python
    url: tracing/connect_logs_and_traces/python
    parent: tracing_connect_logs_and_traces
    identifier: tracing_connect_logs_and_traces_python
    weight: 902
  - name: Go
    url: tracing/connect_logs_and_traces/go
    parent: tracing_connect_logs_and_traces
    identifier: tracing_connect_logs_and_traces_go
    weight: 903
  - name: Ruby
    url: tracing/connect_logs_and_traces/ruby
    parent: tracing_connect_logs_and_traces
    identifier: tracing_connect_logs_and_traces_ruby
    weight: 904
  - name: PHP
    url: tracing/connect_logs_and_traces/php
    parent: tracing_connect_logs_and_traces
    identifier: tracing_connect_logs_and_traces_php
    weight: 905
  - name: NodeJS
    url: tracing/connect_logs_and_traces/nodejs
    parent: tracing_connect_logs_and_traces
    identifier: tracing_connect_logs_and_traces_nodejs
    weight: 906
  - name: .NET
    url: tracing/connect_logs_and_traces/dotnet
    parent: tracing_connect_logs_and_traces
    identifier: tracing_connect_logs_and_traces_dotnet
    weight: 907
  - name: OpenTelemetry
    url: tracing/connect_logs_and_traces/opentelemetry
    parent: tracing_connect_logs_and_traces
    identifier: tracing_connect_logs_and_traces_opentelemetry
    weight: 908
  - name: Connect Synthetic Tests and Traces
    url: synthetics/apm
    parent: tracing
    identifier: tracing_connect_synthetics_and_traces
    weight: 10
  - name: Connect RUM and Traces
    url: real_user_monitoring/connect_rum_and_traces
    parent: tracing
    identifier: tracing_connect_rum_and_traces
    weight: 11
  - name: Runtime Metrics
    url: tracing/runtime_metrics/
    parent: tracing
    identifier: tracing_runtime_metrics
    weight: 12
  - name: Java
    url: tracing/runtime_metrics/java
    parent: tracing_runtime_metrics
    identifier: tracing_runtime_metrics_java
    weight: 1201
  - name: Python
    url: tracing/runtime_metrics/python
    parent: tracing_runtime_metrics
    identifier: tracing_runtime_metrics_python
    weight: 1202
  - name: Ruby
    url: tracing/runtime_metrics/ruby
    parent: tracing_runtime_metrics
    identifier: tracing_runtime_metrics_ruby
    weight: 1203
  - name: NodeJS
    url: tracing/runtime_metrics/nodejs
    parent: tracing_runtime_metrics
    identifier: tracing_runtime_metrics_nodejs
    weight: 1204
  - name: .NET
    url: tracing/runtime_metrics/dotnet
    parent: tracing_runtime_metrics
    identifier: tracing_runtime_metrics_dotnet
    weight: 1205
  - name: Continuous Profiler
    url: tracing/profiler/
    parent: tracing
    identifier: profiler
    weight: 13
  - name: Enabling the Profiler
    url: tracing/profiler/enabling/
    parent: profiler
    identifier: profiler_enabling
    weight: 1301
  - name: Search Profiles
    url: tracing/profiler/search_profiles
    parent: profiler
    identifier: profiler_search_profiles
    weight: 1302
  - name: Investigate Code Hotspots from Traces
    url: tracing/profiler/connect_traces_and_profiles
    parent: profiler
    identifier: profiler_traces_profiles
    weight: 1303
  - name: Profiler Troubleshooting
    url: tracing/profiler/profiler_troubleshooting
    parent: profiler
    identifier: profiler_profiler_troubleshooting
    weight: 1304
  - name: APM Glossary
    url: tracing/visualization/
    parent: tracing
    identifier: tracing_vis
    weight: 14
  - name: Services List
    url: tracing/visualization/services_list/
    parent: tracing_vis
    weight: 1401
  - name: Service Page
    url: tracing/visualization/service/
    parent: tracing_vis
    weight: 1402
  - name: Resource Page
    url: tracing/visualization/resource/
    parent: tracing_vis
    weight: 1403
  - name: Trace View
    url: tracing/visualization/trace/
    parent: tracing_vis
    weight: 1404
  - name: Service Map
    url: tracing/visualization/services_map/
    parent: tracing_vis
    weight: 1405
  - name: Error Tracking
    url: tracing/error_tracking/
    identifier: tracing_error_tracking
    parent: tracing
    weight: 15
  - name: Explorer
    url: tracing/error_tracking/explorer
    parent: tracing_error_tracking
    identifier: tracing_error_tracking_explorer
    weight: 1501
  - name: Guides
    url: tracing/guide/
    identifier: tracing_guides
    parent: tracing
    weight: 16
  - name: Troubleshooting
    url: tracing/troubleshooting/
    identifier: tracing_troubleshooting
    parent: tracing
    weight: 17
  - name: Tracer Startup Logs
    url: tracing/troubleshooting/tracer_startup_logs
    identifier: tracing_troubleshooting_startup_logs
    parent: tracing_troubleshooting
    weight: 1701
  - name: Tracer Debug Logs
    url: tracing/troubleshooting/tracer_debug_logs
    identifier: tracing_troubleshooting_debug_logs
    parent: tracing_troubleshooting
    weight: 1702
  - name: Agent Rate Limits
    url: tracing/troubleshooting/agent_rate_limits
    identifier: tracing_troubleshooting_rate_limits
    parent: tracing_troubleshooting
    weight: 1703
  - name: Agent APM metrics
    url: tracing/troubleshooting/agent_apm_metrics
    identifier: tracing_troubleshooting_apm_metrics
    parent: tracing_troubleshooting
    weight: 1704
  - name: PHP 5 Deep Call Stacks
    url: tracing/troubleshooting/php_5_deep_call_stacks
    identifier: tracing_troubleshooting_php_5_deep_call_stacks
    parent: tracing_troubleshooting
    weight: 1705
  - name: CI Visibility
    url: continuous_integration/
    pre: nav_ci
    identifier: ci
    weight: 150000
  - name: Tracing Tests
    url: continuous_integration/setup_tests/
    parent: ci
    identifier: setup_tests
    weight: 1
  - name: Installing the Agent
    url: continuous_integration/setup_tests/agent/
    parent: setup_tests
    identifier: ci_agent
    weight: 101
  - name: Tests in Containers
    url: continuous_integration/setup_tests/containers/
    parent: setup_tests
    identifier: ci_containers
    weight: 102
  - name: .NET
    url: continuous_integration/setup_tests/dotnet/
    parent: setup_tests
    identifier: ci_dotnet
    weight: 103
  - name: Java
    url: continuous_integration/setup_tests/java/
    parent: setup_tests
    identifier: ci_java
    weight: 104
  - name: JavaScript
    url: continuous_integration/setup_tests/javascript/
    parent: setup_tests
    identifier: ci_javascript
    weight: 105
  - name: Python
    url: continuous_integration/setup_tests/python/
    parent: setup_tests
    identifier: ci_python
    weight: 106
  - name: Ruby
    url: continuous_integration/setup_tests/ruby/
    parent: setup_tests
    identifier: ci_ruby
    weight: 107
  - name: Swift
    url: continuous_integration/setup_tests/swift/
    parent: setup_tests
    identifier: ci_swift
    weight: 108
  - name: JUnit Report Uploads
    url: continuous_integration/setup_tests/junit_upload/
    parent: setup_tests
    identifier: ci_junit
    weight: 109
  - name: Tracing Pipelines
    url: continuous_integration/setup_pipelines/
    parent: ci
    identifier: setup_pipelines
    weight: 2
  - name: GitLab
    url: continuous_integration/setup_pipelines/gitlab/
    parent: setup_pipelines
    identifier: ci_gitlab
    weight: 201
  - name: Jenkins
    url: continuous_integration/setup_pipelines/jenkins/
    parent: setup_pipelines
    identifier: ci_jenkins
    weight: 202
  - name: Exploring Tests
    url: continuous_integration/explore_tests/
    parent: ci
    identifier: explore_tests
    weight: 3
  - name: Exploring Pipelines
    url: continuous_integration/explore_pipelines/
    parent: ci
    identifier: explore_pipelines
    weight: 4
  - name: Guides
    url: continuous_integration/guides/
    parent: ci
    identifier: ci_guides
    weight: 5
  - name: Troubleshooting
    url: continuous_integration/troubleshooting/
    parent: ci
    identifier: ci_troubleshooting
    weight: 6
  - name: Log Management
    url: logs/
    pre: nav_logs
    identifier: log_management
    weight: 160000
  - name: Log Collection & Integrations
    url: logs/log_collection/
    parent: log_management
    identifier: log_collection
    weight: 1
  - name: Browser
    identifier: log_browser
    url: logs/log_collection/javascript/
    parent: log_collection
    weight: 101
  - name: Android
    identifier: log_android
    url: logs/log_collection/android/
    parent: log_collection
    weight: 102
  - name: iOS
    identifier: log_ios
    url: logs/log_collection/ios/
    parent: log_collection
    weight: 103
  - name: Csharp
    url: logs/log_collection/csharp/
    parent: log_collection
    weight: 104
  - name: Go
    identifier: log_go
    url: logs/log_collection/go/
    parent: log_collection
    weight: 105
  - name: Java
    url: logs/log_collection/java/
    parent: log_collection
    identifier: log_collection_java
    weight: 106
  - name: Nodejs
    url: logs/log_collection/nodejs/
    parent: log_collection
    weight: 107
  - name: PHP
    identifier: log_php
    url: logs/log_collection/php/
    parent: log_collection
    weight: 108
  - name: Python
    identifier: log_python
    url: logs/log_collection/python/
    parent: log_collection
    weight: 109
  - name: Ruby
    url: logs/log_collection/ruby/
    parent: log_collection
    identifier: log_collection_ruby
    weight: 110
  - name: Other Integrations
    url: integrations/#cat-log-collection
    identifier: other_integrations
    parent: log_collection
    weight: 111
  - name: Log Configuration
    url: logs/log_configuration/
    parent: log_management
    identifier: log_configuration
    weight: 2
  - name: Pipelines
    url: logs/log_configuration/pipelines/
    parent: log_configuration
    identifier: log_pipelines
    weight: 201
  - name: Processors
    url: logs/log_configuration/processors/
    parent: log_configuration
    weight: 202
  - name: Parsing
    url: logs/log_configuration/parsing/
    parent: log_configuration
    weight: 203
  - name: Attributes and Aliasing
    url: logs/log_collection/?tab=host#attributes-and-tags
    parent: log_processing
    weight: 204
  - name: Attributes and Aliasing
    url: logs/log_configuration/attributes_naming_convention/
    parent: log_configuration
    weight: 205
  - name: Generate Metrics
    url: logs/log_configuration/logs_to_metrics/
    parent: log_configuration
    identifier: log_to_metrics
    weight: 206
  - name: Indexes
    url: logs/log_configuration/indexes
    parent: log_configuration
    identifier: log_indexes
    weight: 207
  - name: Archives
    url: logs/log_configuration/archives/
    parent: log_configuration
    identifier: log_archives
    weight: 208
  - name: Rehydrate from Archives
    url: logs/log_configuration/rehydrating
    parent: log_configuration
    weight: 209
  - name: Connect Logs and Traces
    url: tracing/connect_logs_and_traces/
    parent: log_management
    identifier: logs_traces_connection
    weight: 3
  - name: Correlate Logs with Metrics
    url: logs/guide/correlate-logs-with-metrics/
    parent: log_management
    identifier: logs_metrics_correlation
    weight: 4
  - name: Log Explorer
    url: logs/explorer/
    parent: log_management
    identifier: log_explorer
    weight: 5
  - name: Live Tail
    url: logs/explorer/live_tail/
    parent: log_explorer
    weight: 501
  - name: Log Side Panel
    url: logs/explorer/side_panel/
    parent: log_explorer
    weight: 502
  - name: Saved Views
    url: logs/explorer/saved_views/
    parent: log_explorer
    weight: 503
  - name: Facets
    url: logs/explorer/facets/
    parent: log_explorer
    weight: 504
  - name: Watchdog Insights
    url: logs/explorer/watchdog_insights/
    parent: log_explorer
    weight: 505
  - name: Search Syntax
    url: logs/explorer/search_syntax/
    parent: log_explorer
    weight: 506
  - name: Guides
    url: logs/guide/
    parent: log_management
    identifier: log_guides
    weight: 6
  - name: Security
    url: security/logs/
    parent: log_management
    identifier: log_security
    weight: 7
  - name: Security Platform
    url: security_platform/
    pre: nav_security_monitoring
    identifier: security_platform
    weight: 160000
  - name: Security Monitoring
    url: security_platform/security_monitoring/
    parent: security_platform
    identifier: security_monitoring
    weight: 1
  - name: Getting Started
    url: security_platform/security_monitoring/getting_started
    parent: security_monitoring
    identifier: security_monitoring_getting_started
    weight: 101
  - name: Security Home
    url: security_platform/security_monitoring/security_home
    parent: security_monitoring
    identifier: security_monitoring_security_home
    weight: 102
  - name: Log Detection Rules
    url: security_platform/security_monitoring/log_detection_rules
    parent: security_monitoring
    identifier: security_monitoring_log_detection_rules
    weight: 103
  - name: OOTB Rules
    url: /security_platform/default_rules#cat-log-detection
    parent: security_monitoring
    identifier: security_monitoring_default_rules
    weight: 104
  - name: Signals Explorer
    url: /security_platform/explorer
    parent: security_monitoring
    identifier: security_monitoring_signals_explorer
    weight: 105
  - name: Cloud Security Posture Management
    url: security_platform/cspm/
    parent: security_platform
    identifier: cspm
    weight: 2
  - name: Getting Started
    url: security_platform/cspm/getting_started
    parent: cspm
    identifier: cspm_getting_started
    weight: 201
  - name: Frameworks and Benchmarks
    url: security_platform/cspm/frameworks_and_benchmarks
    parent: cspm
    weight: 202
  - name: OOTB Rules
    url: security_platform/cspm/configuration_rules
    parent: cspm
    identifier: cspm_default_rules
    weight: 203
  - name: Posture Findings
    url: /security_platform/cspm/findings
    parent: cspm
    identifier: cspm_findings_explorer
    weight: 204
  - name: Cloud Workload Security
    url: security_platform/cloud_workload_security/
    parent: security_platform
    identifier: cloud_workload_security
    weight: 3
  - name: Getting Started
    url: security_platform/cloud_workload_security/getting_started
    parent: cloud_workload_security
    identifier: cws_getting_started
    weight: 301
  - name: Agent Expressions
    url: security_platform/cloud_workload_security/agent_expressions
    parent: cloud_workload_security
    identifier: cws_agent_expressions
    weight: 302
  - name: Workload Security Rules
    url: security_platform/cloud_workload_security/workload_security_rules
    parent: cloud_workload_security
    identifier: cws_workload_security_rules
    weight: 303
  - name: OOTB Rules
    url: security_platform/default_rules#cat-workload-security
    parent: cloud_workload_security
    identifier: cws_workload_default_rules
    weight: 304
  - name: Signals Explorer
    url: security_platform/explorer
    parent: cloud_workload_security
    identifier: cws_workload_signals_explorer
    weight: 305
  - name: Security Rules
    url: security_platform/detection_rules/
    parent: security_platform
    identifier: security_rules
    weight: 4
  - name: Signals Explorer
    url: security_platform/explorer
    parent: security_platform
    identifier: signals_explorer
    weight: 6
  - name: Guides
    url: security_platform/guide
    parent: security_platform
    identifier: security_platform_guides
    weight: 7
  - name: Synthetic Monitoring
    url: synthetics/
    pre: nav_synthetics
    identifier: synthetics
    weight: 180000
  - name: API Tests
    url: synthetics/api_tests/
    parent: synthetics
    weight: 1
    identifier: api_tests
  - name: HTTP
    url: synthetics/api_tests/http_tests
    parent: api_tests
    weight: 101
  - name: SSL
    url: synthetics/api_tests/ssl_tests
    parent: api_tests
    weight: 102
  - name: TCP
    url: synthetics/api_tests/tcp_tests
    parent: api_tests
    weight: 103
  - name: DNS
    url: synthetics/api_tests/dns_tests
    parent: api_tests
    weight: 104
  - name: ICMP
    url: synthetics/api_tests/icmp_tests
    parent: api_tests
    weight: 105
  - name: Multistep API Tests
    url: synthetics/multistep
    parent: synthetics
    identifier: synthetics_multistep
    weight: 2
  - name: Browser Tests
    url: synthetics/browser_tests/
    parent: synthetics
    identifier: synthetics_browser_tests
    weight: 3
  - name: Steps
    url: synthetics/browser_tests/actions
    parent: synthetics_browser_tests
    weight: 301
  - name: Test Results & Performance
    url: synthetics/browser_tests/test_results
    parent: synthetics_browser_tests
    weight: 302
  - name: Advanced Options for Steps
    url: synthetics/browser_tests/advanced_options
    parent: synthetics_browser_tests
    weight: 303
  - name: Private Locations
    url: synthetics/private_locations
    parent: synthetics
    identifier: synthetics_private_location
    weight: 4
  - name: Configuration
    url: synthetics/private_locations/configuration
    parent: synthetics_private_location
    identifier: synthetics_private_location_configuration
    weight: 401
  - name: CI/CD Testing
    url: /synthetics/ci/
    parent: synthetics
    identifier: synthetics_ci
    weight: 5
  - name: Testing Tunnel
    url: /synthetics/testing_tunnel
    parent: synthetics
    identifier: synthetics_testing_tunnel
    weight: 6
  - name: APM Integration
    url: synthetics/apm/
    parent: synthetics
    identifier: synthetics_apm
    weight: 7
  - name: Settings
    url: synthetics/settings/
    parent: synthetics
    weight: 8
  - name: Search and Manage
    url: synthetics/search/
    parent: synthetics
    weight: 9
  - name: Metrics
    url: synthetics/metrics/
    parent: synthetics
    weight: 10
  - name: Identify Synthetic Bots
    url: synthetics/guide/identify_synthetics_bots/
    parent: synthetics
    weight: 11
  - name: Guides
    url: synthetics/guide/
    parent: synthetics
    identifier: synthetics_guides
    weight: 12
  - name: Troubleshooting
    url: synthetics/troubleshooting/
    parent: synthetics
    identifier: synthetics_troubleshooting
<<<<<<< HEAD
=======
    weight: 12
  - name: Security
    url: security/synthetics/
    parent: synthetics
>>>>>>> f0538e18
    weight: 13
  - name: Real User Monitoring
    url: real_user_monitoring/
    pre: nav_rum_2
    identifier: rum
    weight: 155000
  - name: Browser Monitoring
    url: real_user_monitoring/browser/
    parent: rum
    identifier: rum_browser
    weight: 1
  - name: Data Collected
    url: real_user_monitoring/browser/data_collected/
    parent: rum_browser
    identifier: rum_data_collected
    weight: 101
  - name: Modifying Data and Context
    url: real_user_monitoring/browser/modifying_data_and_context/
    parent: rum_browser
    identifier: rum_modify
    weight: 102
  - name: Monitoring Page Performance
    url: real_user_monitoring/browser/monitoring_page_performance/
    parent: rum_browser
    identifier: page_performance
    weight: 103
  - name: Monitoring Resource Performance
    url: real_user_monitoring/browser/monitoring_resource_performance/
    parent: rum_browser
    identifier: resource_performance
    weight: 104
  - name: Collecting Browser Errors
    url: real_user_monitoring/browser/collecting_browser_errors/
    parent: rum_browser
    identifier: collect_errors
    weight: 105
  - name: Tracking User Actions
    url: real_user_monitoring/browser/tracking_user_actions/
    parent: rum_browser
    identifier: track_actions
    weight: 106
  - name: Troubleshooting
    url: real_user_monitoring/browser/troubleshooting/
    parent: rum_browser
    identifier: troubleshooting
    weight: 107
  - name: Android Monitoring
    url: real_user_monitoring/android/
    parent: rum
    identifier: rum_android
    weight: 2
  - name: Data Collected
    url: real_user_monitoring/android/data_collected/
    parent: rum_android
    identifier: rum_android_data_collected
    weight: 201
  - name: Advanced Configuration
    url: real_user_monitoring/android/advanced_configuration/
    parent: rum_android
    identifier: rum_android_advanced
    weight: 202
  - name: Troubleshooting
    url: real_user_monitoring/android/troubleshooting/
    parent: rum_android
    identifier: rum_troubleshooting_android
    weight: 203
  - name: Integrated Libraries
    url: real_user_monitoring/android/integrated_libraries/
    parent: rum_android
    identifier: rum_android_libraries
    weight: 204
  - name: iOS Monitoring
    url: real_user_monitoring/ios/
    parent: rum
    identifier: rum_ios
    weight: 3
  - name: Data Collected
    url: real_user_monitoring/ios/data_collected/
    parent: rum_ios
    identifier: rum_ios_data_collected
    weight: 301
  - name: Advanced Configuration
    url: real_user_monitoring/ios/advanced_configuration/
    parent: rum_ios
    identifier: rum_ios_advanced
    weight: 302
  - name: Troubleshooting
    url: real_user_monitoring/ios/troubleshooting/
    parent: rum_ios
    identifier: rum_troubleshooting_ios
    weight: 304
  - name: React Native Monitoring
    url: real_user_monitoring/reactnative/
    parent: rum
    identifier: rum_reactnative
    weight: 4
  - name: Dashboards
    url: real_user_monitoring/dashboards/
    parent: rum
    identifier: rum_dashboards
    weight: 5
  - name: Performance Overview
    url: real_user_monitoring/dashboards/performance_overview_dashboard
    parent: rum_dashboards
    identifier: rum_dashboards_performance
    weight: 501
  - name: Resources
    url: real_user_monitoring/dashboards/resources_dashboard
    parent: rum_dashboards
    identifier: rum_dashboards_resources
    weight: 502
  - name: Errors
    url: real_user_monitoring/dashboards/errors_dashboard
    parent: rum_dashboards
    identifier: rum_dashboards_errors
    weight: 503
  - name: Explorer
    url: real_user_monitoring/explorer/
    parent: rum
    identifier: rum_explorer
    weight: 6
  - name: Search
    url: real_user_monitoring/explorer/search/
    parent: rum_explorer
    identifier: rum_explorer_search
    weight: 601
  - name: Analytics
    url: real_user_monitoring/explorer/analytics/
    parent: rum_explorer
    identifier: rum_explorer_analytics
    weight: 602
  - name: Long Task
    url: real_user_monitoring/data_collected/long_task
    parent: rum_data_collected
    identifier: rum_data_collected_long_task
    weight: 603
  - name: Error
    url: real_user_monitoring/data_collected/error
    parent: rum_data_collected
    identifier: rum_data_collected_error
    weight: 604
  - name: User Action
    url: real_user_monitoring/data_collected/user_action
    parent: rum_data_collected
    identifier: rum_data_collected_user_action
    weight: 605
  - name: Connect RUM and Traces
    url: real_user_monitoring/connect_rum_and_traces
    parent: rum
    identifier: rum_connect_rum_and_traces
    weight: 7
  - name: Error Tracking
    url: real_user_monitoring/error_tracking/
    parent: rum
    identifier: rum_error_tracking
    weight: 8
  - name: Explorer
    url: real_user_monitoring/error_tracking/explorer
    parent: rum_error_tracking
    identifier: rum_error_tracking_explorer
    weight: 801
  - name: Track Browser Errors
    url: real_user_monitoring/error_tracking/browser_errors
    parent: rum_error_tracking
    identifier: rum_error_tracking_browser
    weight: 802
  - name: Track Android Errors
    url: real_user_monitoring/error_tracking/android
    parent: rum_error_tracking
    identifier: rum_error_tracking_android
    weight: 803
  - name: Guides
    url: real_user_monitoring/guide
    parent: rum
    identifier: rum_guides
    weight: 9
  - name: Network Monitoring
    url: network_monitoring/
    pre: nav_network
    identifier: nm_parent
    weight: 190000
  - name: Network Performance Monitoring
    url: network_monitoring/performance/
    parent: nm_parent
    identifier: npm
    weight: 100
  - name: Setup
    url: network_monitoring/performance/setup/
    parent: npm
    identifier: npm_setup
    weight: 101
  - name: Network Page
    url: network_monitoring/performance/network_page/
    parent: npm
    identifier: npm_page
    weight: 102
  - name: Network Map
    url: network_monitoring/performance/network_map/
    parent: npm
    identifier: npm_map
    weight: 103
  - name: Guides
    url: network_monitoring/performance/guide/
    identifier: npm_guides
    parent: npm
    weight: 104
  - name: DNS Monitoring
    url: network_monitoring/dns/
    parent: nm_parent
    identifier: dns_monitoring
    weight: 200
  - name: Network Device Monitoring
    url: network_monitoring/devices
    parent: nm_parent
    identifier: ndm
    weight: 300
  - name: Setup
    url: network_monitoring/devices/setup
    parent: ndm
    identifier: ndm_setup
    weight: 301
  - name: Profiles
    url: network_monitoring/devices/profiles
    parent: ndm
    identifier: ndm_profiles
    weight: 302
  - name: Data Collected
    url: network_monitoring/devices/data
    parent: ndm
    identifier: ndm_data
    weight: 303
  - name: Troubleshooting
    url: network_monitoring/devices/troubleshooting
    parent: ndm
    identifier: ndm_trouble
    weight: 304
  - name: Guides
    url: network_monitoring/devices/guide/
    parent: ndm
    identifier: ndm_guide
    weight: 305
  - name: Developers
    url: developers/
    pre: nav_developers
    identifier: dev_tools
    weight: 200000
  - name: DogStatsD
    url: developers/dogstatsd/
    parent: dev_tools
    identifier: dev_tools_dogstatsd
    weight: 1
  - name: Datagram Format
    url: developers/dogstatsd/datagram_shell
    parent: dev_tools_dogstatsd
    weight: 101
  - name: Unix Domain Socket
    url: /developers/dogstatsd/unix_socket
    parent: dev_tools_dogstatsd
    weight: 102
  - name: High Throughput Data
    url: developers/dogstatsd/high_throughput/
    parent: dev_tools_dogstatsd
    weight: 103
  - name: Data Aggregation
    url: developers/dogstatsd/data_aggregation/
    parent: dev_tools_dogstatsd
    weight: 104
  - name: DogStatsD Mapper
    url: developers/dogstatsd/dogstatsd_mapper/
    parent: dev_tools_dogstatsd
    weight: 105
  - name: Custom Checks
    url: developers/custom_checks/
    parent: dev_tools
    identifier: custom_checks
    weight: 2
  - name: Writing a Custom Agent Check
    url: developers/custom_checks/write_agent_check/
    parent: custom_checks
    weight: 201
  - name: Writing a Custom OpenMetrics Check
    url: developers/custom_checks/prometheus/
    parent: custom_checks
    weight: 202
  - name: Integrations
    url: developers/integrations/
    parent: dev_tools
    identifier: dev_tools_integrations
    weight: 3
  - name: Create a new Integration
    url: developers/integrations/new_check_howto/
    parent: dev_tools_integrations
    weight: 301
  - name: Integration assets reference
    url: developers/integrations/check_references/
    parent: dev_tools_integrations
    weight: 302
  - name: Python
    url: developers/integrations/python/
    parent: dev_tools_integrations
    weight: 303
  - name: Legacy
    url: developers/integrations/legacy/
    parent: dev_tools_integrations
    weight: 304
  - name: Marketplace
    url: developers/marketplace/
    parent: dev_tools
    identifier: marketplace
    weight: 4
  - name: Service Checks
    url: developers/service_checks/
    parent: dev_tools
    identifier: dev_tools_service_check
    weight: 7
  - name: 'Submission - Agent Check '
    url: developers/service_checks/agent_service_checks_submission/
    parent: dev_tools_service_check
    identifier: dev_tools_service_check_agent_check
    weight: 701
  - name: Submission - DogStatsD
    url: developers/service_checks/dogstatsd_service_checks_submission/
    parent: dev_tools_service_check
    identifier: dev_tools_service_check_dogstatsd
    weight: 702
  - name: Submission - API
    url: api/v1/service-checks/
    parent: dev_tools_service_check
    identifier: dev_tools_service_check_api
    weight: 703
  - name: Community
    url: developers/community/
    parent: dev_tools
    identifier: dev_community
    weight: 8
  - name: Libraries
    url: developers/community/libraries/
    parent: dev_community
    weight: 801
  - name: Community Office Hours
    url: developers/community/office_hours/
    parent: dev_community
    weight: 802
  - name: Guides
    url: developers/guide/
    parent: dev_tools
    identifier: dev_tools_guides
    weight: 10
  - name: API
    url: api/
    pre: nav_api
    identifier: api
    weight: 210000
  - name: Account Management
    url: account_management/
    pre: nav_account
    identifier: account_management
    weight: 220000
  - name: User management
    url: account_management/users/
    parent: account_management
    identifier: account_management_users
    weight: 1
  - name: RBAC
    url: account_management/rbac/
    parent: account_management
    identifier: account_management_rbac
    weight: 2
  - name: Permissions
    url: account_management/rbac/permissions
    parent: account_management_rbac
    identifier: account_management_rbac_permissions
    weight: 201
  - name: Organization settings
    url: account_management/org_settings/
    parent: account_management
    weight: 3
  - name: SSO with SAML
    url: account_management/saml/
    identifier: account_management_saml
    parent: account_management
    weight: 4
  - name: Active Directory
    url: account_management/saml/activedirectory/
    parent: account_management_saml
    weight: 401
  - name: Auth0
    url: account_management/saml/auth0/
    parent: account_management_saml
    weight: 402
  - name: Azure
    url: account_management/saml/azure/
    parent: account_management_saml
    weight: 403
  - name: Google
    url: account_management/saml/google/
    parent: account_management_saml
    weight: 404
  - name: NoPassword
    url: account_management/saml/nopassword/
    parent: account_management_saml
    weight: 405
  - name: Okta
    url: account_management/saml/okta/
    parent: account_management_saml
    weight: 406
  - name: SafeNet
    url: account_management/saml/safenet/
    parent: account_management_saml
    weight: 407
  - name: Multi-org accounts
    url: account_management/multi_organization/
    parent: account_management
    weight: 5
  - name: Switching between orgs
    url: account_management/org_switching/
    parent: account_management
    weight: 6
  - name: Billing
    url: account_management/billing/
    parent: account_management
    weight: 7
  - name: API and Application Keys
    url: account_management/api-app-keys/
    parent: account_management
    weight: 8
  - name: Security
    url: security/
    pre: nav_security
    identifier: security
    weight: 230000
  - name: Agent
    url: security/agent/
    parent: security
    weight: 1
  - name: APM (Tracing)
    url: /tracing/setup_overview/configure_data_security/
    parent: security
    weight: 2
  - name: Log Management
    url: security/logs/
    parent: security
    weight: 3
  - name: Synthetic Monitoring
    url: security/synthetics/
    parent: security
    weight: 4
  - name: Other considerations
    url: security/other/
    parent: security
    weight: 5
  - name: Help
    url: help/
    pre: nav_help
    identifier: help_top_level
    weight: 240000
  - name: Aggregating Agents
    url: agent/vector_aggregation/
    parent: agent
    identifier: vector_aggregation
    weight: 13
footer_product:
  - name: Features
    url: 'https://www.datadoghq.com/product/'
    weight: 100
  - name: Integrations
    url: 'https://www.datadoghq.com/product/platform/integrations/'
    weight: 105
  - name: Dashboards
    url: 'https://www.datadoghq.com/product/platform/dashboards/'
    weight: 110
  - name: Log Management
    url: 'https://www.datadoghq.com/product/log-management/'
    weight: 115
  - name: APM
    url: 'https://www.datadoghq.com/product/apm/'
    weight: 120
  - name: Continuous Profiler
    url: 'https://www.datadoghq.com/product/code-profiling/'
    weight: 125
  - name: Synthetic Monitoring
    url: 'https://www.datadoghq.com/product/synthetic-monitoring/'
    weight: 130
  - name: Real User Monitoring
    url: 'https://www.datadoghq.com/product/real-user-monitoring/'
    weight: 135
footer_product_two:
  - name: Security Platform
    url: 'https://www.datadoghq.com/product/security-platform/'
    weight: 140
  - name: Security Monitoring
    url: 'https://www.datadoghq.com/product/security-platform/security-monitoring'
    weight: 145
  - name: CSPM
    url: 'https://www.datadoghq.com/product/security-platform/cloud-security-posture-management/'
    weight: 150
  - name: Network Monitoring
    url: 'https://www.datadoghq.com/product/network-monitoring/'
    weight: 155
  - name: Incident Management
    url: 'https://www.datadoghq.com/product/incident-management/'
    weight: 160
  - name: Serverless
    url: 'https://www.datadoghq.com/product/serverless-monitoring/'
    weight: 165
  - name: Alerts
    url: 'https://www.datadoghq.com/product/alerts/'
    weight: 170
  - name: API
    url: 'https://docs.datadoghq.com/api/'
    weight: 175
footer_product_three:
  - name: Pricing
    url: 'https://www.datadoghq.com/pricing/'
    weight: 100
  - name: Documentation
    url: 'https://docs.datadoghq.com/'
    weight: 105
  - name: Support
    url: 'https://www.datadoghq.com/support/'
    weight: 110
  - name: Resources
    url: 'https://www.datadoghq.com/resources/'
    weight: 150
  - name: Security
    url: 'https://www.datadoghq.com/security/'
    weight: 180
footer_about:
  - name: COVID-19 Update
    url: 'https://www.datadoghq.com/coronavirus/'
    weight: 90
  - name: Contact Us
    url: 'https://www.datadoghq.com/about/contact/'
    weight: 100
  - name: Partners
    url: 'https://www.datadoghq.com/partner-with-datadog/'
    weight: 120
  - name: Press
    url: 'https://www.datadoghq.com/about/press/'
    weight: 130
  - name: Leadership
    url: 'https://www.datadoghq.com/about/leadership/'
    weight: 140
  - name: Careers
    url: 'https://www.datadoghq.com/careers/'
    weight: 160
  - name: Legal
    url: 'https://www.datadoghq.com/legal/'
    weight: 170
  - name: Investor Relations
    url: 'https://investors.datadoghq.com/'
    weight: 175
  - name: Analyst Reports
    url: 'https://www.datadoghq.com/about/analyst/'
    weight: 180
footer_blog:
  - name: English
    url: 'https://www.datadoghq.com/blog/'
    weight: 100
  - name: Español
    url: 'https://www.datadoghq.com/es/blog/'
    weight: 110
  - name: 日本語
    url: 'https://www.datadoghq.com/ja/blog/'
    weight: 120
footer_social:
  - name: Twitter
    url: 'https://twitter.com/datadoghq'
    weight: 130
    pre: twitter.svg
  - name: Instagram
    url: 'https://www.instagram.com/datadoghq/'
    weight: 140
    pre: instagram.svg
  - name: LinkedIn
    url: 'https://www.LinkedIn.com/company/datadog/'
    weight: 160
    pre: linkedin.svg
  - name: Youtube
    url: 'https://www.youtube.com/user/DatadogHQ'
    weight: 150
    pre: youtube.svg
footer_sub:
  - name: Terms
    url: 'https://www.datadoghq.com/legal/terms/'
    weight: 100
  - name: Privacy
    url: 'https://www.datadoghq.com/legal/privacy/'
    weight: 120
  - name: Cookies
    url: 'https://www.datadoghq.com/legal/cookies/'
    weight: 130
api:
  - name: Overview
    url: /api/latest/
    identifier: API overview
    weight: -10
  - name: Using the API
    url: /api/latest/using-the-api/
    parent: API overview
    weight: 5
  - name: Rate Limits
    url: /api/latest/rate-limits/
    parent: API overview
    weight: 6
    identifier: rate-limits
  - name: AWS Integration
    url: /api/latest/aws-integration/
    identifier: aws-integration
    generated: true
  - name: Generate a new external ID
    url: '#generate-a-new-external-id'
    identifier: generate-a-new-external-id
    parent: aws-integration
    generated: true
    params:
      versions:
        - v1
      operationids:
        - CreateNewAWSExternalID
      unstable: []
      order: 4
  - name: Set an AWS tag filter
    url: '#set-an-aws-tag-filter'
    identifier: set-an-aws-tag-filter
    parent: aws-integration
    generated: true
    params:
      versions:
        - v1
      operationids:
        - CreateAWSTagFilter
      unstable: []
      order: 2
  - name: Get all AWS tag filters
    url: '#get-all-aws-tag-filters'
    identifier: get-all-aws-tag-filters
    parent: aws-integration
    generated: true
    params:
      versions:
        - v1
      operationids:
        - ListAWSTagFilters
      unstable: []
      order: 1
  - name: Delete a tag filtering entry
    url: '#delete-a-tag-filtering-entry'
    identifier: delete-a-tag-filtering-entry
    parent: aws-integration
    generated: true
    params:
      versions:
        - v1
      operationids:
        - DeleteAWSTagFilter
      unstable: []
      order: 3
  - name: List namespace rules
    url: '#list-namespace-rules'
    identifier: list-namespace-rules
    parent: aws-integration
    generated: true
    params:
      versions:
        - v1
      operationids:
        - ListAvailableAWSNamespaces
      unstable: []
      order: 5
  - name: Update an AWS integration
    url: '#update-an-aws-integration'
    identifier: update-an-aws-integration
    parent: aws-integration
    generated: true
    params:
      versions:
        - v1
      operationids:
        - UpdateAWSAccount
      unstable: []
      order: 9
  - name: Create an AWS integration
    url: '#create-an-aws-integration'
    identifier: create-an-aws-integration
    parent: aws-integration
    generated: true
    params:
      versions:
        - v1
      operationids:
        - CreateAWSAccount
      unstable: []
      order: 8
  - name: List all AWS integrations
    url: '#list-all-aws-integrations'
    identifier: list-all-aws-integrations
    parent: aws-integration
    generated: true
    params:
      versions:
        - v1
      operationids:
        - ListAWSAccounts
      unstable: []
      order: 6
  - name: Delete an AWS integration
    url: '#delete-an-aws-integration'
    identifier: delete-an-aws-integration
    parent: aws-integration
    generated: true
    params:
      versions:
        - v1
      operationids:
        - DeleteAWSAccount
      unstable: []
      order: 7
  - name: AWS Logs Integration
    url: /api/latest/aws-logs-integration/
    identifier: aws-logs-integration
    generated: true
  - name: Check permissions for log services
    url: '#check-permissions-for-log-services'
    identifier: check-permissions-for-log-services
    parent: aws-logs-integration
    generated: true
    params:
      versions:
        - v1
      operationids:
        - CheckAWSLogsServicesAsync
      unstable: []
      order: 6
  - name: Enable an AWS Logs integration
    url: '#enable-an-aws-logs-integration'
    identifier: enable-an-aws-logs-integration
    parent: aws-logs-integration
    generated: true
    params:
      versions:
        - v1
      operationids:
        - EnableAWSLogServices
      unstable: []
      order: 5
  - name: Get list of AWS log ready services
    url: '#get-list-of-aws-log-ready-services'
    identifier: get-list-of-aws-log-ready-services
    parent: aws-logs-integration
    generated: true
    params:
      versions:
        - v1
      operationids:
        - ListAWSLogsServices
      unstable: []
      order: 4
  - name: Check that an AWS Lambda Function exists
    url: '#check-that-an-aws-lambda-function-exists'
    identifier: check-that-an-aws-lambda-function-exists
    parent: aws-logs-integration
    generated: true
    params:
      versions:
        - v1
      operationids:
        - CheckAWSLogsLambdaAsync
      unstable: []
      order: 7
  - name: Add AWS Log Lambda ARN
    url: '#add-aws-log-lambda-arn'
    identifier: add-aws-log-lambda-arn
    parent: aws-logs-integration
    generated: true
    params:
      versions:
        - v1
      operationids:
        - CreateAWSLambdaARN
      unstable: []
      order: 2
  - name: List all AWS Logs integrations
    url: '#list-all-aws-logs-integrations'
    identifier: list-all-aws-logs-integrations
    parent: aws-logs-integration
    generated: true
    params:
      versions:
        - v1
      operationids:
        - ListAWSLogsIntegrations
      unstable: []
      order: 1
  - name: Delete an AWS Logs integration
    url: '#delete-an-aws-logs-integration'
    identifier: delete-an-aws-logs-integration
    parent: aws-logs-integration
    generated: true
    params:
      versions:
        - v1
      operationids:
        - DeleteAWSLambdaARN
      unstable: []
      order: 3
  - name: Authentication
    url: /api/latest/authentication/
    identifier: authentication
    generated: true
  - name: Validate API key
    url: '#validate-api-key'
    identifier: validate-api-key
    parent: authentication
    generated: true
    params:
      versions:
        - v1
      operationids:
        - Validate
      unstable: []
      order: 1
  - name: Azure Integration
    url: /api/latest/azure-integration/
    identifier: azure-integration
    generated: true
  - name: Update Azure integration host filters
    url: '#update-azure-integration-host-filters'
    identifier: update-azure-integration-host-filters
    parent: azure-integration
    generated: true
    params:
      versions:
        - v1
      operationids:
        - UpdateAzureHostFilters
      unstable: []
      order: 5
  - name: Update an Azure integration
    url: '#update-an-azure-integration'
    identifier: update-an-azure-integration
    parent: azure-integration
    generated: true
    params:
      versions:
        - v1
      operationids:
        - UpdateAzureIntegration
      unstable: []
      order: 4
  - name: Create an Azure integration
    url: '#create-an-azure-integration'
    identifier: create-an-azure-integration
    parent: azure-integration
    generated: true
    params:
      versions:
        - v1
      operationids:
        - CreateAzureIntegration
      unstable: []
      order: 2
  - name: List all Azure integrations
    url: '#list-all-azure-integrations'
    identifier: list-all-azure-integrations
    parent: azure-integration
    generated: true
    params:
      versions:
        - v1
      operationids:
        - ListAzureIntegration
      unstable: []
      order: 1
  - name: Delete an Azure integration
    url: '#delete-an-azure-integration'
    identifier: delete-an-azure-integration
    parent: azure-integration
    generated: true
    params:
      versions:
        - v1
      operationids:
        - DeleteAzureIntegration
      unstable: []
      order: 3
  - name: Dashboard Lists
    url: /api/latest/dashboard-lists/
    identifier: dashboard-lists
    generated: true
  - name: Update items of a dashboard list
    url: '#update-items-of-a-dashboard-list'
    identifier: update-items-of-a-dashboard-list
    parent: dashboard-lists
    generated: true
    params:
      versions:
        - v2
      operationids:
        - UpdateDashboardListItems
      unstable: []
      order: 3
  - name: Add Items to a Dashboard List
    url: '#add-items-to-a-dashboard-list'
    identifier: add-items-to-a-dashboard-list
    parent: dashboard-lists
    generated: true
    params:
      versions:
        - v2
      operationids:
        - CreateDashboardListItems
      unstable: []
      order: 2
  - name: Get items of a Dashboard List
    url: '#get-items-of-a-dashboard-list'
    identifier: get-items-of-a-dashboard-list
    parent: dashboard-lists
    generated: true
    params:
      versions:
        - v2
      operationids:
        - GetDashboardListItems
      unstable: []
      order: 1
  - name: Delete items from a dashboard list
    url: '#delete-items-from-a-dashboard-list'
    identifier: delete-items-from-a-dashboard-list
    parent: dashboard-lists
    generated: true
    params:
      versions:
        - v2
      operationids:
        - DeleteDashboardListItems
      unstable: []
      order: 4
  - name: Update a dashboard list
    url: '#update-a-dashboard-list'
    identifier: update-a-dashboard-list
    parent: dashboard-lists
    generated: true
    params:
      versions:
        - v1
      operationids:
        - UpdateDashboardList
      unstable: []
      order: 4
  - name: Get a dashboard list
    url: '#get-a-dashboard-list'
    identifier: get-a-dashboard-list
    parent: dashboard-lists
    generated: true
    params:
      versions:
        - v1
      operationids:
        - GetDashboardList
      unstable: []
      order: 3
  - name: Delete a dashboard list
    url: '#delete-a-dashboard-list'
    identifier: delete-a-dashboard-list
    parent: dashboard-lists
    generated: true
    params:
      versions:
        - v1
      operationids:
        - DeleteDashboardList
      unstable: []
      order: 5
  - name: Create a dashboard list
    url: '#create-a-dashboard-list'
    identifier: create-a-dashboard-list
    parent: dashboard-lists
    generated: true
    params:
      versions:
        - v1
      operationids:
        - CreateDashboardList
      unstable: []
      order: 2
  - name: Get all dashboard lists
    url: '#get-all-dashboard-lists'
    identifier: get-all-dashboard-lists
    parent: dashboard-lists
    generated: true
    params:
      versions:
        - v1
      operationids:
        - ListDashboardLists
      unstable: []
      order: 1
  - name: Dashboards
    url: /api/latest/dashboards/
    identifier: dashboards
    generated: true
  - name: Update a dashboard
    url: '#update-a-dashboard'
    identifier: update-a-dashboard
    parent: dashboards
    generated: true
    params:
      versions:
        - v1
      operationids:
        - UpdateDashboard
      unstable: []
      order: 6
  - name: Get a dashboard
    url: '#get-a-dashboard'
    identifier: get-a-dashboard
    parent: dashboards
    generated: true
    params:
      versions:
        - v1
      operationids:
        - GetDashboard
      unstable: []
      order: 7
  - name: Delete a dashboard
    url: '#delete-a-dashboard'
    identifier: delete-a-dashboard
    parent: dashboards
    generated: true
    params:
      versions:
        - v1
      operationids:
        - DeleteDashboard
      unstable: []
      order: 3
  - name: Send shared dashboard invitation email
    url: '#send-shared-dashboard-invitation-email'
    identifier: send-shared-dashboard-invitation-email
    parent: dashboards
    generated: true
    params:
      versions:
        - v1
      operationids:
        - SendPublicDashboardInvitation
      unstable: []
      order: 6
  - name: Get all invitations for a shared dashboard
    url: '#get-all-invitations-for-a-shared-dashboard'
    identifier: get-all-invitations-for-a-shared-dashboard
    parent: dashboards
    generated: true
    params:
      versions:
        - v1
      operationids:
        - GetPublicDashboardInvitations
      unstable: []
      order: 5
  - name: Revoke shared dashboard invitations
    url: '#revoke-shared-dashboard-invitations'
    identifier: revoke-shared-dashboard-invitations
    parent: dashboards
    generated: true
    params:
      versions:
        - v1
      operationids:
        - DeletePublicDashboardInvitation
      unstable: []
      order: 7
  - name: Update a shared dashboard
    url: '#update-a-shared-dashboard'
    identifier: update-a-shared-dashboard
    parent: dashboards
    generated: true
    params:
      versions:
        - v1
      operationids:
        - UpdatePublicDashboard
      unstable: []
      order: 3
  - name: Get a shared dashboard
    url: '#get-a-shared-dashboard'
    identifier: get-a-shared-dashboard
    parent: dashboards
    generated: true
    params:
      versions:
        - v1
      operationids:
        - GetPublicDashboard
      unstable: []
      order: 2
  - name: Revoke a shared dashboard URL
    url: '#revoke-a-shared-dashboard-url'
    identifier: revoke-a-shared-dashboard-url
    parent: dashboards
    generated: true
    params:
      versions:
        - v1
      operationids:
        - DeletePublicDashboard
      unstable: []
      order: 4
  - name: Create a shared dashboard
    url: '#create-a-shared-dashboard'
    identifier: create-a-shared-dashboard
    parent: dashboards
    generated: true
    params:
      versions:
        - v1
      operationids:
        - CreatePublicDashboard
      unstable: []
      order: 1
  - name: Create a new dashboard
    url: '#create-a-new-dashboard'
    identifier: create-a-new-dashboard
    parent: dashboards
    generated: true
    params:
      versions:
        - v1
      operationids:
        - CreateDashboard
      unstable: []
      order: 1
  - name: Restore deleted dashboards
    url: '#restore-deleted-dashboards'
    identifier: restore-deleted-dashboards
    parent: dashboards
    generated: true
    params:
      versions:
        - v1
      operationids:
        - RestoreDashboards
      unstable: []
      order: 5
  - name: Get all dashboards
    url: '#get-all-dashboards'
    identifier: get-all-dashboards
    parent: dashboards
    generated: true
    params:
      versions:
        - v1
      operationids:
        - ListDashboards
      unstable: []
      order: 2
  - name: Delete dashboards
    url: '#delete-dashboards'
    identifier: delete-dashboards
    parent: dashboards
    generated: true
    params:
      versions:
        - v1
      operationids:
        - DeleteDashboards
      unstable: []
      order: 4
  - name: Downtimes
    url: /api/latest/downtimes/
    identifier: downtimes
    generated: true
  - name: Get all downtimes for a monitor
    url: '#get-all-downtimes-for-a-monitor'
    identifier: get-all-downtimes-for-a-monitor
    parent: downtimes
    generated: true
    params:
      versions:
        - v1
      operationids:
        - ListMonitorDowntimes
      unstable: []
      order: 7
  - name: Update a downtime
    url: '#update-a-downtime'
    identifier: update-a-downtime
    parent: downtimes
    generated: true
    params:
      versions:
        - v1
      operationids:
        - UpdateDowntime
      unstable: []
      order: 6
  - name: Get a downtime
    url: '#get-a-downtime'
    identifier: get-a-downtime
    parent: downtimes
    generated: true
    params:
      versions:
        - v1
      operationids:
        - GetDowntime
      unstable: []
      order: 5
  - name: Cancel a downtime
    url: '#cancel-a-downtime'
    identifier: cancel-a-downtime
    parent: downtimes
    generated: true
    params:
      versions:
        - v1
      operationids:
        - CancelDowntime
      unstable: []
      order: 4
  - name: Cancel downtimes by scope
    url: '#cancel-downtimes-by-scope'
    identifier: cancel-downtimes-by-scope
    parent: downtimes
    generated: true
    params:
      versions:
        - v1
      operationids:
        - CancelDowntimesByScope
      unstable: []
      order: 3
  - name: Schedule a downtime
    url: '#schedule-a-downtime'
    identifier: schedule-a-downtime
    parent: downtimes
    generated: true
    params:
      versions:
        - v1
      operationids:
        - CreateDowntime
      unstable: []
      order: 2
  - name: Get all downtimes
    url: '#get-all-downtimes'
    identifier: get-all-downtimes
    parent: downtimes
    generated: true
    params:
      versions:
        - v1
      operationids:
        - ListDowntimes
      unstable: []
      order: 1
  - name: Embeddable Graphs
    url: /api/latest/embeddable-graphs/
    identifier: embeddable-graphs
    generated: true
  - name: Revoke embed
    url: '#revoke-embed'
    identifier: revoke-embed
    parent: embeddable-graphs
    generated: true
    params:
      versions:
        - v1
      operationids:
        - RevokeEmbeddableGraph
      unstable: []
      order: 0
  - name: Enable embed
    url: '#enable-embed'
    identifier: enable-embed
    parent: embeddable-graphs
    generated: true
    params:
      versions:
        - v1
      operationids:
        - EnableEmbeddableGraph
      unstable: []
      order: 0
  - name: Get specific embed
    url: '#get-specific-embed'
    identifier: get-specific-embed
    parent: embeddable-graphs
    generated: true
    params:
      versions:
        - v1
      operationids:
        - GetEmbeddableGraph
      unstable: []
      order: 0
  - name: Create embed
    url: '#create-embed'
    identifier: create-embed
    parent: embeddable-graphs
    generated: true
    params:
      versions:
        - v1
      operationids:
        - CreateEmbeddableGraph
      unstable: []
      order: 0
  - name: Get all embeds
    url: '#get-all-embeds'
    identifier: get-all-embeds
    parent: embeddable-graphs
    generated: true
    params:
      versions:
        - v1
      operationids:
        - ListEmbeddableGraphs
      unstable: []
      order: 0
  - name: Events
    url: /api/latest/events/
    identifier: events
    generated: true
  - name: Get an event
    url: '#get-an-event'
    identifier: get-an-event
    parent: events
    generated: true
    params:
      versions:
        - v1
      operationids:
        - GetEvent
      unstable: []
      order: 2
  - name: Post an event
    url: '#post-an-event'
    identifier: post-an-event
    parent: events
    generated: true
    params:
      versions:
        - v1
      operationids:
        - CreateEvent
      unstable: []
      order: 1
  - name: Query the event stream
    url: '#query-the-event-stream'
    identifier: query-the-event-stream
    parent: events
    generated: true
    params:
      versions:
        - v1
      operationids:
        - ListEvents
      unstable: []
      order: 1
  - name: GCP Integration
    url: /api/latest/gcp-integration/
    identifier: gcp-integration
    generated: true
  - name: Update a GCP integration
    url: '#update-a-gcp-integration'
    identifier: update-a-gcp-integration
    parent: gcp-integration
    generated: true
    params:
      versions:
        - v1
      operationids:
        - UpdateGCPIntegration
      unstable: []
      order: 4
  - name: Create a GCP integration
    url: '#create-a-gcp-integration'
    identifier: create-a-gcp-integration
    parent: gcp-integration
    generated: true
    params:
      versions:
        - v1
      operationids:
        - CreateGCPIntegration
      unstable: []
      order: 2
  - name: List all GCP integrations
    url: '#list-all-gcp-integrations'
    identifier: list-all-gcp-integrations
    parent: gcp-integration
    generated: true
    params:
      versions:
        - v1
      operationids:
        - ListGCPIntegration
      unstable: []
      order: 1
  - name: Delete a GCP integration
    url: '#delete-a-gcp-integration'
    identifier: delete-a-gcp-integration
    parent: gcp-integration
    generated: true
    params:
      versions:
        - v1
      operationids:
        - DeleteGCPIntegration
      unstable: []
      order: 3
  - name: Hosts
    url: /api/latest/hosts/
    identifier: hosts
    generated: true
  - name: Get the total number of active hosts
    url: '#get-the-total-number-of-active-hosts'
    identifier: get-the-total-number-of-active-hosts
    parent: hosts
    generated: true
    params:
      versions:
        - v1
      operationids:
        - GetHostTotals
      unstable: []
      order: 2
  - name: Get all hosts for your organization
    url: '#get-all-hosts-for-your-organization'
    identifier: get-all-hosts-for-your-organization
    parent: hosts
    generated: true
    params:
      versions:
        - v1
      operationids:
        - ListHosts
      unstable: []
      order: 1
  - name: Unmute a host
    url: '#unmute-a-host'
    identifier: unmute-a-host
    parent: hosts
    generated: true
    params:
      versions:
        - v1
      operationids:
        - UnmuteHost
      unstable: []
      order: 4
  - name: Mute a host
    url: '#mute-a-host'
    identifier: mute-a-host
    parent: hosts
    generated: true
    params:
      versions:
        - v1
      operationids:
        - MuteHost
      unstable: []
      order: 3
  - name: IP Ranges
    url: /api/latest/ip-ranges/
    identifier: ip-ranges
    generated: true
  - name: List IP Ranges
    url: '#list-ip-ranges'
    identifier: list-ip-ranges
    parent: ip-ranges
    generated: true
    params:
      versions:
        - v1
      operationids:
        - GetIPRanges
      unstable: []
      order: 1
  - name: Key Management
    url: /api/latest/key-management/
    identifier: key-management
    generated: true
  - name: Edit an application key owned by current user
    url: '#edit-an-application-key-owned-by-current-user'
    identifier: edit-an-application-key-owned-by-current-user
    parent: key-management
    generated: true
    params:
      versions:
        - v2
      operationids:
        - UpdateCurrentUserApplicationKey
      unstable: []
      order: 0
  - name: Get one application key owned by current user
    url: '#get-one-application-key-owned-by-current-user'
    identifier: get-one-application-key-owned-by-current-user
    parent: key-management
    generated: true
    params:
      versions:
        - v2
      operationids:
        - GetCurrentUserApplicationKey
      unstable: []
      order: 0
  - name: Delete an application key owned by current user
    url: '#delete-an-application-key-owned-by-current-user'
    identifier: delete-an-application-key-owned-by-current-user
    parent: key-management
    generated: true
    params:
      versions:
        - v2
      operationids:
        - DeleteCurrentUserApplicationKey
      unstable: []
      order: 0
  - name: Create an application key for current user
    url: '#create-an-application-key-for-current-user'
    identifier: create-an-application-key-for-current-user
    parent: key-management
    generated: true
    params:
      versions:
        - v2
      operationids:
        - CreateCurrentUserApplicationKey
      unstable: []
      order: 0
  - name: Get all application keys owned by current user
    url: '#get-all-application-keys-owned-by-current-user'
    identifier: get-all-application-keys-owned-by-current-user
    parent: key-management
    generated: true
    params:
      versions:
        - v2
      operationids:
        - ListCurrentUserApplicationKeys
      unstable: []
      order: 0
  - name: Edit an application key
    url: '#edit-an-application-key'
    identifier: edit-an-application-key
    parent: key-management
    generated: true
    params:
      versions:
        - v1
        - v2
      operationids:
        - UpdateApplicationKey
      unstable: []
      order: 9
  - name: Get an application key
    url: '#get-an-application-key'
    identifier: get-an-application-key
    parent: key-management
    generated: true
    params:
      versions:
        - v1
        - v2
      operationids:
        - GetApplicationKey
      unstable: []
      order: 8
  - name: Delete an application key
    url: '#delete-an-application-key'
    identifier: delete-an-application-key
    parent: key-management
    generated: true
    params:
      versions:
        - v1
        - v2
      operationids:
        - DeleteApplicationKey
      unstable: []
      order: 10
  - name: Create an application key
    url: '#create-an-application-key'
    identifier: create-an-application-key
    parent: key-management
    generated: true
    params:
      versions:
        - v1
      operationids:
        - CreateApplicationKey
      unstable: []
      order: 7
  - name: Get all application keys
    url: '#get-all-application-keys'
    identifier: get-all-application-keys
    parent: key-management
    generated: true
    params:
      versions:
        - v1
        - v2
      operationids:
        - ListApplicationKeys
      unstable: []
      order: 6
  - name: Edit an API key
    url: '#edit-an-api-key'
    identifier: edit-an-api-key
    parent: key-management
    generated: true
    params:
      versions:
        - v1
        - v2
      operationids:
        - UpdateAPIKey
      unstable: []
      order: 4
  - name: Get API key
    url: '#get-api-key'
    identifier: get-api-key
    parent: key-management
    generated: true
    params:
      versions:
        - v1
        - v2
      operationids:
        - GetAPIKey
      unstable: []
      order: 3
  - name: Delete an API key
    url: '#delete-an-api-key'
    identifier: delete-an-api-key
    parent: key-management
    generated: true
    params:
      versions:
        - v1
        - v2
      operationids:
        - DeleteAPIKey
      unstable: []
      order: 5
  - name: Create an API key
    url: '#create-an-api-key'
    identifier: create-an-api-key
    parent: key-management
    generated: true
    params:
      versions:
        - v1
        - v2
      operationids:
        - CreateAPIKey
      unstable: []
      order: 2
  - name: Get all API keys
    url: '#get-all-api-keys'
    identifier: get-all-api-keys
    parent: key-management
    generated: true
    params:
      versions:
        - v1
        - v2
      operationids:
        - ListAPIKeys
      unstable: []
      order: 1
  - name: Logs
    url: /api/latest/logs/
    identifier: logs
    generated: true
  - name: Get a list of logs
    url: '#get-a-list-of-logs'
    identifier: get-a-list-of-logs
    parent: logs
    generated: true
    params:
      versions:
        - v2
      operationids:
        - ListLogsGet
      unstable: []
      order: 3
  - name: Aggregate events
    url: '#aggregate-events'
    identifier: aggregate-events
    parent: logs
    generated: true
    params:
      versions:
        - v2
      operationids:
        - AggregateLogs
      unstable: []
      order: 1
  - name: Send logs
    url: '#send-logs'
    identifier: send-logs
    parent: logs
    generated: true
    params:
      versions:
        - v1
      operationids:
        - SubmitLog
      unstable: []
      order: 1
  - name: Search logs
    url: '#search-logs'
    identifier: search-logs
    parent: logs
    generated: true
    params:
      versions:
        - v1
        - v2
      operationids:
        - ListLogs
      unstable: []
      order: 1
  - name: Logs Indexes
    url: /api/latest/logs-indexes/
    identifier: logs-indexes
    generated: true
  - name: Update an index
    url: '#update-an-index'
    identifier: update-an-index
    parent: logs-indexes
    generated: true
    params:
      versions:
        - v1
      operationids:
        - UpdateLogsIndex
      unstable: []
      order: 4
  - name: Get an index
    url: '#get-an-index'
    identifier: get-an-index
    parent: logs-indexes
    generated: true
    params:
      versions:
        - v1
      operationids:
        - GetLogsIndex
      unstable: []
      order: 3
  - name: Create an index
    url: '#create-an-index'
    identifier: create-an-index
    parent: logs-indexes
    generated: true
    params:
      versions:
        - v1
      operationids:
        - CreateLogsIndex
      unstable: []
      order: 2
  - name: Get all indexes
    url: '#get-all-indexes'
    identifier: get-all-indexes
    parent: logs-indexes
    generated: true
    params:
      versions:
        - v1
      operationids:
        - ListLogIndexes
      unstable: []
      order: 1
  - name: Update indexes order
    url: '#update-indexes-order'
    identifier: update-indexes-order
    parent: logs-indexes
    generated: true
    params:
      versions:
        - v1
      operationids:
        - UpdateLogsIndexOrder
      unstable: []
      order: 6
  - name: Get indexes order
    url: '#get-indexes-order'
    identifier: get-indexes-order
    parent: logs-indexes
    generated: true
    params:
      versions:
        - v1
      operationids:
        - GetLogsIndexOrder
      unstable: []
      order: 5
  - name: Logs Pipelines
    url: /api/latest/logs-pipelines/
    identifier: logs-pipelines
    generated: true
  - name: Update a pipeline
    url: '#update-a-pipeline'
    identifier: update-a-pipeline
    parent: logs-pipelines
    generated: true
    params:
      versions:
        - v1
      operationids:
        - UpdateLogsPipeline
      unstable: []
      order: 7
  - name: Get a pipeline
    url: '#get-a-pipeline'
    identifier: get-a-pipeline
    parent: logs-pipelines
    generated: true
    params:
      versions:
        - v1
      operationids:
        - GetLogsPipeline
      unstable: []
      order: 5
  - name: Delete a pipeline
    url: '#delete-a-pipeline'
    identifier: delete-a-pipeline
    parent: logs-pipelines
    generated: true
    params:
      versions:
        - v1
      operationids:
        - DeleteLogsPipeline
      unstable: []
      order: 6
  - name: Create a pipeline
    url: '#create-a-pipeline'
    identifier: create-a-pipeline
    parent: logs-pipelines
    generated: true
    params:
      versions:
        - v1
      operationids:
        - CreateLogsPipeline
      unstable: []
      order: 4
  - name: Get all pipelines
    url: '#get-all-pipelines'
    identifier: get-all-pipelines
    parent: logs-pipelines
    generated: true
    params:
      versions:
        - v1
      operationids:
        - ListLogsPipelines
      unstable: []
      order: 3
  - name: Update pipeline order
    url: '#update-pipeline-order'
    identifier: update-pipeline-order
    parent: logs-pipelines
    generated: true
    params:
      versions:
        - v1
      operationids:
        - UpdateLogsPipelineOrder
      unstable: []
      order: 2
  - name: Get pipeline order
    url: '#get-pipeline-order'
    identifier: get-pipeline-order
    parent: logs-pipelines
    generated: true
    params:
      versions:
        - v1
      operationids:
        - GetLogsPipelineOrder
      unstable: []
      order: 1
  - name: Metrics
    url: /api/latest/metrics/
    identifier: metrics
    generated: true
  - name: List distinct metric volumes by metric name
    url: '#list-distinct-metric-volumes-by-metric-name'
    identifier: list-distinct-metric-volumes-by-metric-name
    parent: metrics
    generated: true
    params:
      versions:
        - v2
      operationids:
        - ListVolumesByMetricName
      unstable: []
      order: 7
  - name: Create a tag configuration
    url: '#create-a-tag-configuration'
    identifier: create-a-tag-configuration
    parent: metrics
    generated: true
    params:
      versions:
        - v2
      operationids:
        - CreateTagConfiguration
      unstable:
        - v2
      order: 1
  - name: Update a tag configuration
    url: '#update-a-tag-configuration'
    identifier: update-a-tag-configuration
    parent: metrics
    generated: true
    params:
      versions:
        - v2
      operationids:
        - UpdateTagConfiguration
      unstable:
        - v2
      order: 3
  - name: List tag configuration by name
    url: '#list-tag-configuration-by-name'
    identifier: list-tag-configuration-by-name
    parent: metrics
    generated: true
    params:
      versions:
        - v2
      operationids:
        - ListTagConfigurationByName
      unstable:
        - v2
      order: 2
  - name: Delete a tag configuration
    url: '#delete-a-tag-configuration'
    identifier: delete-a-tag-configuration
    parent: metrics
    generated: true
    params:
      versions:
        - v2
      operationids:
        - DeleteTagConfiguration
      unstable:
        - v2
      order: 4
  - name: List tags by metric name
    url: '#list-tags-by-metric-name'
    identifier: list-tags-by-metric-name
    parent: metrics
    generated: true
    params:
      versions:
        - v2
      operationids:
        - ListTagsByMetricName
      unstable: []
      order: 6
  - name: List tag configurations
    url: '#list-tag-configurations'
    identifier: list-tag-configurations
    parent: metrics
    generated: true
    params:
      versions:
        - v2
      operationids:
        - ListTagConfigurations
      unstable:
        - v2
      order: 5
  - name: Submit metrics
    url: '#submit-metrics'
    identifier: submit-metrics
    parent: metrics
    generated: true
    params:
      versions:
        - v1
      operationids:
        - SubmitMetrics
      unstable: []
      order: 1
  - name: Search metrics
    url: '#search-metrics'
    identifier: search-metrics
    parent: metrics
    generated: true
    params:
      versions:
        - v1
      operationids:
        - ListMetrics
      unstable: []
      order: 4
  - name: Query timeseries points
    url: '#query-timeseries-points'
    identifier: query-timeseries-points
    parent: metrics
    generated: true
    params:
      versions:
        - v1
      operationids:
        - QueryMetrics
      unstable: []
      order: 5
  - name: Edit metric metadata
    url: '#edit-metric-metadata'
    identifier: edit-metric-metadata
    parent: metrics
    generated: true
    params:
      versions:
        - v1
      operationids:
        - UpdateMetricMetadata
      unstable: []
      order: 3
  - name: Get metric metadata
    url: '#get-metric-metadata'
    identifier: get-metric-metadata
    parent: metrics
    generated: true
    params:
      versions:
        - v1
      operationids:
        - GetMetricMetadata
      unstable: []
      order: 2
  - name: Get active metrics list
    url: '#get-active-metrics-list'
    identifier: get-active-metrics-list
    parent: metrics
    generated: true
    params:
      versions:
        - v1
      operationids:
        - ListActiveMetrics
      unstable: []
      order: 1
  - name: Monitors
    url: /api/latest/monitors/
    identifier: monitors
    generated: true
  - name: Unmute all monitors
    url: '#unmute-all-monitors'
    identifier: unmute-all-monitors
    parent: monitors
    generated: true
    params:
      versions:
        - v1
      operationids:
        - UnmuteAllMonitors
      unstable: []
      order: 0
  - name: Mute all monitors
    url: '#mute-all-monitors'
    identifier: mute-all-monitors
    parent: monitors
    generated: true
    params:
      versions:
        - v1
      operationids:
        - MuteAllMonitors
      unstable: []
      order: 0
  - name: Unmute a monitor
    url: '#unmute-a-monitor'
    identifier: unmute-a-monitor
    parent: monitors
    generated: true
    params:
      versions:
        - v1
      operationids:
        - UnmuteMonitor
      unstable: []
      order: 0
  - name: Mute a monitor
    url: '#mute-a-monitor'
    identifier: mute-a-monitor
    parent: monitors
    generated: true
    params:
      versions:
        - v1
      operationids:
        - MuteMonitor
      unstable: []
      order: 0
  - name: Edit a monitor
    url: '#edit-a-monitor'
    identifier: edit-a-monitor
    parent: monitors
    generated: true
    params:
      versions:
        - v1
      operationids:
        - UpdateMonitor
      unstable: []
      order: 3
  - name: Get a monitor's details
    url: '#get-a-monitors-details'
    identifier: get-a-monitors-details
    parent: monitors
    generated: true
    params:
      versions:
        - v1
      operationids:
        - GetMonitor
      unstable: []
      order: 4
  - name: Delete a monitor
    url: '#delete-a-monitor'
    identifier: delete-a-monitor
    parent: monitors
    generated: true
    params:
      versions:
        - v1
      operationids:
        - DeleteMonitor
      unstable: []
      order: 5
  - name: Validate a monitor
    url: '#validate-a-monitor'
    identifier: validate-a-monitor
    parent: monitors
    generated: true
    params:
      versions:
        - v1
      operationids:
        - ValidateMonitor
      unstable: []
      order: 7
  - name: Monitors search
    url: '#monitors-search'
    identifier: monitors-search
    parent: monitors
    generated: true
    params:
      versions:
        - v1
      operationids:
        - SearchMonitors
      unstable: []
      order: 1
  - name: Monitors group search
    url: '#monitors-group-search'
    identifier: monitors-group-search
    parent: monitors
    generated: true
    params:
      versions:
        - v1
      operationids:
        - SearchMonitorGroups
      unstable: []
      order: 2
  - name: Check if a monitor can be deleted
    url: '#check-if-a-monitor-can-be-deleted'
    identifier: check-if-a-monitor-can-be-deleted
    parent: monitors
    generated: true
    params:
      versions:
        - v1
      operationids:
        - CheckCanDeleteMonitor
      unstable: []
      order: 6
  - name: Create a monitor
    url: '#create-a-monitor'
    identifier: create-a-monitor
    parent: monitors
    generated: true
    params:
      versions:
        - v1
      operationids:
        - CreateMonitor
      unstable: []
      order: 1
  - name: Get all monitor details
    url: '#get-all-monitor-details'
    identifier: get-all-monitor-details
    parent: monitors
    generated: true
    params:
      versions:
        - v1
      operationids:
        - ListMonitors
      unstable: []
      order: 2
  - name: Notebooks
    url: /api/latest/notebooks/
    identifier: notebooks
    generated: true
  - name: Update a notebook
    url: '#update-a-notebook'
    identifier: update-a-notebook
    parent: notebooks
    generated: true
    params:
      versions:
        - v1
      operationids:
        - UpdateNotebook
      unstable: []
      order: 0
  - name: Get a notebook
    url: '#get-a-notebook'
    identifier: get-a-notebook
    parent: notebooks
    generated: true
    params:
      versions:
        - v1
      operationids:
        - GetNotebook
      unstable: []
      order: 0
  - name: Delete a notebook
    url: '#delete-a-notebook'
    identifier: delete-a-notebook
    parent: notebooks
    generated: true
    params:
      versions:
        - v1
      operationids:
        - DeleteNotebook
      unstable: []
      order: 0
  - name: Create a notebook
    url: '#create-a-notebook'
    identifier: create-a-notebook
    parent: notebooks
    generated: true
    params:
      versions:
        - v1
      operationids:
        - CreateNotebook
      unstable: []
      order: 0
  - name: Get all notebooks
    url: '#get-all-notebooks'
    identifier: get-all-notebooks
    parent: notebooks
    generated: true
    params:
      versions:
        - v1
      operationids:
        - ListNotebooks
      unstable: []
      order: 0
  - name: Organizations
    url: /api/latest/organizations/
    identifier: organizations
    generated: true
  - name: Upload IdP metadata
    url: '#upload-idp-metadata'
    identifier: upload-idp-metadata
    parent: organizations
    generated: true
    params:
      versions:
        - v1
      operationids:
        - UploadIdPForOrg
      unstable: []
      order: 5
  - name: Update your organization
    url: '#update-your-organization'
    identifier: update-your-organization
    parent: organizations
    generated: true
    params:
      versions:
        - v1
      operationids:
        - UpdateOrg
      unstable: []
      order: 4
  - name: Get organization information
    url: '#get-organization-information'
    identifier: get-organization-information
    parent: organizations
    generated: true
    params:
      versions:
        - v1
      operationids:
        - GetOrg
      unstable: []
      order: 3
  - name: Create a child organization
    url: '#create-a-child-organization'
    identifier: create-a-child-organization
    parent: organizations
    generated: true
    params:
      versions:
        - v1
      operationids:
        - CreateChildOrg
      unstable: []
      order: 1
  - name: List your managed organizations
    url: '#list-your-managed-organizations'
    identifier: list-your-managed-organizations
    parent: organizations
    generated: true
    params:
      versions:
        - v1
      operationids:
        - ListOrgs
      unstable: []
      order: 2
  - name: PagerDuty Integration
    url: /api/latest/pagerduty-integration/
    identifier: pagerduty-integration
    generated: true
  - name: Update a single service object
    url: '#update-a-single-service-object'
    identifier: update-a-single-service-object
    parent: pagerduty-integration
    generated: true
    params:
      versions:
        - v1
      operationids:
        - UpdatePagerDutyIntegrationService
      unstable: []
      order: 3
  - name: Get a single service object
    url: '#get-a-single-service-object'
    identifier: get-a-single-service-object
    parent: pagerduty-integration
    generated: true
    params:
      versions:
        - v1
      operationids:
        - GetPagerDutyIntegrationService
      unstable: []
      order: 2
  - name: Delete a single service object
    url: '#delete-a-single-service-object'
    identifier: delete-a-single-service-object
    parent: pagerduty-integration
    generated: true
    params:
      versions:
        - v1
      operationids:
        - DeletePagerDutyIntegrationService
      unstable: []
      order: 4
  - name: Create a new service object
    url: '#create-a-new-service-object'
    identifier: create-a-new-service-object
    parent: pagerduty-integration
    generated: true
    params:
      versions:
        - v1
      operationids:
        - CreatePagerDutyIntegrationService
      unstable: []
      order: 1
  - name: Screenboards
    url: /api/latest/screenboards/
    identifier: screenboards
    generated: true
  - name: Service Checks
    url: /api/latest/service-checks/
    identifier: service-checks
    generated: true
  - name: Submit a Service Check
    url: '#submit-a-service-check'
    identifier: submit-a-service-check
    parent: service-checks
    generated: true
    params:
      versions:
        - v1
      operationids:
        - SubmitServiceCheck
      unstable: []
      order: 1
  - name: Service Dependencies
    url: /api/latest/service-dependencies/
    identifier: service-dependencies
    generated: true
  - name: Get one APM service's dependencies
    url: '#get-one-apm-services-dependencies'
    identifier: get-one-apm-services-dependencies
    parent: service-dependencies
    generated: true
    params:
      versions:
        - v1
      operationids:
        - ListSingleServiceDependencies
      unstable:
        - v1
      order: 2
  - name: Get all APM service dependencies
    url: '#get-all-apm-service-dependencies'
    identifier: get-all-apm-service-dependencies
    parent: service-dependencies
    generated: true
    params:
      versions:
        - v1
      operationids:
        - ListServiceDependencies
      unstable:
        - v1
      order: 1
  - name: Service Level Objective Corrections
    url: /api/latest/service-level-objective-corrections/
    identifier: service-level-objective-corrections
    generated: true
  - name: Update an SLO correction
    url: '#update-an-slo-correction'
    identifier: update-an-slo-correction
    parent: service-level-objective-corrections
    generated: true
    params:
      versions:
        - v1
      operationids:
        - UpdateSLOCorrection
      unstable:
        - v1
      order: 4
  - name: Get an SLO correction for an SLO
    url: '#get-an-slo-correction-for-an-slo'
    identifier: get-an-slo-correction-for-an-slo
    parent: service-level-objective-corrections
    generated: true
    params:
      versions:
        - v1
      operationids:
        - GetSLOCorrection
      unstable:
        - v1
      order: 3
  - name: Delete an SLO correction
    url: '#delete-an-slo-correction'
    identifier: delete-an-slo-correction
    parent: service-level-objective-corrections
    generated: true
    params:
      versions:
        - v1
      operationids:
        - DeleteSLOCorrection
      unstable:
        - v1
      order: 5
  - name: Create an SLO correction
    url: '#create-an-slo-correction'
    identifier: create-an-slo-correction
    parent: service-level-objective-corrections
    generated: true
    params:
      versions:
        - v1
      operationids:
        - CreateSLOCorrection
      unstable:
        - v1
      order: 1
  - name: Get all SLO corrections
    url: '#get-all-slo-corrections'
    identifier: get-all-slo-corrections
    parent: service-level-objective-corrections
    generated: true
    params:
      versions:
        - v1
      operationids:
        - ListSLOCorrection
      unstable:
        - v1
      order: 2
  - name: Service Level Objectives
    url: /api/latest/service-level-objectives/
    identifier: service-level-objectives
    generated: true
  - name: Get an SLO's history
    url: '#get-an-slos-history'
    identifier: get-an-slos-history
    parent: service-level-objectives
    generated: true
    params:
      versions:
        - v1
      operationids:
        - GetSLOHistory
      unstable:
        - v1
      order: 6
  - name: Update an SLO
    url: '#update-an-slo'
    identifier: update-an-slo
    parent: service-level-objectives
    generated: true
    params:
      versions:
        - v1
      operationids:
        - UpdateSLO
      unstable: []
      order: 3
  - name: Get an SLO's details
    url: '#get-an-slos-details'
    identifier: get-an-slos-details
    parent: service-level-objectives
    generated: true
    params:
      versions:
        - v1
      operationids:
        - GetSLO
      unstable: []
      order: 4
  - name: Delete an SLO
    url: '#delete-an-slo'
    identifier: delete-an-slo
    parent: service-level-objectives
    generated: true
    params:
      versions:
        - v1
      operationids:
        - DeleteSLO
      unstable: []
      order: 5
  - name: Check if SLOs can be safely deleted
    url: '#check-if-slos-can-be-safely-deleted'
    identifier: check-if-slos-can-be-safely-deleted
    parent: service-level-objectives
    generated: true
    params:
      versions:
        - v1
      operationids:
        - CheckCanDeleteSLO
      unstable: []
      order: 7
  - name: Bulk Delete SLO Timeframes
    url: '#bulk-delete-slo-timeframes'
    identifier: bulk-delete-slo-timeframes
    parent: service-level-objectives
    generated: true
    params:
      versions:
        - v1
      operationids:
        - DeleteSLOTimeframeInBulk
      unstable: []
      order: 8
  - name: Create an SLO object
    url: '#create-an-slo-object'
    identifier: create-an-slo-object
    parent: service-level-objectives
    generated: true
    params:
      versions:
        - v1
      operationids:
        - CreateSLO
      unstable: []
      order: 1
  - name: Get all SLOs
    url: '#get-all-slos'
    identifier: get-all-slos
    parent: service-level-objectives
    generated: true
    params:
      versions:
        - v1
      operationids:
        - ListSLOs
      unstable: []
      order: 2
  - name: Slack Integration
    url: /api/latest/slack-integration/
    identifier: slack-integration
    generated: true
  - name: Update a Slack integration channel
    url: '#update-a-slack-integration-channel'
    identifier: update-a-slack-integration-channel
    parent: slack-integration
    generated: true
    params:
      versions:
        - v1
      operationids:
        - UpdateSlackIntegrationChannel
      unstable: []
      order: 4
  - name: Get a Slack integration channel
    url: '#get-a-slack-integration-channel'
    identifier: get-a-slack-integration-channel
    parent: slack-integration
    generated: true
    params:
      versions:
        - v1
      operationids:
        - GetSlackIntegrationChannel
      unstable: []
      order: 3
  - name: Remove a Slack integration channel
    url: '#remove-a-slack-integration-channel'
    identifier: remove-a-slack-integration-channel
    parent: slack-integration
    generated: true
    params:
      versions:
        - v1
      operationids:
        - RemoveSlackIntegrationChannel
      unstable: []
      order: 5
  - name: Create a Slack integration channel
    url: '#create-a-slack-integration-channel'
    identifier: create-a-slack-integration-channel
    parent: slack-integration
    generated: true
    params:
      versions:
        - v1
      operationids:
        - CreateSlackIntegrationChannel
      unstable: []
      order: 2
  - name: Get all channels in a Slack integration
    url: '#get-all-channels-in-a-slack-integration'
    identifier: get-all-channels-in-a-slack-integration
    parent: slack-integration
    generated: true
    params:
      versions:
        - v1
      operationids:
        - GetSlackIntegrationChannels
      unstable: []
      order: 1
  - name: Add channels to Slack integration
    url: '#add-channels-to-slack-integration'
    identifier: add-channels-to-slack-integration
    parent: slack-integration
    generated: true
    params:
      versions:
        - v1
      operationids:
        - UpdateSlackIntegration
      unstable: []
      order: 0
  - name: Create a Slack integration
    url: '#create-a-slack-integration'
    identifier: create-a-slack-integration
    parent: slack-integration
    generated: true
    params:
      versions:
        - v1
      operationids:
        - CreateSlackIntegration
      unstable: []
      order: 0
  - name: Get info about a Slack integration
    url: '#get-info-about-a-slack-integration'
    identifier: get-info-about-a-slack-integration
    parent: slack-integration
    generated: true
    params:
      versions:
        - v1
      operationids:
        - GetSlackIntegration
      unstable: []
      order: 0
  - name: Delete a Slack integration
    url: '#delete-a-slack-integration'
    identifier: delete-a-slack-integration
    parent: slack-integration
    generated: true
    params:
      versions:
        - v1
      operationids:
        - DeleteSlackIntegration
      unstable: []
      order: 0
  - name: Snapshots
    url: /api/latest/snapshots/
    identifier: snapshots
    generated: true
  - name: Take graph snapshots
    url: '#take-graph-snapshots'
    identifier: take-graph-snapshots
    parent: snapshots
    generated: true
    params:
      versions:
        - v1
      operationids:
        - GetGraphSnapshot
      unstable: []
      order: 1
  - name: Synthetics
    url: /api/latest/synthetics/
    identifier: synthetics
    generated: true
  - name: Edit a global variable
    url: '#edit-a-global-variable'
    identifier: edit-a-global-variable
    parent: synthetics
    generated: true
    params:
      versions:
        - v1
      operationids:
        - EditGlobalVariable
      unstable: []
      order: 17
  - name: Get a global variable
    url: '#get-a-global-variable'
    identifier: get-a-global-variable
    parent: synthetics
    generated: true
    params:
      versions:
        - v1
      operationids:
        - GetGlobalVariable
      unstable: []
      order: 18
  - name: Delete a global variable
    url: '#delete-a-global-variable'
    identifier: delete-a-global-variable
    parent: synthetics
    generated: true
    params:
      versions:
        - v1
      operationids:
        - DeleteGlobalVariable
      unstable: []
      order: 19
  - name: Create a global variable
    url: '#create-a-global-variable'
    identifier: create-a-global-variable
    parent: synthetics
    generated: true
    params:
      versions:
        - v1
      operationids:
        - CreateGlobalVariable
      unstable: []
      order: 16
  - name: Get all global variables
    url: '#get-all-global-variables'
    identifier: get-all-global-variables
    parent: synthetics
    generated: true
    params:
      versions:
        - v1
      operationids:
        - ListGlobalVariables
      unstable: []
      order: 15
  - name: Pause or start a test
    url: '#pause-or-start-a-test'
    identifier: pause-or-start-a-test
    parent: synthetics
    generated: true
    params:
      versions:
        - v1
      operationids:
        - UpdateTestPauseStatus
      unstable: []
      order: 5
  - name: Get an API test result
    url: '#get-an-api-test-result'
    identifier: get-an-api-test-result
    parent: synthetics
    generated: true
    params:
      versions:
        - v1
      operationids:
        - GetAPITestResult
      unstable: []
      order: 10
  - name: Get an API test's latest results summaries
    url: '#get-an-api-tests-latest-results-summaries'
    identifier: get-an-api-tests-latest-results-summaries
    parent: synthetics
    generated: true
    params:
      versions:
        - v1
      operationids:
        - GetAPITestLatestResults
      unstable: []
      order: 12
  - name: Edit a test
    url: '#edit-a-test'
    identifier: edit-a-test
    parent: synthetics
    generated: true
    params:
      versions:
        - v1
      operationids:
        - UpdateTest
      unstable: []
      order: 26
  - name: Get a test configuration
    url: '#get-a-test-configuration'
    identifier: get-a-test-configuration
    parent: synthetics
    generated: true
    params:
      versions:
        - v1
      operationids:
        - GetTest
      unstable: []
      order: 25
  - name: Trigger tests from CI/CD pipelines
    url: '#trigger-tests-from-ci/cd-pipelines'
    identifier: trigger-tests-from-ci/cd-pipelines
    parent: synthetics
    generated: true
    params:
      versions:
        - v1
      operationids:
        - TriggerCITests
      unstable: []
      order: 6
  - name: Delete tests
    url: '#delete-tests'
    identifier: delete-tests
    parent: synthetics
    generated: true
    params:
      versions:
        - v1
      operationids:
        - DeleteTests
      unstable: []
      order: 14
  - name: Get a browser test result
    url: '#get-a-browser-test-result'
    identifier: get-a-browser-test-result
    parent: synthetics
    generated: true
    params:
      versions:
        - v1
      operationids:
        - GetBrowserTestResult
      unstable: []
      order: 11
  - name: Get a browser test's latest results summaries
    url: '#get-a-browser-tests-latest-results-summaries'
    identifier: get-a-browser-tests-latest-results-summaries
    parent: synthetics
    generated: true
    params:
      versions:
        - v1
      operationids:
        - GetBrowserTestLatestResults
      unstable: []
      order: 13
  - name: Edit a browser test
    url: '#edit-a-browser-test'
    identifier: edit-a-browser-test
    parent: synthetics
    generated: true
    params:
      versions:
        - v1
      operationids:
        - UpdateBrowserTest
      unstable: []
      order: 4
  - name: Get a browser test
    url: '#get-a-browser-test'
    identifier: get-a-browser-test
    parent: synthetics
    generated: true
    params:
      versions:
        - v1
      operationids:
        - GetBrowserTest
      unstable: []
      order: 8
  - name: Create a browser test
    url: '#create-a-browser-test'
    identifier: create-a-browser-test
    parent: synthetics
    generated: true
    params:
      versions:
        - v1
      operationids:
        - CreateSyntheticsBrowserTest
      unstable: []
      order: 2
  - name: Edit an API test
    url: '#edit-an-api-test'
    identifier: edit-an-api-test
    parent: synthetics
    generated: true
    params:
      versions:
        - v1
      operationids:
        - UpdateAPITest
      unstable: []
      order: 3
  - name: Get an API test
    url: '#get-an-api-test'
    identifier: get-an-api-test
    parent: synthetics
    generated: true
    params:
      versions:
        - v1
      operationids:
        - GetAPITest
      unstable: []
      order: 7
  - name: Create an API test
    url: '#create-an-api-test'
    identifier: create-an-api-test
    parent: synthetics
    generated: true
    params:
      versions:
        - v1
      operationids:
        - CreateSyntheticsAPITest
      unstable: []
      order: 1
  - name: Create a test
    url: '#create-a-test'
    identifier: create-a-test
    parent: synthetics
    generated: true
    params:
      versions:
        - v1
      operationids:
        - CreateTest
      unstable: []
      order: 27
  - name: Get the list of all tests
    url: '#get-the-list-of-all-tests'
    identifier: get-the-list-of-all-tests
    parent: synthetics
    generated: true
    params:
      versions:
        - v1
      operationids:
        - ListTests
      unstable: []
      order: 9
  - name: Edit a private location
    url: '#edit-a-private-location'
    identifier: edit-a-private-location
    parent: synthetics
    generated: true
    params:
      versions:
        - v1
      operationids:
        - UpdatePrivateLocation
      unstable: []
      order: 22
  - name: Get a private location
    url: '#get-a-private-location'
    identifier: get-a-private-location
    parent: synthetics
    generated: true
    params:
      versions:
        - v1
      operationids:
        - GetPrivateLocation
      unstable: []
      order: 21
  - name: Delete a private location
    url: '#delete-a-private-location'
    identifier: delete-a-private-location
    parent: synthetics
    generated: true
    params:
      versions:
        - v1
      operationids:
        - DeletePrivateLocation
      unstable: []
      order: 24
  - name: Create a private location
    url: '#create-a-private-location'
    identifier: create-a-private-location
    parent: synthetics
    generated: true
    params:
      versions:
        - v1
      operationids:
        - CreatePrivateLocation
      unstable: []
      order: 20
  - name: Get all locations (public and private)
    url: '#get-all-locations-public-and-private'
    identifier: get-all-locations-public-and-private
    parent: synthetics
    generated: true
    params:
      versions:
        - v1
      operationids:
        - ListLocations
      unstable: []
      order: 23
  - name: Tags
    url: /api/latest/tags/
    identifier: tags
    generated: true
  - name: Update host tags
    url: '#update-host-tags'
    identifier: update-host-tags
    parent: tags
    generated: true
    params:
      versions:
        - v1
      operationids:
        - UpdateHostTags
      unstable: []
      order: 4
  - name: Add tags to a host
    url: '#add-tags-to-a-host'
    identifier: add-tags-to-a-host
    parent: tags
    generated: true
    params:
      versions:
        - v1
      operationids:
        - CreateHostTags
      unstable: []
      order: 3
  - name: Get host tags
    url: '#get-host-tags'
    identifier: get-host-tags
    parent: tags
    generated: true
    params:
      versions:
        - v1
      operationids:
        - GetHostTags
      unstable: []
      order: 2
  - name: Remove host tags
    url: '#remove-host-tags'
    identifier: remove-host-tags
    parent: tags
    generated: true
    params:
      versions:
        - v1
      operationids:
        - DeleteHostTags
      unstable: []
      order: 5
  - name: Get Tags
    url: '#get-tags'
    identifier: get-tags
    parent: tags
    generated: true
    params:
      versions:
        - v1
      operationids:
        - ListHostTags
      unstable: []
      order: 1
  - name: Timeboards
    url: /api/latest/timeboards/
    identifier: timeboards
    generated: true
  - name: Tracing
    url: /api/latest/tracing/
    identifier: tracing
    generated: true
  - name: Send traces
    url: '#send-traces'
    identifier: send-traces
    parent: tracing
    generated: true
    params:
      versions:
        - v1
      operationids:
        - SubmitTraces
      unstable: []
      order: 1
  - name: Usage Metering
    url: /api/latest/usage-metering/
    identifier: usage-metering
    generated: true
  - name: Get all custom metrics by hourly average
    url: '#get-all-custom-metrics-by-hourly-average'
    identifier: get-all-custom-metrics-by-hourly-average
    parent: usage-metering
    generated: true
    params:
      versions:
        - v1
      operationids:
        - GetUsageTopAvgMetrics
      unstable: []
      order: 5
  - name: Get hourly usage for custom metrics
    url: '#get-hourly-usage-for-custom-metrics'
    identifier: get-hourly-usage-for-custom-metrics
    parent: usage-metering
    generated: true
    params:
      versions:
        - v1
      operationids:
        - GetUsageTimeseries
      unstable: []
      order: 4
  - name: Get hourly usage for Synthetics Browser Checks
    url: '#get-hourly-usage-for-synthetics-browser-checks'
    identifier: get-hourly-usage-for-synthetics-browser-checks
    parent: usage-metering
    generated: true
    params:
      versions:
        - v1
      operationids:
        - GetUsageSyntheticsBrowser
      unstable: []
      order: 10
  - name: Get hourly usage for Synthetics API Checks
    url: '#get-hourly-usage-for-synthetics-api-checks'
    identifier: get-hourly-usage-for-synthetics-api-checks
    parent: usage-metering
    generated: true
    params:
      versions:
        - v1
      operationids:
        - GetUsageSyntheticsAPI
      unstable: []
      order: 9
  - name: Get hourly usage for Synthetics Checks
    url: '#get-hourly-usage-for-synthetics-checks'
    identifier: get-hourly-usage-for-synthetics-checks
    parent: usage-metering
    generated: true
    params:
      versions:
        - v1
      operationids:
        - GetUsageSynthetics
      unstable: []
      order: 8
  - name: Get usage across your multi-org account
    url: '#get-usage-across-your-multi-org-account'
    identifier: get-usage-across-your-multi-org-account
    parent: usage-metering
    generated: true
    params:
      versions:
        - v1
      operationids:
        - GetUsageSummary
      unstable: []
      order: 16
  - name: Get hourly usage for SNMP devices
    url: '#get-hourly-usage-for-snmp-devices'
    identifier: get-hourly-usage-for-snmp-devices
    parent: usage-metering
    generated: true
    params:
      versions:
        - v1
      operationids:
        - GetUsageSNMP
      unstable: []
      order: 18
  - name: Get hourly usage for RUM Sessions
    url: '#get-hourly-usage-for-rum-sessions'
    identifier: get-hourly-usage-for-rum-sessions
    parent: usage-metering
    generated: true
    params:
      versions:
        - v1
      operationids:
        - GetUsageRumSessions
      unstable: []
      order: 13
  - name: Get hourly usage for profiled hosts
    url: '#get-hourly-usage-for-profiled-hosts'
    identifier: get-hourly-usage-for-profiled-hosts
    parent: usage-metering
    generated: true
    params:
      versions:
        - v1
      operationids:
        - GetUsageProfiling
      unstable: []
      order: 24
  - name: Get hourly usage for Network Hosts
    url: '#get-hourly-usage-for-network-hosts'
    identifier: get-hourly-usage-for-network-hosts
    parent: usage-metering
    generated: true
    params:
      versions:
        - v1
      operationids:
        - GetUsageNetworkHosts
      unstable: []
      order: 14
  - name: Get hourly usage for Network Flows
    url: '#get-hourly-usage-for-network-flows'
    identifier: get-hourly-usage-for-network-flows
    parent: usage-metering
    generated: true
    params:
      versions:
        - v1
      operationids:
        - GetUsageNetworkFlows
      unstable: []
      order: 15
  - name: Get hourly usage for Logs by Index
    url: '#get-hourly-usage-for-logs-by-index'
    identifier: get-hourly-usage-for-logs-by-index
    parent: usage-metering
    generated: true
    params:
      versions:
        - v1
      operationids:
        - GetUsageLogsByIndex
      unstable: []
      order: 3
  - name: Get hourly logs usage by retention
    url: '#get-hourly-logs-usage-by-retention'
    identifier: get-hourly-logs-usage-by-retention
    parent: usage-metering
    generated: true
    params:
      versions:
        - v1
      operationids:
        - GetUsageLogsByRetention
      unstable: []
      order: 0
  - name: Get hourly usage for Logs
    url: '#get-hourly-usage-for-logs'
    identifier: get-hourly-usage-for-logs
    parent: usage-metering
    generated: true
    params:
      versions:
        - v1
      operationids:
        - GetUsageLogs
      unstable: []
      order: 2
  - name: Get hourly usage for IoT
    url: '#get-hourly-usage-for-iot'
    identifier: get-hourly-usage-for-iot
    parent: usage-metering
    generated: true
    params:
      versions:
        - v1
      operationids:
        - GetUsageInternetOfThings
      unstable: []
      order: 28
  - name: Get hourly usage for ingested spans
    url: '#get-hourly-usage-for-ingested-spans'
    identifier: get-hourly-usage-for-ingested-spans
    parent: usage-metering
    generated: true
    params:
      versions:
        - v1
      operationids:
        - GetIngestedSpans
      unstable: []
      order: 26
  - name: Get hourly usage for indexed spans
    url: '#get-hourly-usage-for-indexed-spans'
    identifier: get-hourly-usage-for-indexed-spans
    parent: usage-metering
    generated: true
    params:
      versions:
        - v1
      operationids:
        - GetUsageIndexedSpans
      unstable: []
      order: 7
  - name: Get hourly usage for incident management
    url: '#get-hourly-usage-for-incident-management'
    identifier: get-hourly-usage-for-incident-management
    parent: usage-metering
    generated: true
    params:
      versions:
        - v1
      operationids:
        - GetIncidentManagement
      unstable: []
      order: 27
  - name: Get hourly usage for hosts and containers
    url: '#get-hourly-usage-for-hosts-and-containers'
    identifier: get-hourly-usage-for-hosts-and-containers
    parent: usage-metering
    generated: true
    params:
      versions:
        - v1
      operationids:
        - GetUsageHosts
      unstable: []
      order: 1
  - name: Get hourly usage for Fargate
    url: '#get-hourly-usage-for-fargate'
    identifier: get-hourly-usage-for-fargate
    parent: usage-metering
    generated: true
    params:
      versions:
        - v1
      operationids:
        - GetUsageFargate
      unstable: []
      order: 11
  - name: Get hourly usage for Cloud Workload Security
    url: '#get-hourly-usage-for-cloud-workload-security'
    identifier: get-hourly-usage-for-cloud-workload-security
    parent: usage-metering
    generated: true
    params:
      versions:
        - v1
      operationids:
        - GetUsageCWS
      unstable: []
      order: 31
  - name: Get hourly usage for CSPM
    url: '#get-hourly-usage-for-cspm'
    identifier: get-hourly-usage-for-cspm
    parent: usage-metering
    generated: true
    params:
      versions:
        - v1
      operationids:
        - GetUsageCloudSecurityPostureManagement
      unstable: []
      order: 30
  - name: Get billable usage across your account
    url: '#get-billable-usage-across-your-account'
    identifier: get-billable-usage-across-your-account
    parent: usage-metering
    generated: true
    params:
      versions:
        - v1
      operationids:
        - GetUsageBillableSummary
      unstable: []
      order: 19
  - name: Get hourly usage for Lambda
    url: '#get-hourly-usage-for-lambda'
    identifier: get-hourly-usage-for-lambda
    parent: usage-metering
    generated: true
    params:
      versions:
        - v1
      operationids:
        - GetUsageLambda
      unstable: []
      order: 12
  - name: Get hourly usage for audit logs
    url: '#get-hourly-usage-for-audit-logs'
    identifier: get-hourly-usage-for-audit-logs
    parent: usage-metering
    generated: true
    params:
      versions:
        - v1
      operationids:
        - GetUsageAuditLogs
      unstable: []
      order: 31
  - name: Get Usage Attribution
    url: '#get-usage-attribution'
    identifier: get-usage-attribution
    parent: usage-metering
    generated: true
    params:
      versions:
        - v1
      operationids:
        - GetUsageAttribution
      unstable:
        - v1
      order: 29
  - name: Get hourly usage for analyzed logs
    url: '#get-hourly-usage-for-analyzed-logs'
    identifier: get-hourly-usage-for-analyzed-logs
    parent: usage-metering
    generated: true
    params:
      versions:
        - v1
      operationids:
        - GetUsageAnalyzedLogs
      unstable: []
      order: 17
  - name: Get specified monthly custom reports
    url: '#get-specified-monthly-custom-reports'
    identifier: get-specified-monthly-custom-reports
    parent: usage-metering
    generated: true
    params:
      versions:
        - v1
      operationids:
        - GetSpecifiedMonthlyCustomReports
      unstable:
        - v1
      order: 23
  - name: Get the list of available monthly custom reports
    url: '#get-the-list-of-available-monthly-custom-reports'
    identifier: get-the-list-of-available-monthly-custom-reports
    parent: usage-metering
    generated: true
    params:
      versions:
        - v1
      operationids:
        - GetMonthlyCustomReports
      unstable:
        - v1
      order: 22
  - name: Get specified daily custom reports
    url: '#get-specified-daily-custom-reports'
    identifier: get-specified-daily-custom-reports
    parent: usage-metering
    generated: true
    params:
      versions:
        - v1
      operationids:
        - GetSpecifiedDailyCustomReports
      unstable:
        - v1
      order: 21
  - name: Get the list of available daily custom reports
    url: '#get-the-list-of-available-daily-custom-reports'
    identifier: get-the-list-of-available-daily-custom-reports
    parent: usage-metering
    generated: true
    params:
      versions:
        - v1
      operationids:
        - GetDailyCustomReports
      unstable:
        - v1
      order: 20
  - name: Users
    url: /api/latest/users/
    identifier: users
    generated: true
  - name: Get a user permissions
    url: '#get-a-user-permissions'
    identifier: get-a-user-permissions
    parent: users
    generated: true
    params:
      versions:
        - v2
      operationids:
        - ListUserPermissions
      unstable: []
      order: 7
  - name: Get a user organization
    url: '#get-a-user-organization'
    identifier: get-a-user-organization
    parent: users
    generated: true
    params:
      versions:
        - v2
      operationids:
        - ListUserOrganizations
      unstable: []
      order: 6
  - name: Get a user invitation
    url: '#get-a-user-invitation'
    identifier: get-a-user-invitation
    parent: users
    generated: true
    params:
      versions:
        - v2
      operationids:
        - GetInvitation
      unstable: []
      order: 9
  - name: Send invitation emails
    url: '#send-invitation-emails'
    identifier: send-invitation-emails
    parent: users
    generated: true
    params:
      versions:
        - v2
      operationids:
        - SendInvitations
      unstable: []
      order: 8
  - name: Update a user
    url: '#update-a-user'
    identifier: update-a-user
    parent: users
    generated: true
    params:
      versions:
        - v1
        - v2
      operationids:
        - UpdateUser
      unstable: []
      order: 4
  - name: Get user details
    url: '#get-user-details'
    identifier: get-user-details
    parent: users
    generated: true
    params:
      versions:
        - v1
        - v2
      operationids:
        - GetUser
      unstable: []
      order: 3
  - name: Disable a user
    url: '#disable-a-user'
    identifier: disable-a-user
    parent: users
    generated: true
    params:
      versions:
        - v1
        - v2
      operationids:
        - DisableUser
      unstable: []
      order: 5
  - name: Create a user
    url: '#create-a-user'
    identifier: create-a-user
    parent: users
    generated: true
    params:
      versions:
        - v1
        - v2
      operationids:
        - CreateUser
      unstable: []
      order: 1
  - name: List all users
    url: '#list-all-users'
    identifier: list-all-users
    parent: users
    generated: true
    params:
      versions:
        - v1
        - v2
      operationids:
        - ListUsers
      unstable: []
      order: 2
  - name: Webhooks Integration
    url: /api/latest/webhooks-integration/
    identifier: webhooks-integration
    generated: true
  - name: Update a webhook
    url: '#update-a-webhook'
    identifier: update-a-webhook
    parent: webhooks-integration
    generated: true
    params:
      versions:
        - v1
      operationids:
        - UpdateWebhooksIntegration
      unstable: []
      order: 3
  - name: Get a webhook integration
    url: '#get-a-webhook-integration'
    identifier: get-a-webhook-integration
    parent: webhooks-integration
    generated: true
    params:
      versions:
        - v1
      operationids:
        - GetWebhooksIntegration
      unstable: []
      order: 2
  - name: Delete a webhook
    url: '#delete-a-webhook'
    identifier: delete-a-webhook
    parent: webhooks-integration
    generated: true
    params:
      versions:
        - v1
      operationids:
        - DeleteWebhooksIntegration
      unstable: []
      order: 4
  - name: Create a webhooks integration
    url: '#create-a-webhooks-integration'
    identifier: create-a-webhooks-integration
    parent: webhooks-integration
    generated: true
    params:
      versions:
        - v1
      operationids:
        - CreateWebhooksIntegration
      unstable: []
      order: 1
  - name: Update a custom variable
    url: '#update-a-custom-variable'
    identifier: update-a-custom-variable
    parent: webhooks-integration
    generated: true
    params:
      versions:
        - v1
      operationids:
        - UpdateWebhooksIntegrationCustomVariable
      unstable: []
      order: 7
  - name: Get a custom variable
    url: '#get-a-custom-variable'
    identifier: get-a-custom-variable
    parent: webhooks-integration
    generated: true
    params:
      versions:
        - v1
      operationids:
        - GetWebhooksIntegrationCustomVariable
      unstable: []
      order: 6
  - name: Delete a custom variable
    url: '#delete-a-custom-variable'
    identifier: delete-a-custom-variable
    parent: webhooks-integration
    generated: true
    params:
      versions:
        - v1
      operationids:
        - DeleteWebhooksIntegrationCustomVariable
      unstable: []
      order: 8
  - name: Create a custom variable
    url: '#create-a-custom-variable'
    identifier: create-a-custom-variable
    parent: webhooks-integration
    generated: true
    params:
      versions:
        - v1
      operationids:
        - CreateWebhooksIntegrationCustomVariable
      unstable: []
      order: 5
  - name: Cloud Workload Security
    url: /api/latest/cloud-workload-security/
    identifier: cloud-workload-security
    generated: true
  - name: Get the latest Cloud Workload Security policy
    url: '#get-the-latest-cloud-workload-security-policy'
    identifier: get-the-latest-cloud-workload-security-policy
    parent: cloud-workload-security
    generated: true
    params:
      versions:
        - v2
      operationids:
        - DownloadCloudWorkloadPolicyFile
      unstable:
        - v2
      order: 0
  - name: Incident Services
    url: /api/latest/incident-services/
    identifier: incident-services
    generated: true
  - name: Update an existing incident service
    url: '#update-an-existing-incident-service'
    identifier: update-an-existing-incident-service
    parent: incident-services
    generated: true
    params:
      versions:
        - v2
      operationids:
        - UpdateIncidentService
      unstable:
        - v2
      order: 0
  - name: Get details of an incident service
    url: '#get-details-of-an-incident-service'
    identifier: get-details-of-an-incident-service
    parent: incident-services
    generated: true
    params:
      versions:
        - v2
      operationids:
        - GetIncidentService
      unstable:
        - v2
      order: 0
  - name: Delete an existing incident service
    url: '#delete-an-existing-incident-service'
    identifier: delete-an-existing-incident-service
    parent: incident-services
    generated: true
    params:
      versions:
        - v2
      operationids:
        - DeleteIncidentService
      unstable:
        - v2
      order: 0
  - name: Create a new incident service
    url: '#create-a-new-incident-service'
    identifier: create-a-new-incident-service
    parent: incident-services
    generated: true
    params:
      versions:
        - v2
      operationids:
        - CreateIncidentService
      unstable:
        - v2
      order: 0
  - name: Get a list of all incident services
    url: '#get-a-list-of-all-incident-services'
    identifier: get-a-list-of-all-incident-services
    parent: incident-services
    generated: true
    params:
      versions:
        - v2
      operationids:
        - ListIncidentServices
      unstable:
        - v2
      order: 0
  - name: Incident Teams
    url: /api/latest/incident-teams/
    identifier: incident-teams
    generated: true
  - name: Update an existing incident team
    url: '#update-an-existing-incident-team'
    identifier: update-an-existing-incident-team
    parent: incident-teams
    generated: true
    params:
      versions:
        - v2
      operationids:
        - UpdateIncidentTeam
      unstable:
        - v2
      order: 0
  - name: Get details of an incident team
    url: '#get-details-of-an-incident-team'
    identifier: get-details-of-an-incident-team
    parent: incident-teams
    generated: true
    params:
      versions:
        - v2
      operationids:
        - GetIncidentTeam
      unstable:
        - v2
      order: 0
  - name: Delete an existing incident team
    url: '#delete-an-existing-incident-team'
    identifier: delete-an-existing-incident-team
    parent: incident-teams
    generated: true
    params:
      versions:
        - v2
      operationids:
        - DeleteIncidentTeam
      unstable:
        - v2
      order: 0
  - name: Create a new incident team
    url: '#create-a-new-incident-team'
    identifier: create-a-new-incident-team
    parent: incident-teams
    generated: true
    params:
      versions:
        - v2
      operationids:
        - CreateIncidentTeam
      unstable:
        - v2
      order: 0
  - name: Get a list of all incident teams
    url: '#get-a-list-of-all-incident-teams'
    identifier: get-a-list-of-all-incident-teams
    parent: incident-teams
    generated: true
    params:
      versions:
        - v2
      operationids:
        - ListIncidentTeams
      unstable:
        - v2
      order: 0
  - name: Incidents
    url: /api/latest/incidents/
    identifier: incidents
    generated: true
  - name: Update an existing incident
    url: '#update-an-existing-incident'
    identifier: update-an-existing-incident
    parent: incidents
    generated: true
    params:
      versions:
        - v2
      operationids:
        - UpdateIncident
      unstable:
        - v2
      order: 0
  - name: Get the details of an incident
    url: '#get-the-details-of-an-incident'
    identifier: get-the-details-of-an-incident
    parent: incidents
    generated: true
    params:
      versions:
        - v2
      operationids:
        - GetIncident
      unstable:
        - v2
      order: 0
  - name: Delete an existing incident
    url: '#delete-an-existing-incident'
    identifier: delete-an-existing-incident
    parent: incidents
    generated: true
    params:
      versions:
        - v2
      operationids:
        - DeleteIncident
      unstable:
        - v2
      order: 0
  - name: Create an incident
    url: '#create-an-incident'
    identifier: create-an-incident
    parent: incidents
    generated: true
    params:
      versions:
        - v2
      operationids:
        - CreateIncident
      unstable:
        - v2
      order: 0
  - name: Get a list of incidents
    url: '#get-a-list-of-incidents'
    identifier: get-a-list-of-incidents
    parent: incidents
    generated: true
    params:
      versions:
        - v2
      operationids:
        - ListIncidents
      unstable:
        - v2
      order: 0
  - name: Logs Archives
    url: /api/latest/logs-archives/
    identifier: logs-archives
    generated: true
  - name: Grant role to an archive
    url: '#grant-role-to-an-archive'
    identifier: grant-role-to-an-archive
    parent: logs-archives
    generated: true
    params:
      versions:
        - v2
      operationids:
        - AddReadRoleToArchive
      unstable: []
      order: 7
  - name: List read roles for an archive
    url: '#list-read-roles-for-an-archive'
    identifier: list-read-roles-for-an-archive
    parent: logs-archives
    generated: true
    params:
      versions:
        - v2
      operationids:
        - ListArchiveReadRoles
      unstable: []
      order: 6
  - name: Revoke role from an archive
    url: '#revoke-role-from-an-archive'
    identifier: revoke-role-from-an-archive
    parent: logs-archives
    generated: true
    params:
      versions:
        - v2
      operationids:
        - RemoveRoleFromArchive
      unstable: []
      order: 8
  - name: Update an archive
    url: '#update-an-archive'
    identifier: update-an-archive
    parent: logs-archives
    generated: true
    params:
      versions:
        - v2
      operationids:
        - UpdateLogsArchive
      unstable: []
      order: 4
  - name: Get an archive
    url: '#get-an-archive'
    identifier: get-an-archive
    parent: logs-archives
    generated: true
    params:
      versions:
        - v2
      operationids:
        - GetLogsArchive
      unstable: []
      order: 3
  - name: Delete an archive
    url: '#delete-an-archive'
    identifier: delete-an-archive
    parent: logs-archives
    generated: true
    params:
      versions:
        - v2
      operationids:
        - DeleteLogsArchive
      unstable: []
      order: 5
  - name: Create an archive
    url: '#create-an-archive'
    identifier: create-an-archive
    parent: logs-archives
    generated: true
    params:
      versions:
        - v2
      operationids:
        - CreateLogsArchive
      unstable: []
      order: 2
  - name: Get all archives
    url: '#get-all-archives'
    identifier: get-all-archives
    parent: logs-archives
    generated: true
    params:
      versions:
        - v2
      operationids:
        - ListLogsArchives
      unstable: []
      order: 1
  - name: Update archive order
    url: '#update-archive-order'
    identifier: update-archive-order
    parent: logs-archives
    generated: true
    params:
      versions:
        - v2
      operationids:
        - UpdateLogsArchiveOrder
      unstable: []
      order: 10
  - name: Get archive order
    url: '#get-archive-order'
    identifier: get-archive-order
    parent: logs-archives
    generated: true
    params:
      versions:
        - v2
      operationids:
        - GetLogsArchiveOrder
      unstable: []
      order: 9
  - name: Logs Metrics
    url: /api/latest/logs-metrics/
    identifier: logs-metrics
    generated: true
  - name: Update a log-based metric
    url: '#update-a-log-based-metric'
    identifier: update-a-log-based-metric
    parent: logs-metrics
    generated: true
    params:
      versions:
        - v2
      operationids:
        - UpdateLogsMetric
      unstable: []
      order: 4
  - name: Get a log-based metric
    url: '#get-a-log-based-metric'
    identifier: get-a-log-based-metric
    parent: logs-metrics
    generated: true
    params:
      versions:
        - v2
      operationids:
        - GetLogsMetric
      unstable: []
      order: 3
  - name: Delete a log-based metric
    url: '#delete-a-log-based-metric'
    identifier: delete-a-log-based-metric
    parent: logs-metrics
    generated: true
    params:
      versions:
        - v2
      operationids:
        - DeleteLogsMetric
      unstable: []
      order: 5
  - name: Create a log-based metric
    url: '#create-a-log-based-metric'
    identifier: create-a-log-based-metric
    parent: logs-metrics
    generated: true
    params:
      versions:
        - v2
      operationids:
        - CreateLogsMetric
      unstable: []
      order: 2
  - name: Get all log-based metrics
    url: '#get-all-log-based-metrics'
    identifier: get-all-log-based-metrics
    parent: logs-metrics
    generated: true
    params:
      versions:
        - v2
      operationids:
        - ListLogsMetrics
      unstable: []
      order: 1
  - name: Logs Restriction Queries
    url: /api/latest/logs-restriction-queries/
    identifier: logs-restriction-queries
    generated: true
  - name: Grant role to a restriction query
    url: '#grant-role-to-a-restriction-query'
    identifier: grant-role-to-a-restriction-query
    parent: logs-restriction-queries
    generated: true
    params:
      versions:
        - v2
      operationids:
        - AddRoleToRestrictionQuery
      unstable:
        - v2
      order: 7
  - name: List roles for a restriction query
    url: '#list-roles-for-a-restriction-query'
    identifier: list-roles-for-a-restriction-query
    parent: logs-restriction-queries
    generated: true
    params:
      versions:
        - v2
      operationids:
        - ListRestrictionQueryRoles
      unstable:
        - v2
      order: 6
  - name: Revoke role from a restriction query
    url: '#revoke-role-from-a-restriction-query'
    identifier: revoke-role-from-a-restriction-query
    parent: logs-restriction-queries
    generated: true
    params:
      versions:
        - v2
      operationids:
        - RemoveRoleFromRestrictionQuery
      unstable:
        - v2
      order: 8
  - name: Update a restriction query
    url: '#update-a-restriction-query'
    identifier: update-a-restriction-query
    parent: logs-restriction-queries
    generated: true
    params:
      versions:
        - v2
      operationids:
        - UpdateRestrictionQuery
      unstable:
        - v2
      order: 4
  - name: Get a restriction query
    url: '#get-a-restriction-query'
    identifier: get-a-restriction-query
    parent: logs-restriction-queries
    generated: true
    params:
      versions:
        - v2
      operationids:
        - GetRestrictionQuery
      unstable:
        - v2
      order: 3
  - name: Delete a restriction query
    url: '#delete-a-restriction-query'
    identifier: delete-a-restriction-query
    parent: logs-restriction-queries
    generated: true
    params:
      versions:
        - v2
      operationids:
        - DeleteRestrictionQuery
      unstable:
        - v2
      order: 5
  - name: Get all restriction queries for a given user
    url: '#get-all-restriction-queries-for-a-given-user'
    identifier: get-all-restriction-queries-for-a-given-user
    parent: logs-restriction-queries
    generated: true
    params:
      versions:
        - v2
      operationids:
        - ListUserRestrictionQueries
      unstable:
        - v2
      order: 9
  - name: Get restriction query for a given role
    url: '#get-restriction-query-for-a-given-role'
    identifier: get-restriction-query-for-a-given-role
    parent: logs-restriction-queries
    generated: true
    params:
      versions:
        - v2
      operationids:
        - GetRoleRestrictionQuery
      unstable:
        - v2
      order: 10
  - name: Create a restriction query
    url: '#create-a-restriction-query'
    identifier: create-a-restriction-query
    parent: logs-restriction-queries
    generated: true
    params:
      versions:
        - v2
      operationids:
        - CreateRestrictionQuery
      unstable:
        - v2
      order: 2
  - name: List restriction queries
    url: '#list-restriction-queries'
    identifier: list-restriction-queries
    parent: logs-restriction-queries
    generated: true
    params:
      versions:
        - v2
      operationids:
        - ListRestrictionQueries
      unstable:
        - v2
      order: 1
  - name: Processes
    url: /api/latest/processes/
    identifier: processes
    generated: true
  - name: Get all processes
    url: '#get-all-processes'
    identifier: get-all-processes
    parent: processes
    generated: true
    params:
      versions:
        - v2
      operationids:
        - ListProcesses
      unstable: []
      order: 1
  - name: Roles
    url: /api/latest/roles/
    identifier: roles
    generated: true
  - name: Add a user to a role
    url: '#add-a-user-to-a-role'
    identifier: add-a-user-to-a-role
    parent: roles
    generated: true
    params:
      versions:
        - v2
      operationids:
        - AddUserToRole
      unstable: []
      order: 10
  - name: Get all users of a role
    url: '#get-all-users-of-a-role'
    identifier: get-all-users-of-a-role
    parent: roles
    generated: true
    params:
      versions:
        - v2
      operationids:
        - ListRoleUsers
      unstable: []
      order: 9
  - name: Remove a user from a role
    url: '#remove-a-user-from-a-role'
    identifier: remove-a-user-from-a-role
    parent: roles
    generated: true
    params:
      versions:
        - v2
      operationids:
        - RemoveUserFromRole
      unstable: []
      order: 11
  - name: Grant permission to a role
    url: '#grant-permission-to-a-role'
    identifier: grant-permission-to-a-role
    parent: roles
    generated: true
    params:
      versions:
        - v2
      operationids:
        - AddPermissionToRole
      unstable: []
      order: 7
  - name: List permissions for a role
    url: '#list-permissions-for-a-role'
    identifier: list-permissions-for-a-role
    parent: roles
    generated: true
    params:
      versions:
        - v2
      operationids:
        - ListRolePermissions
      unstable: []
      order: 6
  - name: Revoke permission
    url: '#revoke-permission'
    identifier: revoke-permission
    parent: roles
    generated: true
    params:
      versions:
        - v2
      operationids:
        - RemovePermissionFromRole
      unstable: []
      order: 8
  - name: Update a role
    url: '#update-a-role'
    identifier: update-a-role
    parent: roles
    generated: true
    params:
      versions:
        - v2
      operationids:
        - UpdateRole
      unstable: []
      order: 4
  - name: Get a role
    url: '#get-a-role'
    identifier: get-a-role
    parent: roles
    generated: true
    params:
      versions:
        - v2
      operationids:
        - GetRole
      unstable: []
      order: 3
  - name: Delete role
    url: '#delete-role'
    identifier: delete-role
    parent: roles
    generated: true
    params:
      versions:
        - v2
      operationids:
        - DeleteRole
      unstable: []
      order: 5
  - name: Create role
    url: '#create-role'
    identifier: create-role
    parent: roles
    generated: true
    params:
      versions:
        - v2
      operationids:
        - CreateRole
      unstable: []
      order: 2
  - name: List roles
    url: '#list-roles'
    identifier: list-roles
    parent: roles
    generated: true
    params:
      versions:
        - v2
      operationids:
        - ListRoles
      unstable: []
      order: 1
  - name: List permissions
    url: '#list-permissions'
    identifier: list-permissions
    parent: roles
    generated: true
    params:
      versions:
        - v2
      operationids:
        - ListPermissions
      unstable: []
      order: 1
  - name: Security Monitoring
    url: /api/latest/security-monitoring/
    identifier: security-monitoring
    generated: true
  - name: Get a list of security signals
    url: '#get-a-list-of-security-signals'
    identifier: get-a-list-of-security-signals
    parent: security-monitoring
    generated: true
    params:
      versions:
        - v2
      operationids:
        - SearchSecurityMonitoringSignals
      unstable:
        - v2
      order: 6
  - name: Get a quick list of security signals
    url: '#get-a-quick-list-of-security-signals'
    identifier: get-a-quick-list-of-security-signals
    parent: security-monitoring
    generated: true
    params:
      versions:
        - v2
      operationids:
        - ListSecurityMonitoringSignals
      unstable:
        - v2
      order: 7
  - name: Update an existing rule
    url: '#update-an-existing-rule'
    identifier: update-an-existing-rule
    parent: security-monitoring
    generated: true
    params:
      versions:
        - v2
      operationids:
        - UpdateSecurityMonitoringRule
      unstable: []
      order: 4
  - name: Get a rule's details
    url: '#get-a-rules-details'
    identifier: get-a-rules-details
    parent: security-monitoring
    generated: true
    params:
      versions:
        - v2
      operationids:
        - GetSecurityMonitoringRule
      unstable: []
      order: 3
  - name: Delete an existing rule
    url: '#delete-an-existing-rule'
    identifier: delete-an-existing-rule
    parent: security-monitoring
    generated: true
    params:
      versions:
        - v2
      operationids:
        - DeleteSecurityMonitoringRule
      unstable: []
      order: 5
  - name: Create a detection rule
    url: '#create-a-detection-rule'
    identifier: create-a-detection-rule
    parent: security-monitoring
    generated: true
    params:
      versions:
        - v2
      operationids:
        - CreateSecurityMonitoringRule
      unstable: []
      order: 2
  - name: List rules
    url: '#list-rules'
    identifier: list-rules
    parent: security-monitoring
    generated: true
    params:
      versions:
        - v2
      operationids:
        - ListSecurityMonitoringRules
      unstable: []
      order: 1
  - name: Update a security filter
    url: '#update-a-security-filter'
    identifier: update-a-security-filter
    parent: security-monitoring
    generated: true
    params:
      versions:
        - v2
      operationids:
        - UpdateSecurityFilter
      unstable: []
      order: 0
  - name: Get a security filter
    url: '#get-a-security-filter'
    identifier: get-a-security-filter
    parent: security-monitoring
    generated: true
    params:
      versions:
        - v2
      operationids:
        - GetSecurityFilter
      unstable: []
      order: 0
  - name: Delete a security filter
    url: '#delete-a-security-filter'
    identifier: delete-a-security-filter
    parent: security-monitoring
    generated: true
    params:
      versions:
        - v2
      operationids:
        - DeleteSecurityFilter
      unstable: []
      order: 0
  - name: Create a security filter
    url: '#create-a-security-filter'
    identifier: create-a-security-filter
    parent: security-monitoring
    generated: true
    params:
      versions:
        - v2
      operationids:
        - CreateSecurityFilter
      unstable: []
      order: 0
  - name: Get all security filters
    url: '#get-all-security-filters'
    identifier: get-all-security-filters
    parent: security-monitoring
    generated: true
    params:
      versions:
        - v2
      operationids:
        - ListSecurityFilters
      unstable: []
      order: 0<|MERGE_RESOLUTION|>--- conflicted
+++ resolved
@@ -2167,14 +2167,11 @@
     url: synthetics/troubleshooting/
     parent: synthetics
     identifier: synthetics_troubleshooting
-<<<<<<< HEAD
-=======
-    weight: 12
+    weight: 13
   - name: Security
     url: security/synthetics/
     parent: synthetics
->>>>>>> f0538e18
-    weight: 13
+    weight: 14
   - name: Real User Monitoring
     url: real_user_monitoring/
     pre: nav_rum_2
