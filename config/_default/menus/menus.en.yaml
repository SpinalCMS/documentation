main:

#####################
## GETTING STARTED ##
#####################

  - name: "Getting Started"
    identifier: "getting_started"
    url: "getting_started/"
    pre: "nav_start"
    weight: 10000

  ## GETTING STARTED - Agent

  - name: "Agent"
    identifier: "getting_started_agent"
    url: "getting_started/agent/"
    parent: "getting_started"
    weight: 1

  ## GETTING STARTED - Integrations

  - name: "Integrations"
    identifier: "getting_started_integrations"
    url: "getting_started/integrations/"
    parent: "getting_started"
    weight: 2
  - name: "Prometheus/Openmetrics"
    identifier: "getting_started_prometheus"
    url: "getting_started/integrations/prometheus"
    parent: "getting_started_integrations"
    weight: 201

  ## GETTING STARTED - Application

  - name: "Datadog"
    identifier: "getting_started_datadog"
    url: "getting_started/application/"
    parent: "getting_started"
    weight: 3
  - name: "Monitors"
    identifier: "getting_started_monitors"
    url: "getting_started/application/monitors"
    parent: "getting_started_datadog"
    weight: 301

  ## GETTING STARTED - Logs

  - name: "Logs"
    identifier: "getting_started_logs"
    url: "getting_started/logs/"
    parent: "getting_started"
    weight: 4

  ## GETTING STARTED - Traces

  - name: "Tracing"
    identifier: "getting_started_collect_traces"
    url: "getting_started/tracing/"
    parent: "getting_started"
    weight: 5

  ## GETTING STARTED - API

  - name: "API"
    identifier: "getting_started_api"
    url: "getting_started/api/"
    parent: "getting_started"
    weight: 6

  ## GETTING STARTED - Traces

  - name: "Synthetics"
    identifier: "getting_started_synthetics"
    url: "getting_started/synthetics/"
    parent: "getting_started"
    weight: 7opl
  - name: "Private Location"
    identifier: "getting_started_private_location"
    url: "getting_started/synthetics/private_location"
    parent: "getting_started_synthetics"
    weight: 701
  - name: "Browser Test"
    identifier: "getting_started_browser_test"
    url: "getting_started/synthetics/browser_test"
    parent: "getting_started_synthetics"
    weight: 702
  - name: "API Test"
    identifier: "getting_started_api_test"
    url: "getting_started/synthetics/api_test"
    parent: "getting_started_synthetics"
    weight: 703

  - name: "Learning Center"
    url: "getting_started/learning_center/"
    parent: "getting_started"
    weight: 8


#############
## TAGGING ##
#############

  - name: "Tagging"
    url: "tagging/"
    pre: "nav_tagging"
    identifier: "tagging_"
    weight: 20000

  - name: "Assigning tags"
    url: "tagging/assigning_tags/"
    parent: "tagging_"
    weight: 1

  - name: "Using tags"
    url: "tagging/using_tags/"
    parent: "tagging_"
    weight: 2

###########
## AGENT ##
###########

  - name: "Agent"
    url: "agent/"
    pre: "nav_agent"
    weight: 30000
    identifier: "agent"

  ## AGENT -  Basic Agent usage

  - name: "Basic Agent Usage"
    url: "agent/basic_agent_usage/"
    parent: "agent"
    identifier: "basic_agent_usage"
    weight: 1
  - name: "AIX"
    identifier: "basic_agent_usage_aix"
    url: "agent/basic_agent_usage/aix/"
    weight: 101
    parent: "basic_agent_usage"
  - name: "Amazon Linux"
    identifier: "basic_agent_usage_amazon_linux"
    url: "agent/basic_agent_usage/amazonlinux/"
    weight: 102
    parent: "basic_agent_usage"
  - name: "CentOS"
    identifier: "basic_agent_usage_centos"
    url: "agent/basic_agent_usage/centos/"
    weight: 103
    parent: "basic_agent_usage"
  - name: "Debian"
    identifier: "basic_agent_usage_deb"
    url: "agent/basic_agent_usage/deb/"
    weight: 104
    parent: "basic_agent_usage"
  - name: "Fedora"
    identifier: "basic_agent_usage_fedora"
    url: "agent/basic_agent_usage/fedora/"
    weight: 106
    parent: "basic_agent_usage"
  - name: "Heroku"
    identifier: "basic_agent_usage_heroku"
    url: "agent/basic_agent_usage/heroku/"
    weight: 107
    parent: "basic_agent_usage"
  - name: "Mac OS X"
    identifier: "basic_agent_usage_osx"
    url: "agent/basic_agent_usage/osx/"
    weight: 108
    parent: "basic_agent_usage"
  - name: "Puppet"
    identifier: "basic_agent_usage_puppet"
    url: "agent/basic_agent_usage/puppet/"
    weight: 109
    parent: "basic_agent_usage"
  - name: "Red Hat"
    identifier: "basic_agent_usage_redhat"
    url: "agent/basic_agent_usage/redhat/"
    weight: 110
    parent: "basic_agent_usage"
  - name: "SUSE"
    identifier: "basic_agent_usage_suse"
    url: "agent/basic_agent_usage/suse/"
    weight: 111
    parent: "basic_agent_usage"
  - name: "Ubuntu"
    identifier: "basic_agent_usage_ubuntu"
    url: "agent/basic_agent_usage/ubuntu/"
    weight: 112
    parent: "basic_agent_usage"
  - name: "Windows"
    identifier: "basic_agent_usage_windows"
    url: "agent/basic_agent_usage/windows/"
    weight: 113
    parent: "basic_agent_usage"
  - name: "From Source"
    identifier: "basic_agent_usage_source"
    url: "agent/basic_agent_usage/source/"
    weight: 114
    parent: "basic_agent_usage"

  ## AGENT - Docker

  - name: "Docker"
    url: "agent/docker/"
    parent: "agent"
    identifier: "agent_docker"
    weight: 2
  - name: APM
    identifier: "agent_docker_apm"
    url: agent/docker/apm/
    parent: "agent_docker"
    weight: 201
  - name: Log collection
    identifier: "agent_docker_log"
    url: agent/docker/log/
    parent: "agent_docker"
    weight: 203
  - name: Tag extraction
    identifier: "agent_docker_tag"
    url: agent/docker/tag/
    parent: "agent_docker"
    weight: 204
  - name: "Prometheus"
    url: "agent/docker/prometheus/"
    parent: "agent_docker"
    identifier: "agent_docker_prometheus"
<<<<<<< HEAD
    weight: 204
  - name: Tag extraction
    identifier: "agent_docker_tag"
    url: agent/docker/tag/
    parent: "agent_docker"
=======
>>>>>>> 89ad0e94
    weight: 205

  ## AGENT - Kubernetes

  - name: "Kubernetes"
    url: "agent/kubernetes/"
    parent: "agent"
    identifier: "agent_kubernetes"
    weight: 3
  - name: "Log"
    url: "agent/kubernetes/log/"
    parent: "agent_kubernetes"
    identifier: "agent_kubernetes_log"
    weight: 301
  - name: "APM"
    url: "agent/kubernetes/apm/"
    parent: "agent_kubernetes"
    identifier: "agent_kubernetes_apm"
    weight: 302
  - name: "Integrations"
    url: "agent/kubernetes/integrations/"
    parent: "agent_kubernetes"
    identifier: "agent_kubernetes_integrations"
    weight: 303
  - name: "Tag extraction"
    url: "agent/kubernetes/tag/"
    parent: "agent_kubernetes"
    identifier: "agent_kubernetes_tag"
    weight: 304
  - name: "Prometheus"
    url: "agent/kubernetes/prometheus/"
    parent: "agent_kubernetes"
    identifier: "agent_kubernetes_prometheus"
<<<<<<< HEAD
    weight: 304
  - name: "Tag extraction"
    url: "agent/kubernetes/tag/"
    parent: "agent_kubernetes"
    identifier: "agent_kubernetes_tag"
    weight: 305
  - name: "Discovery Management"
    url: "agent/kubernetes/management/"
    parent: "agent_kubernetes"
    identifier: "agent_kubernetes_management"
    weight: 306
=======
    weight: 305
>>>>>>> 89ad0e94
  - name: "Data collected"
    url: "agent/kubernetes/data_collected/"
    parent: "agent_kubernetes"
    identifier: "agent_kubernetes_data_collected"
<<<<<<< HEAD
    weight: 307
=======
    weight: 306
>>>>>>> 89ad0e94

  ## AGENT - Datadog Cluster Agent

  - name: "Cluster Agent"
    url: "agent/cluster_agent/"
    parent: "agent"
    identifier: "agent_cluster"
    weight: 4
  - name: "Setup"
    url: "agent/cluster_agent/setup/"
    parent: "agent_cluster"
    identifier: "cluster_agent_setup"
    weight: 401
  - name: "Event Collection"
    url: "agent/cluster_agent/event_collection/"
    parent: "agent_cluster"
    identifier: "cluster_agent_event_collection"
    weight: 402
  - name: "Custom & External Metrics"
    url: "agent/cluster_agent/external_metrics/"
    parent: "agent_cluster"
    identifier: "cluster_agent_external_metrics"
    weight: 403
  - name: "Cluster Checks"
    url: "agent/cluster_agent/clusterchecks/"
    parent: "agent_cluster"
    weight: 404
  - name: "Endpoints Checks"
    url: "agent/cluster_agent/endpointschecks/"
    parent: "agent_cluster"
    weight: 405
  - name: "Commands & Options"
    url: "agent/cluster_agent/commands/"
    identifier: "cluster_agent_commands"
    parent: "agent_cluster"
    weight: 406
  - name: "Cluster metadata provider"
    url: "agent/cluster_agent/metadata_provider/"
    identifier: "cluster_agent_metadata_provider"
    parent: "agent_cluster"
    weight: 407
  - name: "Build"
    url: "agent/cluster_agent/build/"
    identifier: "cluster_agent_build"
    parent: "agent_cluster"
    weight: 408
  - name: "Troubleshooting"
    url: "agent/cluster_agent/troubleshooting/"
    identifier: "cluster_agent_troubleshooting"
    parent: "agent_cluster"
    weight: 409

  ## AGENT - Autodiscovery

  - name: "Autodiscovery"
    url: "agent/autodiscovery/"
    identifier: "agent_autodiscovery"
    parent: "agent"
    weight: 5
  - name: "Basic Autodiscovery"
    url: "agent/autodiscovery/basic_autodiscovery"
    parent: "agent_autodiscovery"
    weight: 500
  - name: "Auto-Configuration"
    url: "agent/autodiscovery/auto_conf/"
    parent: "agent_autodiscovery"
    weight: 502
  - name: "Integrations Templates"
    url: "agent/autodiscovery/integrations/"
    parent: "agent_autodiscovery"
    weight: 502
  - name: "Container Identifier"
    url: "agent/autodiscovery/ad_identifiers/"
    parent: "agent_autodiscovery"
    weight: 503
<<<<<<< HEAD
=======
  - name: "Template Variables"
    url: "agent/autodiscovery/template_variables/"
    parent: "agent_autodiscovery"
    weight: 504
  - name: "Discovery Management"
    url: "agent/autodiscovery/management/"
    parent: "agent_autodiscovery"
    weight: 505
  - name: "Troubleshooting"
    url: "agent/autodiscovery/troubleshooting/"
    parent: "agent_autodiscovery"
    weight: 506
>>>>>>> 89ad0e94

  ## AGENT - LOGS

  - name: "Log Collection"
    url: "agent/logs/"
    identifier: "agent_logs"
    parent: "agent"
    weight: 6
  - name: "Advanced Log Collection"
    url: "agent/logs/advanced_log_collection"
    parent: "agent_logs"
    weight: 601
  - name: "Proxy"
    url: "agent/logs/proxy"
    parent: "agent_logs"
    weight: 602

  ## AGENT - Proxy

  - name: "Proxy"
    url: "agent/proxy/"
    parent: "agent"
    identifier: "agent_proxy"
    weight: 7

  ## AGENT - Versions

  - name: "Versions"
    url: "agent/versions"
    parent: "agent"
    identifier: "agent_versions"
    weight: 8
  - name: "Upgrade to Agent v7"
    url: "agent/versions/upgrade_to_agent_v7/"
    parent: "agent_versions"
    weight: 801
  - name: "Upgrade to Agent v6"
    url: "agent/versions/upgrade_to_agent_v6/"
    parent: "agent_versions"
    weight: 802

  ## AGENT - Troubleshooting
  - name: "Troubleshooting"
    url: "agent/troubleshooting/"
    parent: "agent"
    weight: 9
    identifier: "agent_troubleshooting"
  - name: "Debug Mode"
    url: "agent/troubleshooting/debug_mode/"
    parent: "agent_troubleshooting"
    weight: 901
  - name: "Agent Flare"
    url: "agent/troubleshooting/send_a_flare/"
    parent: "agent_troubleshooting"
    weight: 902
  - name: "Agent Check Status"
    url: "agent/troubleshooting/agent_check_status/"
    parent: "agent_troubleshooting"
    weight: 903
  - name: "NTP Issues"
    url: "agent/troubleshooting/ntp/"
    parent: "agent_troubleshooting"
    weight: 904
  - name: "Permission Issues"
    url: "agent/troubleshooting/permissions/"
    parent: "agent_troubleshooting"
    weight: 905
  - name: "Integrations Issues"
    url: "agent/troubleshooting/integrations/"
    parent: "agent_troubleshooting"
    weight: 906
  - name: "Site Issues"
    url: "agent/troubleshooting/site/"
    parent: "agent_troubleshooting"
    weight: 907

  ## AGENT - Guides
  - name: "Guides"
    url: "agent/guide/"
    identifier: "agent_guides"
    parent: "agent"
    weight: 10

  - name: "Security"
    identifier: "agent_security"
    url: "security/agent/"
    parent: "agent"
    weight: 11

##################
## INTEGRATIONS ##
##################

  - name: "Integrations"
    url: "integrations/"
    identifier: "integrations_top_level"
    pre: "nav_integrations"
    weight: 40000

##############
## WATCHDOG ##
##############

  - name: "Watchdog"
    url: "watchdog/"
    identifier: "watchdog_top_level"
    pre: "nav_watchdog"
    weight: 50000

############
## EVENTS ##
############

  - name: "Events"
    url: "events/"
    identifier: "events_top_level"
    pre: "nav_events"
    weight: 60000

################
## DASHBOARDS ##
################

  - name: "Dashboards"
    url: "dashboards/"
    pre: "nav_dashboards"
    identifier: "dashboards"
    weight: 70000

  - name: "Screenboards"
    url: "dashboards/screenboards/"
    parent: "dashboards"
    weight: 1

  - name: "Timeboards"
    url: "dashboards/timeboards/"
    parent: "dashboards"
    weight: 2

  - name: "Widgets"
    url: "dashboards/widgets/"
    parent: "dashboards"
    weight: 3

  - name: "Querying"
    url: "dashboards/querying/"
    parent: "dashboards"
    weight: 4

  ## DASHBOARDS - Functions

  - name: "Functions"
    url: "dashboards/functions/"
    parent: "dashboards"
    identifier: "dashboards_functions"
    weight: 5
  - name: "Algorithms"
    url: "dashboards/functions/algorithms/"
    parent: "dashboards_functions"
    weight: 501
  - name: "Arithmetic"
    url: "dashboards/functions/arithmetic/"
    parent: "dashboards_functions"
    weight: 502
  - name: "Count"
    url: "dashboards/functions/count/"
    parent: "dashboards_functions"
    weight: 503
  - name: "Interpolation"
    url: "dashboards/functions/interpolation/"
    parent: "dashboards_functions"
    weight: 504
  - name: "Rank"
    url: "dashboards/functions/rank/"
    parent: "dashboards_functions"
    weight: 505
  - name: "Rate"
    url: "dashboards/functions/rate/"
    parent: "dashboards_functions"
    weight: 506
  - name: "Regression"
    url: "dashboards/functions/regression/"
    parent: "dashboards_functions"
    weight: 507
  - name: "Rollup"
    url: "dashboards/functions/rollup/"
    parent: "dashboards_functions"
    weight: 508
  - name: "Smoothing"
    url: "dashboards/functions/smoothing/"
    parent: "dashboards_functions"
    weight: 509
  - name: "Timeshift"
    url: "dashboards/functions/timeshift/"
    parent: "dashboards_functions"
    weight: 510
  - name: "Beta"
    url: "dashboards/functions/beta/"
    parent: "dashboards_functions"
    weight: 511

  - name: "Correlations"
    url: "dashboards/correlations/"
    parent: "dashboards"
    weight: 6

  - name: "Template Variables"
    url: "dashboards/template_variables/"
    parent: "dashboards"
    weight: 7
    identifier: "dashboards_temp_variables"

  - name: "Sharing"
    url: "dashboards/sharing/"
    parent: "dashboards"
    weight: 8

  ## GRAPHING - Graphing JSON

  - name: "Graphing with JSON"
    url: "dashboards/graphing_json/"
    parent: "dashboards"
    identifier: "graphing_json"
    weight: 9

  - name: "Widget JSON schema"
    url: "dashboards/graphing_json/widget_json/"
    parent: "graphing_json"
    weight: 901
  - name: "Request JSON schema"
    url: "dashboards/graphing_json/request_json/"
    parent: "graphing_json"
    weight: 902

####################
## INFRASTRUCTURE ##
####################

  - name: "Infrastructure"
    url: "infrastructure/"
    identifier: "infrastructure"
    pre: "nav_infrastructure"
    weight: 80000

  - name: "Infrastructure List"
    url: "infrastructure/list/"
    parent: "infrastructure"
    weight: 2

  - name: "Host Map"
    url: "infrastructure/hostmap/"
    parent: "infrastructure"
    weight: 3

  - name: "Container Map"
    url: "infrastructure/containermap/"
    parent: "infrastructure"
    weight: 4

  - name: "Live Processes"
    url: "infrastructure/process/"
    parent: "infrastructure"
    weight: 5

  - name: "Live Containers"
    url: "infrastructure/livecontainers/"
    parent: "infrastructure"
    weight: 6

  - name: "Serverless"
    url: "infrastructure/serverless/"
    parent: "infrastructure"
    weight: 7

#############
## METRICS ##
#############

  - name: "Metrics"
    url: "metrics/"
    identifier: "metrics_top_level"
    pre: "nav_metrics"
    weight: 90000

  - name: "Introduction"
    url: "metrics/introduction/"
    parent: "metrics_top_level"
    weight: 901
  - name: "Explorer"
    url: "metrics/explorer/"
    parent: "metrics_top_level"
    weight: 902
  - name: "Summary"
    url: "metrics/summary/"
    parent: "metrics_top_level"
    weight: 903
  - name: "Distributions"
    url: "metrics/distributions/"
    parent: "metrics_top_level"
    identifier: "metrics_distributions"
    weight: 904

#############
## NOTEBOOKS ##
#############

  - name: "Notebooks"
    url: "notebooks/"
    identifier: "notebooks"
    pre: "nav_notebooks"
    weight: 100000

##############
## ALERTING ##
##############

  - name: "Alerting"
    url: "monitors/"
    pre: "nav_alerting"
    identifier: "alerting"
    weight: 110000

  ## ALERTING - Monitor Types

  - name: "Monitors"
    url: "monitors/monitor_types/"
    parent: "alerting"
    identifier: "monitor_types"
    weight: 1
  - name: "Host"
    url: "monitors/monitor_types/host/"
    parent: "monitor_types"
    identifier: "monitor_types_host"
    weight: 101
  - name: "Metric"
    url: "monitors/monitor_types/metric/"
    parent: "monitor_types"
    identifier: "monitor_types_metrics"
    weight: 102
  - name: "Anomaly"
    url: "monitors/monitor_types/anomaly/"
    parent: "monitor_types"
    identifier: "monitor_types_anomaly"
    weight: 103
  - name: "Outlier"
    url: "monitors/monitor_types/outlier/"
    parent: "monitor_types"
    identifier: "monitor_types_outlier"
    weight: 104
  - name: "Forecast"
    url: "monitors/monitor_types/forecasts/"
    parent: "monitor_types"
    identifier: "monitor_types_forecasts"
    weight: 105
  - name: "Integration"
    url: "monitors/monitor_types/integration/"
    parent: "monitor_types"
    identifier: "monitor_types_integration"
    weight: 106
  - name: "Live Process"
    url: "monitors/monitor_types/process/"
    parent: "monitor_types"
    identifier: "monitor_types_process"
    weight: 107
  - name: "Process Check"
    url: "monitors/monitor_types/process_check/"
    parent: "monitor_types"
    identifier: "monitor_types_process_check"
    weight: 108
  - name: "Network"
    url: "monitors/monitor_types/network/"
    parent: "monitor_types"
    identifier: "monitor_types_network"
    weight: 109
  - name: "Custom Check"
    url: "monitors/monitor_types/custom_check/"
    parent: "monitor_types"
    identifier: "monitor_types_custom_check"
    weight: 110
  - name: "Event"
    url: "monitors/monitor_types/event/"
    parent: "monitor_types"
    identifier: "monitor_types_event"
    weight: 111
  - name: "Logs"
    url: "monitors/monitor_types/log/"
    parent: "monitor_types"
    identifier: "monitor_types_log"
    weight: 112
  - name: "APM"
    url: "monitors/monitor_types/apm/"
    parent: "monitor_types"
    identifier: "monitor_types_apm"
    weight: 113
  - name: "Real User Monitoring"
    url: "monitors/monitor_types/real_user_monitoring/"
    parent: "monitor_types"
    identifier: "monitor_types_rum"
    weight: 114
  - name: "Watchdog"
    url: "monitors/monitor_types/watchdog/"
    parent: "monitor_types"
    identifier: "monitor_types_watchdog"
    weight: 115
  - name: "Composite"
    url: "monitors/monitor_types/composite/"
    parent: "monitor_types"
    identifier: "monitor_types_composite"
    weight: 116


  ## MONITORS -  Manage monitor

  - name: "Manage Monitors"
    url: "monitors/manage_monitor/"
    weight: 2
    parent: "alerting"

  - name: "Monitor Status"
    url: "monitors/monitor_status/"
    weight: 3
    parent: "alerting"

  - name: "Check Summary"
    url: "monitors/check_summary/"
    weight: 4
    parent: "alerting"

  - name: "Notifications"
    url: "monitors/notifications/"
    weight: 5
    parent: "alerting"

  - name: "Downtimes"
    url: "monitors/downtimes/"
    weight: 6
    parent: "alerting"

  ## MONITORS -  SLOs

  - name: "Service Level Objectives"
    url: "monitors/service_level_objectives/"
    weight: 7
    parent: "alerting"
    identifier: "slos"

  - name: "Monitor-based SLOs"
    url: "monitors/service_level_objectives/monitor/"
    parent: "slos"
    weight: 7.1

  - name: "Event-based SLOs"
    url: "monitors/service_level_objectives/event/"
    parent: "slos"
    weight: 7.2

  ## MONITORS -  Guides

  - name: "Guides"
    url: "monitors/guide/"
    weight: 100
    parent: "alerting"

#################
## TRACING/APM ##
#################

  - name: "APM & Distributed Tracing"
    url: "tracing/"
    pre: "nav_tracing"
    identifier: "tracing"
    weight: 120000

  ## TRACING - Enable tracing

  - name: "Enable Trace Collection"
    url: "tracing/send_traces/"
    identifier: "tracing_send_traces"
    parent: "tracing"
    weight: 1

  ## TRACING - Setup

  - name: "Instrument Your Application"
    url: "tracing/setup/"
    parent: "tracing"
    identifier: "tracing_setup"
    weight: 2
  - name: "Java"
    url: "tracing/setup/java/"
    parent: "tracing_setup"
    identifier: "tracing_setup_java"
    weight: 201
  - name: "Python"
    url: "tracing/setup/python/"
    parent: "tracing_setup"
    identifier: "tracing_setup_python"
    weight: 202
  - name: "Ruby"
    url: "tracing/setup/ruby/"
    parent: "tracing_setup"
    identifier: "tracing_setup_ruby"
    weight: 203
  - name: "Go"
    url: "tracing/setup/go/"
    parent: "tracing_setup"
    identifier: "tracing_setup_go"
    weight: 204
  - name: "Node.js"
    url: "tracing/setup/nodejs/"
    parent: "tracing_setup"
    identifier: "tracing_setup_nodejs"
    weight: 205
  - name: ".NET Framework"
    url: "tracing/setup/dotnet-framework/"
    parent: "tracing_setup"
    identifier: "tracing_setup_dotnet_framework"
    weight: 206
  - name: ".NET Core"
    url: "tracing/setup/dotnet-core/"
    parent: "tracing_setup"
    identifier: "tracing_setup_dotnet_core"
    weight: 207
  - name: "PHP"
    url: "tracing/setup/php/"
    parent: "tracing_setup"
    identifier: "tracing_setup_php"
    weight: 208
  - name: "C++"
    url: "tracing/setup/cpp/"
    parent: "tracing_setup"
    identifier: "tracing_setup_cpp"
    weight: 209
# - name: "Android"
#   url: "tracing/setup/android/"
#   parent: "tracing_setup"
#   identifier: "tracing_setup_android"
#   weight: 210
  - name: "Envoy"
    url: "tracing/setup/envoy/"
    parent: "tracing_setup"
    identifier: "tracing_setup_envoy"
    weight: 211
  - name: "NGINX"
    url: "tracing/setup/nginx/"
    parent: "tracing_setup"
    identifier: "tracing_setup_nginx"
    weight: 212
  - name: "Istio"
    url: "tracing/setup/istio/"
    identifier: "tracing_setup_istio"
    parent: "tracing_setup"
    weight: 213

  ## TRACING - App analytics

  - name: "App Analytics"
    url: "tracing/app_analytics/"
    parent: "tracing"
    identifier: "app_analytics"
    weight: 3
  - name: "Viewing Analytics"
    url: "tracing/app_analytics/analytics/"
    parent: "app_analytics"
    weight: 303
  - name: "Trace Search"
    url: "tracing/app_analytics/search/"
    parent: "app_analytics"
    weight: 304
  - name: "Monitoring App Analytics"
    url: "monitors/monitor_types/apm/?tab=appanalytics"
    parent: "app_analytics"
    weight: 305

  - name: "Connect Logs and Traces"
    url: "tracing/connect_logs_and_traces/"
    parent: "tracing"
    identifier: "tracing_connect_logs_and_traces"
    weight: 4
  - name: "Java"
    url: "tracing/connect_logs_and_traces/java"
    parent: "tracing_connect_logs_and_traces"
    identifier: "tracing_connect_logs_and_traces_java"
    weight: 401
  - name: "Python"
    url: "tracing/connect_logs_and_traces/python"
    parent: "tracing_connect_logs_and_traces"
    identifier: "tracing_connect_logs_and_traces_python"
    weight: 402
  - name: "Go"
    url: "tracing/connect_logs_and_traces/go"
    parent: "tracing_connect_logs_and_traces"
    identifier: "tracing_connect_logs_and_traces_go"
    weight: 403
  - name: "Ruby"
    url: "tracing/connect_logs_and_traces/ruby"
    parent: "tracing_connect_logs_and_traces"
    identifier: "tracing_connect_logs_and_traces_ruby"
    weight: 404
  - name: "PHP"
    url: "tracing/connect_logs_and_traces/php"
    parent: "tracing_connect_logs_and_traces"
    identifier: "tracing_connect_logs_and_traces_php"
    weight: 405
  - name: "NodeJS"
    url: "tracing/connect_logs_and_traces/nodejs"
    parent: "tracing_connect_logs_and_traces"
    identifier: "tracing_connect_logs_and_traces_nodejs"
    weight: 406
  - name: ".NET"
    url: "tracing/connect_logs_and_traces/dotnet"
    parent: "tracing_connect_logs_and_traces"
    identifier: "tracing_connect_logs_and_traces_dotnet"
    weight: 407

  - name: "Runtime Metrics"
    url: "tracing/runtime_metrics/"
    parent: "tracing"
    identifier: "tracing_runtime_metrics"
    weight: 5
  - name: "Java"
    url: "tracing/runtime_metrics/java"
    parent: "tracing_runtime_metrics"
    identifier: "tracing_runtime_metrics_java"
    weight: 501
  - name: "Python"
    url: "tracing/runtime_metrics/python"
    parent: "tracing_runtime_metrics"
    identifier: "tracing_runtime_metrics_python"
    weight: 502
  - name: "Ruby"
    url: "tracing/runtime_metrics/ruby"
    parent: "tracing_runtime_metrics"
    identifier: "tracing_runtime_metrics_ruby"
    weight: 503
  - name: "NodeJS"
    url: "tracing/runtime_metrics/nodejs"
    parent: "tracing_runtime_metrics"
    identifier: "tracing_runtime_metrics_nodejs"
    weight: 504

  ## TRACING - Profiling

  - name: "Profiling"
    url: "tracing/profiling/"
    parent: "tracing"
    identifier: "profiling"
    weight: 6

  - name: "Manual Instrumentation"
    url: "tracing/manual_instrumentation/"
    parent: "tracing"
    identifier: "tracing_manual_instrumentation"
    weight: 7
  - name: "Java"
    url: "tracing/manual_instrumentation/java"
    parent: "tracing_manual_instrumentation"
    identifier: "tracing_manual_instrumentation_java"
    weight: 701
  - name: "Python"
    url: "tracing/manual_instrumentation/python"
    parent: "tracing_manual_instrumentation"
    identifier: "tracing_manual_instrumentation_python"
    weight: 702
  - name: "Ruby"
    url: "tracing/manual_instrumentation/ruby"
    parent: "tracing_manual_instrumentation"
    identifier: "tracing_manual_instrumentation_ruby"
    weight: 703
  - name: "Go"
    url: "tracing/manual_instrumentation/go"
    parent: "tracing_manual_instrumentation"
    identifier: "tracing_manual_instrumentation_go"
    weight: 704
  - name: "NodeJS"
    url: "tracing/manual_instrumentation/nodejs"
    parent: "tracing_manual_instrumentation"
    identifier: "tracing_manual_instrumentation_nodejs"
    weight: 705
  - name: "PHP"
    url: "tracing/manual_instrumentation/php"
    parent: "tracing_manual_instrumentation"
    identifier: "tracing_manual_instrumentation_php"
    weight: 706
  - name: "C++"
    url: "tracing/manual_instrumentation/cpp"
    parent: "tracing_manual_instrumentation"
    identifier: "tracing_manual_instrumentation_cpp"
    weight: 707
  - name: ".NET"
    url: "tracing/manual_instrumentation/dotnet"
    parent: "tracing_manual_instrumentation"
    identifier: "tracing_manual_instrumentation_dotnet"
    weight: 708

  - name: "OpenTracing"
    url: "tracing/opentracing/"
    parent: "tracing"
    identifier: "tracing_opentracing"
    weight: 8
  - name: "Java"
    url: "tracing/opentracing/java"
    parent: "tracing_opentracing"
    identifier: "tracing_opentracing_java"
    weight: 801
  - name: "Python"
    url: "tracing/opentracing/python"
    parent: "tracing_opentracing"
    identifier: "tracing_opentracing_python"
    weight: 802
  - name: "Go"
    url: "tracing/opentracing/go"
    parent: "tracing_opentracing"
    identifier: "tracing_opentracing_go"
    weight: 803
  - name: "PHP"
    url: "tracing/opentracing/php"
    parent: "tracing_opentracing"
    identifier: "tracing_opentracing_php"
    weight: 804
  - name: "Ruby"
    url: "tracing/opentracing/ruby"
    parent: "tracing_opentracing"
    identifier: "tracing_opentracing_ruby"
    weight: 805
  - name: ".NET"
    url: "tracing/opentracing/dotnet"
    parent: "tracing_opentracing"
    identifier: "tracing_opentracing_dotnet"
    weight: 806
  - name: "NodeJS"
    url: "tracing/opentracing/nodejs"
    parent: "tracing_opentracing"
    identifier: "tracing_opentracing_nodejs"
    weight: 807

  ## TRACING - Using the APM UI

  - name: "APM Glossary"
    url: "tracing/visualization/"
    parent: "tracing"
    identifier: "tracing_vis"
    weight: 9
  - name: "Services List"
    url: "tracing/visualization/services_list/"
    parent: "tracing_vis"
    weight: 901
  - name: "Service Page"
    url: "tracing/visualization/service/"
    parent: "tracing_vis"
    weight: 902
  - name: "Resource Page"
    url: "tracing/visualization/resource/"
    parent: "tracing_vis"
    weight: 903
  - name: "Trace View"
    url: "tracing/visualization/trace/"
    parent: "tracing_vis"
    weight: 904
  - name: "Service Map"
    url: "tracing/visualization/services_map/"
    parent: "tracing_vis"
    weight: 905

  - name: "Guides"
    url: "tracing/guide/"
    identifier: "tracing_guides"
    parent: "tracing"
    weight: 10

  - name: Troubleshooting
    url: "tracing/troubleshooting/"
    identifier: "tracing_troubleshooting"
    parent: "tracing"
    weight: 11
  - name: Agent APM metrics
    url: "tracing/troubleshooting/agent_apm_metrics"
    identifier: "tracing_troubleshooting_apm_metrics"
    parent: "tracing_troubleshooting"
    weight: 12


##########
## LOGS ##
##########

  - name: "Log Management"
    url: "logs/"
    pre: "nav_logs"
    identifier: "log_management"
    weight: 130000

  ## LOGS -  Log Collection

  - name: "Log Collection & Integrations"
    url: "logs/log_collection/"
    parent: "log_management"
    identifier: "log_collection"
    weight: 1
  - name: "Browser"
    identifier: "log_browser"
    url: "logs/log_collection/javascript/"
    parent: "log_collection"
    weight: 101
  - name: "Android"
    identifier: "log_android"
    url: "logs/log_collection/android/"
    parent: "log_collection"
    weight: 102
  - name: "Csharp"
    url: "logs/log_collection/csharp/"
    parent: "log_collection"
    weight: 103
  - name: "Go"
    identifier: "log_go"
    url: "logs/log_collection/go/"
    parent: "log_collection"
    weight: 104
  - name: "Java"
    url: "logs/log_collection/java/"
    parent: "log_collection"
    identifier: "log_collection_java"
    weight: 105
  - name: "Nodejs"
    url: "logs/log_collection/nodejs/"
    parent: "log_collection"
    weight: 106
  - name: "PHP"
    identifier: "log_php"
    url: "logs/log_collection/php/"
    parent: "log_collection"
    weight: 107
  - name: "Python"
    identifier: "log_python"
    url: "logs/log_collection/python/"
    parent: "log_collection"
    weight: 108
  - name: "Ruby"
    url: "logs/log_collection/ruby/"
    parent: "log_collection"
    identifier: "log_collection_ruby"
    weight: 109
  - name: "Other Integrations"
    url: "integrations/#cat-log-collection"
    identifier: "other_integrations"
    parent: "log_collection"
    weight: 110

  ## LOGS - Processing

  - name: "Processing"
    url: "logs/processing/"
    parent: "log_management"
    identifier: "log_processing"
    weight: 2
  - name: "Pipelines"
    url: "logs/processing/pipelines/"
    parent: "log_processing"
    identifier: "log_pipelines"
    weight: 201
  - name: "Processors"
    url: "logs/processing/processors/"
    parent: "log_processing"
    weight: 202
  - name: "Parsing"
    url: "logs/processing/parsing/"
    parent: "log_processing"
    weight: 203
  - name: "Naming Convention"
    url: "logs/processing/attributes_naming_convention/"
    parent: "log_processing"
    weight: 204

  - name: "Live Tail"
    url: "logs/live_tail/"
    parent: "log_management"
    identifier: "log_live_tail"
    weight: 3

  - name: "Generate Metrics"
    url: "logs/logs_to_metrics/"
    parent: "log_management"
    identifier: "log_to_metrics"
    weight: 4

  ## LOGS - Archives

  - name: "Archives"
    url: "logs/archives/"
    parent: "log_management"
    identifier: "log_archives"
    weight: 5
  - name: "Rehydrate from Archives"
    url: "logs/archives/rehydrating"
    parent: "log_archives"
    weight: 501

  - name: "Indexes"
    url: "logs/indexes"
    parent: "log_management"
    identifier: "log_indexes"
    weight: 6

  ## LOGS - Explorer

  - name: "Log Explorer"
    url: "logs/explorer/"
    parent: "log_management"
    identifier: "log_explorer"
    weight: 7
  - name: "Search"
    url: "logs/explorer/search/"
    parent: "log_explorer"
    weight: 701
  - name: "Log Analytics"
    url: "logs/explorer/analytics/"
    parent: "log_explorer"
    weight: 702
  - name: "Log Patterns"
    url: "logs/explorer/patterns/"
    parent: "log_explorer"
    weight: 703
  - name: "Saved Views"
    url: "logs/explorer/saved_views/"
    parent: "log_explorer"
    weight: 704
  - name: "Facets"
    url: "logs/explorer/facets/"
    parent: "log_explorer"
    weight: 705

  - name: "Connect Logs and Traces"
    url: "tracing/connect_logs_and_traces/?tab=java"
    parent: "log_management"
    identifier: "logs_traces_connection"
    weight: 8

  - name: "Correlate Logs with Metrics"
    url: "dashboards/timeboards/#graph-menu"
    parent: "log_management"
    identifier: "logs_metrics_correlation"
    weight: 9

  - name: "Guides"
    url: "logs/guide/"
    parent: "log_management"
    identifier: "log_guides"
    weight: 10

  - name: "Security"
    url: "security/logs/"
    parent: "log_management"
    weight: 11

#########################
## Security Monitoring ##
#########################

  - name: "Security Monitoring"
    url: "security_monitoring/"
    pre: "nav_security_monitoring"
    identifier: "security_monitoring"
    weight: 135000

  - name: "Getting Started"
    url: "security_monitoring/getting_started"
    parent: "security_monitoring"
    identifier: "security_monitoring_getting_started"
    weight: 1

  - name: "Signals Explorer"
    url: "security_monitoring/explorer"
    parent: "security_monitoring"
    identifier: "security_monitoring_explorer"
    weight: 2

  - name: "Detection Rules"
    url: "security_monitoring/detection_rules"
    parent: "security_monitoring"
    identifier: "security_monitoring_detection_rules"
    weight: 3

################
## SYNTHETICS ##
################

  - name: "Synthetics"
    url: "synthetics/"
    pre: "nav_synthetics"
    identifier: "synthetics"
    weight: 140000

  - name: "API Tests"
    url: "synthetics/api_tests/"
    parent: "synthetics"
    weight: 1
    id: "api_tests"

  - name: "Browser Tests"
    url: "synthetics/browser_tests/"
    parent: "synthetics"
    identifier: "synthetics_browser_tests"
    weight: 2
  - name: "Actions"
    url: "synthetics/browser_tests/actions"
    parent: "synthetics_browser_tests"
    weight: 201
  - name: "Test Results"
    url: "synthetics/browser_tests/test_results"
    parent: "synthetics_browser_tests"
    weight: 202
  - name: "Advanced Options"
    url: "synthetics/browser_tests/advanced_options"
    parent: "synthetics_browser_tests"
    weight: 203

  - name: "Private Locations"
    url: "synthetics/private_locations"
    parent: "synthetics"
    identifier: "synthetics_private_location"
    weight: 3

  ## SYNTHETICS - APM

  - name: "APM Integration"
    url: "synthetics/apm/"
    parent: "synthetics"
    identifier: "synthetics_apm"
    weight: 4

  - name: "Identify Synthetics Bots"
    url: "synthetics/identify_synthetics_bots/"
    parent: "synthetics"
    weight: 5

  - name: "Settings"
    url: "synthetics/settings/"
    parent: "synthetics"
    weight: 6

  - name: "Guide"
    url: "synthetics/guide/"
    parent: "synthetics"
    weight: 7

  - name: "Troubleshooting"
    url: "synthetics/troubleshooting/"
    parent: "synthetics"
    identifier: "synthetics_troubleshooting"
    weight: 8

##########################
## Real User Monitoring ##
##########################


  - name: "Real User Monitoring"
    url: "real_user_monitoring/"
    pre: "nav_rum"
    identifier: "rum"
    weight: 150000

  ## RUM - Installation

  - name: "Get Started"
    url: "real_user_monitoring/installation/"
    parent: "rum"
    identifier: "rum_install"
    weight: 1
  - name: "Advanced Configuration"
    url: "real_user_monitoring/installation/advanced_configuration/"
    parent: "rum_install"
    identifier: "rum_advanced"
    weight: 101

  ## RUM - Dashboards

  - name: "Dashboards"
    url: "real_user_monitoring/dashboards/"
    parent: "rum"
    identifier: "rum_dashboards"
    weight: 2
  - name: "Performance Overview"
    url: "real_user_monitoring/dashboards/performance_overview_dashboard"
    parent: "rum_dashboards"
    identifier: "rum_dashboards_performance"
    weight: 201
  - name: "Resources"
    url: "real_user_monitoring/dashboards/resources_dashboard"
    parent: "rum_dashboards"
    identifier: "rum_dashboards_resources"
    weight: 202
  - name: "Errors"
    url: "real_user_monitoring/dashboards/errors_dashboard"
    parent: "rum_dashboards"
    identifier: "rum_dashboards_errors"
    weight: 203

  ## RUM - Explorer

  - name: "Explorer"
    url: "real_user_monitoring/explorer/"
    parent: "rum"
    identifier: "rum_explorer"
    weight: 3
  - name: "Search"
    url: "real_user_monitoring/explorer/search/"
    parent: "rum_explorer"
    identifier: "rum_explorer_search"
    weight: 301
  - name: "Analytics"
    url: "real_user_monitoring/explorer/analytics/"
    parent: "rum_explorer"
    identifier: "rum_explorer_analytics"
    weight: 302

  ## RUM - Data Collected

  - name: "Data Collected"
    url: "real_user_monitoring/data_collected/"
    parent: "rum"
    identifier: "rum_data_collected"
    weight: 4
  - name: "View"
    url: "real_user_monitoring/data_collected/view"
    parent: "rum_data_collected"
    identifier: "rum_data_collected_views"
    weight: 401
  - name: "Resource"
    url: "real_user_monitoring/data_collected/resource"
    parent: "rum_data_collected"
    identifier: "rum_data_collected_resource"
    weight: 402
  - name: "Long Task"
    url: "real_user_monitoring/data_collected/long_task"
    parent: "rum_data_collected"
    identifier: "rum_data_collected_long_task"
    weight: 403
  - name: "Error"
    url: "real_user_monitoring/data_collected/error"
    parent: "rum_data_collected"
    identifier: "rum_data_collected_error"
    weight: 404
  - name: "User Action"
    url: "real_user_monitoring/data_collected/user_action"
    parent: "rum_data_collected"
    identifier: "rum_data_collected_user_action"
    weight: 405

####################################
## Network Performance Monitoring ##
####################################

  - name: "Network Monitoring"
    url: "network_performance_monitoring/"
    pre: "nav_network"
    identifier: "npm"
    weight: 160000

  - name: "Installation"
    url: "network_performance_monitoring/installation"
    parent: "npm"
    identifier: "npm_installation"
    weight: 1
  - name: "Network Page"
    url: "network_performance_monitoring/network_page"
    parent: "npm"
    identifier: "npm_page"
    weight: 2
  - name: "Network Map"
    url: "network_performance_monitoring/network_map"
    parent: "npm"
    identifier: "npm_map"
    weight: 3

################
## DEVELOPERS ##
################

  - name: "Developer Tools"
    url: "developers/"
    pre: "nav_developers"
    identifier: "dev_tools"
    weight: 170000

  - name: "DogStatsD"
    url: "developers/dogstatsd/"
    parent: "dev_tools"
    identifier: "dev_tools_dogstatsd"
    weight: 1

  - name: "Datagram Format"
    url: "developers/dogstatsd/datagram_shell"
    parent: "dev_tools_dogstatsd"
    weight: 101

  - name: "Unix Domain Socket"
    url: "/developers/dogstatsd/unix_socket"
    parent: "dev_tools_dogstatsd"
    weight: 102

  - name: "High Throughput Data"
    url: "developers/dogstatsd/high_throughput/"
    parent: "dev_tools_dogstatsd"
    weight: 103

  - name: "Data Aggregation"
    url: "developers/dogstatsd/data_aggregation/"
    parent: "dev_tools_dogstatsd"
    weight: 104
  - name: "DogStatsD Mapper"
    url: "developers/dogstatsd/dogstatsd_mapper/"
    parent: "dev_tools_dogstatsd"
    weight: 105

  ## DEVELOPERS - Metrics

  - name: "Custom Metrics"
    url: "developers/metrics/"
    parent: "dev_tools"
    identifier: "dev_tools_metrics"
    weight: 2

  - name: "Metrics Types"
    url: "developers/metrics/types/"
    parent: "dev_tools_metrics"
    identifier: "dev_tools_metrics_metrics_type"
    weight: 201
  - name: "Submission - Agent Check "
    url: "developers/metrics/agent_metrics_submission/"
    parent: "dev_tools_metrics"
    identifier: "dev_tools_metrics_agent"
    weight: 202
  - name: "Submission - DogStatsD"
    url: "developers/metrics/dogstatsd_metrics_submission/"
    parent: "dev_tools_metrics"
    identifier: "dev_tools_metrics_dogstatsd"
    weight: 203
  - name: "Submission - Powershell"
    url: "developers/metrics/powershell_metrics_submission"
    parent: "dev_tools_metrics"
    identifier: "dev_tools_metrics_powershell"
    weight: 204
  - name: "Submission - API "
    url: "api/#post-timeseries-points"
    parent: "dev_tools_metrics"
    identifier: "dev_tools_metrics_api"
    weight: 205
  - name: "Metric Type Modifiers"
    url: "developers/metrics/type_modifiers/"
    parent: "dev_tools_metrics"
    identifier: "dev_tools_metrics_modifiers"
    weight: 206
  - name: "Metrics Units"
    url: "developers/metrics/units/"
    parent: "dev_tools_metrics"
    identifier: "dev_tools_metrics_units"
    weight: 207

  ## DEVELOPERS - Events

  - name: "Events"
    url: "developers/events/"
    parent: "dev_tools"
    identifier: "dev_tools_events"
    weight: 3

  - name: "Custom Agent Check"
    url: "developers/events/agent/"
    parent: "dev_tools_events"
    identifier: "dev_tools_events_agent"
    weight: 301
  - name: "DogStatsD"
    url: "developers/events/dogstatsd/"
    parent: "dev_tools_events"
    identifier: "dev_tools_events_dogstatsd"
    weight: 302
  - name: "Email"
    url: "developers/events/email/"
    parent: "dev_tools_events"
    identifier: "dev_tools_events_mail"
    weight: 303
  - name: "API"
    url: "api/#post-an-event"
    parent: "dev_tools_events"
    identifier: "dev_tools_events_api"
    weight: 304

  ## DEVELOPERS - Service Checks

  - name: "Service Checks"
    url: "developers/service_checks/"
    parent: "dev_tools"
    identifier: "dev_tools_service_check"
    weight: 4

  - name: "Submission - Agent Check "
    url: "developers/service_checks/agent_service_checks_submission/"
    parent: "dev_tools_service_check"
    identifier: "dev_tools_service_check_agent_check"
    weight: 401
  - name: "Submission - DogStatsD"
    url: "developers/service_checks/dogstatsd_service_checks_submission/"
    parent: "dev_tools_service_check"
    identifier: "dev_tools_service_check_dogstatsd"
    weight: 402
  - name: "Submission - API"
    url: "https://docs.datadoghq.com/api/#service-checks"
    parent: "dev_tools_service_check"
    identifier: "dev_tools_service_check_api"
    weight: 403

  - name: "Libraries"
    url: "developers/libraries/"
    parent: "dev_tools"
    weight: 5

  - name: "Community Office Hours"
    url: "developers/office_hours/"
    parent: "dev_tools"
    weight: 6

  - name: "Write a Custom Check"
    url: "developers/write_agent_check/"
    parent: "dev_tools"
    weight: 7

  - name: "Write an OpenMetrics Check"
    url: "developers/prometheus/"
    parent: "dev_tools"
    weight: 8

  ## DEVELOPERS -  Integrations

  - name: "Integrations"
    url: "developers/integrations/"
    parent: "dev_tools"
    identifier: "dev_tools_integrations"
    weight: 9
  - name: "Create a new Integration"
    url: "developers/integrations/new_check_howto/"
    parent: "dev_tools_integrations"
    weight: 901
  - name: "Python"
    url: "developers/integrations/python/"
    parent: "dev_tools_integrations"
    weight: 902
  - name: "Legacy"
    url: "developers/integrations/legacy/"
    parent: "dev_tools_integrations"
    weight: 903

  - name: "Amazon CloudFormation"
    url: "developers/amazon_cloudformation/"
    parent: "dev_tools"
    identifier: "dev_tools_aws_cloudformation"
    weight: 10

  - name: "Guides"
    url: "developers/guide/"
    parent: "dev_tools"
    identifier: "dev_tools_guides"
    weight: 11

#########
## API ##
#########

  - name: "API"
    url: "api/"
    pre: "nav_api"
    identifier: "api"
    weight: 180000

########################
## ACCOUNT MANAGEMENT ##
########################

  - name: "Account Management"
    url: "account_management/"
    pre: "nav_account"
    identifier: "account_management"
    weight: 190000

  ## ACCOUNT MANAGEMENT - TEAM

  - name: "User management"
    url: "account_management/users/"
    parent: "account_management"
    identifier: "account_management_users"
    weight: 1
  - name: "Default Datadog Roles"
    url: "account_management/users/default_roles/"
    parent: "account_management_users"
    weight: 101

  - name: "Organization settings"
    url: "account_management/org_settings/"
    parent: "account_management"
    weight: 2

  ## ACCOUNT MANAGEMENT - SAML

  - name: "SSO with SAML"
    url: "account_management/saml/"
    identifier: "account_management_saml"
    parent: "account_management"
    weight: 3
  - name: "Active Directory"
    url: "account_management/saml/activedirectory/"
    parent: "account_management_saml"
    weight: 301
  - name: "Auth0"
    url: "account_management/saml/auth0/"
    parent: "account_management_saml"
    weight: 302
  - name: "Azure"
    url: "account_management/saml/azure/"
    parent: "account_management_saml"
    weight: 303
  - name: "Google"
    url: "account_management/saml/google/"
    parent: "account_management_saml"
    weight: 304
  - name: "NoPassword"
    url: "account_management/saml/nopassword/"
    parent: "account_management_saml"
    weight: 305
  - name: "Okta"
    url: "account_management/saml/okta/"
    parent: "account_management_saml"
    weight: 306
  - name: "SafeNet"
    url: "account_management/saml/safenet/"
    parent: "account_management_saml"
    weight: 307

  - name: "Multi-org accounts"
    url: "account_management/multi_organization/"
    parent: "account_management"
    weight: 4

  - name: "Switching between orgs"
    url: "account_management/org_switching/"
    parent: "account_management"
    weight: 5

  - name: "Billing"
    url: "account_management/billing/"
    parent: "account_management"
    weight: 6

  - name: "API and Application Keys"
    url: "account_management/api-app-keys/"
    parent: "account_management"
    weight: 7

##############
## SECURITY ##
##############

  - name: "Security"
    url: "security/"
    pre: "nav_security"
    identifier: "security"
    weight: 200000

  - name: "Agent"
    url: "security/agent/"
    parent: "security"
    weight: 1

  - name: "APM (Tracing)"
    url: "security/tracing/"
    parent: "security"
    weight: 2

  - name: "Log Management"
    url: "security/logs/"
    parent: "security"
    weight: 3

  - name: "Other considerations"
    url: "security/other/"
    parent: "security"
    weight: 4

##########
## HELP ##
##########

  - name: "Help"
    url: "help/"
    pre: "nav_help"
    identifier: "help_top_level"
    weight: 210000<|MERGE_RESOLUTION|>--- conflicted
+++ resolved
@@ -226,14 +226,6 @@
     url: "agent/docker/prometheus/"
     parent: "agent_docker"
     identifier: "agent_docker_prometheus"
-<<<<<<< HEAD
-    weight: 204
-  - name: Tag extraction
-    identifier: "agent_docker_tag"
-    url: agent/docker/tag/
-    parent: "agent_docker"
-=======
->>>>>>> 89ad0e94
     weight: 205
 
   ## AGENT - Kubernetes
@@ -258,16 +250,10 @@
     parent: "agent_kubernetes"
     identifier: "agent_kubernetes_integrations"
     weight: 303
-  - name: "Tag extraction"
-    url: "agent/kubernetes/tag/"
-    parent: "agent_kubernetes"
-    identifier: "agent_kubernetes_tag"
-    weight: 304
   - name: "Prometheus"
     url: "agent/kubernetes/prometheus/"
     parent: "agent_kubernetes"
     identifier: "agent_kubernetes_prometheus"
-<<<<<<< HEAD
     weight: 304
   - name: "Tag extraction"
     url: "agent/kubernetes/tag/"
@@ -279,18 +265,12 @@
     parent: "agent_kubernetes"
     identifier: "agent_kubernetes_management"
     weight: 306
-=======
-    weight: 305
->>>>>>> 89ad0e94
   - name: "Data collected"
     url: "agent/kubernetes/data_collected/"
     parent: "agent_kubernetes"
     identifier: "agent_kubernetes_data_collected"
-<<<<<<< HEAD
     weight: 307
-=======
-    weight: 306
->>>>>>> 89ad0e94
+
 
   ## AGENT - Datadog Cluster Agent
 
@@ -366,21 +346,6 @@
     url: "agent/autodiscovery/ad_identifiers/"
     parent: "agent_autodiscovery"
     weight: 503
-<<<<<<< HEAD
-=======
-  - name: "Template Variables"
-    url: "agent/autodiscovery/template_variables/"
-    parent: "agent_autodiscovery"
-    weight: 504
-  - name: "Discovery Management"
-    url: "agent/autodiscovery/management/"
-    parent: "agent_autodiscovery"
-    weight: 505
-  - name: "Troubleshooting"
-    url: "agent/autodiscovery/troubleshooting/"
-    parent: "agent_autodiscovery"
-    weight: 506
->>>>>>> 89ad0e94
 
   ## AGENT - LOGS
 
