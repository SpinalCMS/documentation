main:

#####################
## GETTING STARTED ##
#####################

  - name: "Getting Started"
    identifier: "getting_started"
    url: "getting_started/"
    pre: "nav_start"
    weight: 10000

  ## GETTING STARTED - Agent

  - name: "Agent"
    identifier: "getting_started_agent"
    url: "getting_started/agent/"
    parent: "getting_started"
    weight: 1

  ## GETTING STARTED - Integrations

  - name: "Integrations"
    identifier: "getting_started_integrations"
    url: "getting_started/integrations/"
    parent: "getting_started"
    weight: 2
  - name: "Prometheus/Openmetrics"
    identifier: "getting_started_prometheus"
    url: "getting_started/integrations/prometheus"
    parent: "getting_started_integrations"
    weight: 201

  ## GETTING STARTED - Application

  - name: "Datadog"
    identifier: "getting_started_datadog"
    url: "getting_started/application/"
    parent: "getting_started"
    weight: 3
  - name: "Monitors"
    identifier: "getting_started_monitors"
    url: "getting_started/application/monitors"
    parent: "getting_started_datadog"
    weight: 301

  ## GETTING STARTED - Logs

  - name: "Logs"
    identifier: "getting_started_logs"
    url: "getting_started/logs/"
    parent: "getting_started"
    weight: 4

  ## GETTING STARTED - Traces

  - name: "Tracing"
    identifier: "getting_started_collect_traces"
    url: "getting_started/tracing/"
    parent: "getting_started"
    weight: 5
  - name: "Distributed Tracing"
    identifier: "getting_started_distributed_tracing"
    url: "getting_started/tracing/distributed-tracing/"
    parent: "getting_started_collect_traces"
    weight: 501

  ## GETTING STARTED - API

  - name: "API"
    identifier: "getting_started_api"
    url: "getting_started/api/"
    parent: "getting_started"
    weight: 6

  ## GETTING STARTED - Traces

  - name: "Synthetics"
    identifier: "getting_started_synthetics"
    url: "getting_started/synthetics/"
    parent: "getting_started"
    weight: 7opl
  - name: "Private Location"
    identifier: "getting_started_private_location"
    url: "getting_started/synthetics/private_location"
    parent: "getting_started_synthetics"
    weight: 701
  - name: "Browser Test"
    identifier: "getting_started_browser_test"
    url: "getting_started/synthetics/browser_test"
    parent: "getting_started_synthetics"
    weight: 702
  - name: "API Test"
    identifier: "getting_started_api_test"
    url: "getting_started/synthetics/api_test"
    parent: "getting_started_synthetics"
    weight: 703

  - name: "Learning Center"
    url: "getting_started/learning_center/"
    parent: "getting_started"
    weight: 8


#############
## TAGGING ##
#############

  - name: "Tagging"
    url: "tagging/"
    pre: "nav_tagging"
    identifier: "tagging_"
    weight: 20000

  - name: "Assigning tags"
    url: "tagging/assigning_tags/"
    parent: "tagging_"
    weight: 1

  - name: "Using tags"
    url: "tagging/using_tags/"
    parent: "tagging_"
    weight: 2

###########
## AGENT ##
###########

  - name: "Agent"
    url: "agent/"
    pre: "nav_agent"
    weight: 30000
    identifier: "agent"

  ## AGENT -  Basic Agent usage

  - name: "Basic Agent Usage"
    url: "agent/basic_agent_usage/"
    parent: "agent"
    identifier: "basic_agent_usage"
    weight: 1
  - name: "AIX"
    identifier: "basic_agent_usage_aix"
    url: "agent/basic_agent_usage/aix/"
    weight: 101
    parent: "basic_agent_usage"
  - name: "Amazon Linux"
    identifier: "basic_agent_usage_amazon_linux"
    url: "agent/basic_agent_usage/amazonlinux/"
    weight: 102
    parent: "basic_agent_usage"
  - name: "CentOS"
    identifier: "basic_agent_usage_centos"
    url: "agent/basic_agent_usage/centos/"
    weight: 103
    parent: "basic_agent_usage"
  - name: "Debian"
    identifier: "basic_agent_usage_deb"
    url: "agent/basic_agent_usage/deb/"
    weight: 104
    parent: "basic_agent_usage"
  - name: "Fedora"
    identifier: "basic_agent_usage_fedora"
    url: "agent/basic_agent_usage/fedora/"
    weight: 106
    parent: "basic_agent_usage"
  - name: "Heroku"
    identifier: "basic_agent_usage_heroku"
    url: "agent/basic_agent_usage/heroku/"
    weight: 107
    parent: "basic_agent_usage"
  - name: "Mac OS X"
    identifier: "basic_agent_usage_osx"
    url: "agent/basic_agent_usage/osx/"
    weight: 108
    parent: "basic_agent_usage"
  - name: "Red Hat"
    identifier: "basic_agent_usage_redhat"
    url: "agent/basic_agent_usage/redhat/"
    weight: 109
    parent: "basic_agent_usage"
  - name: "SUSE"
    identifier: "basic_agent_usage_suse"
    url: "agent/basic_agent_usage/suse/"
    weight: 110
    parent: "basic_agent_usage"
  - name: "Ubuntu"
    identifier: "basic_agent_usage_ubuntu"
    url: "agent/basic_agent_usage/ubuntu/"
    weight: 111
    parent: "basic_agent_usage"
  - name: "Windows"
    identifier: "basic_agent_usage_windows"
    url: "agent/basic_agent_usage/windows/"
    weight: 112
    parent: "basic_agent_usage"
  - name: "From Source"
    identifier: "basic_agent_usage_source"
    url: "agent/basic_agent_usage/source/"
    weight: 113
    parent: "basic_agent_usage"

  ## AGENT - Docker

  - name: "Docker"
    url: "agent/docker/"
    parent: "agent"
    identifier: "agent_docker"
    weight: 2
  - name: APM
    identifier: "agent_docker_apm"
    url: agent/docker/apm/
    parent: "agent_docker"
    weight: 201
  - name: Log collection
    identifier: "agent_docker_log"
    url: agent/docker/log/
    parent: "agent_docker"
    weight: 203

  ## AGENT - Kubernetes

  - name: "Kubernetes"
    url: "agent/kubernetes/"
    parent: "agent"
    identifier: "agent_kubernetes"
    weight: 3
  - name: "DaemonSet Setup"
    url: "agent/kubernetes/daemonset_setup/"
    parent: "agent_kubernetes"
    weight: 301
  - name: "Host Setup"
    url: "agent/kubernetes/host_setup/"
    parent: "agent_kubernetes"
    weight: 302
  - name: "Using Helm"
    url: "agent/kubernetes/helm/"
    parent: "agent_kubernetes"
    weight: 303
  - name: "Event Collection"
    url: "agent/kubernetes/event_collection/"
    parent: "agent_kubernetes"
    weight: 304
  - name: "Custom Integrations"
    url: "agent/kubernetes/integrations/"
    parent: "agent_kubernetes"
    weight: 305
  - name: "Metrics"
    url: "agent/kubernetes/metrics/"
    parent: "agent_kubernetes"
    weight: 306
  - name: "Legacy Versions"
    url: "agent/kubernetes/legacy/"
    parent: "agent_kubernetes"
    weight: 307

  ## AGENT - Datadog Cluster Agent

  - name: "Cluster Agent"
    url: "agent/cluster_agent/"
    parent: "agent"
    identifier: "agent_cluster"
    weight: 4
  - name: "Setup"
    url: "agent/cluster_agent/setup/"
    parent: "agent_cluster"
    identifier: "cluster_agent_setup"
    weight: 401
  - name: "Event Collection"
    url: "agent/cluster_agent/event_collection/"
    parent: "agent_cluster"
    identifier: "cluster_agent_event_collection"
    weight: 402
  - name: "Custom & External Metrics"
    url: "agent/cluster_agent/external_metrics/"
    parent: "agent_cluster"
    identifier: "cluster_agent_external_metrics"
    weight: 403
  - name: "Cluster Checks"
    url: "agent/cluster_agent/clusterchecks/"
    parent: "agent_cluster"
    weight: 404
  - name: "Endpoints Checks"
    url: "agent/cluster_agent/endpointschecks/"
    parent: "agent_cluster"
    weight: 405
  - name: "Commands & Options"
    url: "agent/cluster_agent/commands/"
    identifier: "cluster_agent_commands"
    parent: "agent_cluster"
    weight: 406
  - name: "Cluster metadata provider"
    url: "agent/cluster_agent/metadata_provider/"
    identifier: "cluster_agent_metadata_provider"
    parent: "agent_cluster"
    weight: 407
  - name: "Build"
    url: "agent/cluster_agent/build/"
    identifier: "cluster_agent_build"
    parent: "agent_cluster"
    weight: 408
  - name: "Troubleshooting"
    url: "agent/cluster_agent/troubleshooting/"
    identifier: "cluster_agent_troubleshooting"
    parent: "agent_cluster"
    weight: 409

  ## AGENT - Autodiscovery

  - name: "Autodiscovery"
    url: "agent/autodiscovery/"
    identifier: "agent_autodiscovery"
    parent: "agent"
    weight: 5
  - name: "Basic Autodiscovery"
    url: "agent/autodiscovery/basic_autodiscovery"
    parent: "agent_autodiscovery"
    weight: 500
  - name: "Auto-Configuration"
    url: "agent/autodiscovery/auto_conf/"
    parent: "agent_autodiscovery"
    weight: 502
  - name: "Integrations Templates"
    url: "agent/autodiscovery/integrations/"
    parent: "agent_autodiscovery"
    weight: 502
  - name: "Container Identifier"
    url: "agent/autodiscovery/ad_identifiers/"
    parent: "agent_autodiscovery"
    weight: 503
  - name: "Template Variables"
    url: "agent/autodiscovery/template_variables/"
    parent: "agent_autodiscovery"
    weight: 504
  - name: "Tag Extraction"
    url: "agent/autodiscovery/tag/"
    parent: "agent_autodiscovery"
    weight: 505
  - name: "Discovery Management"
    url: "agent/autodiscovery/management/"
    parent: "agent_autodiscovery"
    weight: 506
  - name: "Troubleshooting"
    url: "agent/autodiscovery/troubleshooting/"
    parent: "agent_autodiscovery"
    weight: 509

  ## AGENT - LOGS

  - name: "Log Collection"
    url: "agent/logs/"
    identifier: "agent_logs"
    parent: "agent"
    weight: 6
  - name: "Advanced Log Collection"
    url: "agent/logs/advanced_log_collection"
    parent: "agent_logs"
    weight: 601
  - name: "Proxy"
    url: "agent/logs/proxy"
    parent: "agent_logs"
    weight: 602

  ## AGENT - Proxy

  - name: "Proxy"
    url: "agent/proxy/"
    parent: "agent"
    identifier: "agent_proxy"
    weight: 7

  ## AGENT - Versions

  - name: "Versions"
    url: "agent/versions"
    parent: "agent"
    identifier: "agent_versions"
    weight: 8
  - name: "Upgrade to Agent v7"
    url: "agent/versions/upgrade_to_agent_v7/"
    parent: "agent_versions"
    weight: 801
  - name: "Upgrade to Agent v6"
    url: "agent/versions/upgrade_to_agent_v6/"
    parent: "agent_versions"
    weight: 802

  ## AGENT - Troubleshooting
  - name: "Troubleshooting"
    url: "agent/troubleshooting/"
    parent: "agent"
    weight: 9
    identifier: "agent_troubleshooting"
  - name: "Debug Mode"
    url: "agent/troubleshooting/debug_mode/"
    parent: "agent_troubleshooting"
    weight: 901
  - name: "Agent Flare"
    url: "agent/troubleshooting/send_a_flare/"
    parent: "agent_troubleshooting"
    weight: 902
  - name: "Agent Check Status"
    url: "agent/troubleshooting/agent_check_status/"
    parent: "agent_troubleshooting"
    weight: 903
  - name: "NTP Issues"
    url: "agent/troubleshooting/ntp/"
    parent: "agent_troubleshooting"
    weight: 904
  - name: "Permission Issues"
    url: "agent/troubleshooting/permissions/"
    parent: "agent_troubleshooting"
    weight: 905
  - name: "Integrations Issues"
    url: "agent/troubleshooting/integrations/"
    parent: "agent_troubleshooting"
    weight: 906
  - name: "Site Issues"
    url: "agent/troubleshooting/site/"
    parent: "agent_troubleshooting"
    weight: 907

  ## AGENT - Guides
  - name: "Guides"
    url: "agent/guide/"
    identifier: "agent_guides"
    parent: "agent"
    weight: 10

  - name: "Security"
    identifier: "agent_security"
    url: "security/agent/"
    parent: "agent"
    weight: 11

##################
## INTEGRATIONS ##
##################

  - name: "Integrations"
    url: "integrations/"
    identifier: "integrations_top_level"
    pre: "nav_integrations"
    weight: 40000

##############
## WATCHDOG ##
##############

  - name: "Watchdog"
    url: "watchdog/"
    identifier: "watchdog_top_level"
    pre: "nav_watchdog"
    weight: 50000

############
## EVENTS ##
############

  - name: "Events"
    url: "events/"
    identifier: "events_top_level"
    pre: "nav_events"
    weight: 60000

################
## DASHBOARDS ##
################

  - name: "Dashboards"
    url: "dashboards/"
    pre: "nav_dashboards"
    identifier: "dashboards"
    weight: 70000

  - name: "Screenboards"
    url: "dashboards/screenboards/"
    parent: "dashboards"
    weight: 1

  - name: "Timeboards"
    url: "dashboards/timeboards/"
    parent: "dashboards"
    weight: 2

  - name: "Widgets"
    url: "dashboards/widgets/"
    parent: "dashboards"
    weight: 3

  - name: "Querying"
    url: "dashboards/querying/"
    parent: "dashboards"
    weight: 4

  ## DASHBOARDS - Functions

  - name: "Functions"
    url: "dashboards/functions/"
    parent: "dashboards"
    identifier: "dashboards_functions"
    weight: 5
  - name: "Algorithms"
    url: "dashboards/functions/algorithms/"
    parent: "dashboards_functions"
    weight: 501
  - name: "Arithmetic"
    url: "dashboards/functions/arithmetic/"
    parent: "dashboards_functions"
    weight: 502
  - name: "Count"
    url: "dashboards/functions/count/"
    parent: "dashboards_functions"
    weight: 503
  - name: "Interpolation"
    url: "dashboards/functions/interpolation/"
    parent: "dashboards_functions"
    weight: 504
  - name: "Rank"
    url: "dashboards/functions/rank/"
    parent: "dashboards_functions"
    weight: 505
  - name: "Rate"
    url: "dashboards/functions/rate/"
    parent: "dashboards_functions"
    weight: 506
  - name: "Regression"
    url: "dashboards/functions/regression/"
    parent: "dashboards_functions"
    weight: 507
  - name: "Rollup"
    url: "dashboards/functions/rollup/"
    parent: "dashboards_functions"
    weight: 508
  - name: "Smoothing"
    url: "dashboards/functions/smoothing/"
    parent: "dashboards_functions"
    weight: 509
  - name: "Timeshift"
    url: "dashboards/functions/timeshift/"
    parent: "dashboards_functions"
    weight: 510
  - name: "Beta"
    url: "dashboards/functions/beta/"
    parent: "dashboards_functions"
    weight: 511

  - name: "Correlations"
    url: "dashboards/correlations/"
    parent: "dashboards"
    weight: 6

  - name: "Template Variables"
    url: "dashboards/template_variables/"
    parent: "dashboards"
    weight: 7
    identifier: "dashboards_temp_variables"

  - name: "Sharing"
    url: "dashboards/sharing/"
    parent: "dashboards"
    weight: 8

  ## GRAPHING - Graphing JSON

  - name: "Graphing with JSON"
    url: "dashboards/graphing_json/"
    parent: "dashboards"
    identifier: "graphing_json"
    weight: 9

  - name: "Widget JSON schema"
    url: "dashboards/graphing_json/widget_json/"
    parent: "graphing_json"
    weight: 901
  - name: "Request JSON schema"
    url: "dashboards/graphing_json/request_json/"
    parent: "graphing_json"
    weight: 902

####################
## INFRASTRUCTURE ##
####################

  - name: "Infrastructure"
    url: "infrastructure/"
    identifier: "infrastructure"
    pre: "nav_infrastructure"
    weight: 80000

  - name: "Infrastructure List"
    url: "infrastructure/list/"
    parent: "infrastructure"
    weight: 2

  - name: "Host Map"
    url: "infrastructure/hostmap/"
    parent: "infrastructure"
    weight: 3

  - name: "Container Map"
    url: "infrastructure/containermap/"
    parent: "infrastructure"
    weight: 4

  - name: "Live Processes"
    url: "infrastructure/process/"
    parent: "infrastructure"
    weight: 5

  - name: "Live Containers"
    url: "infrastructure/livecontainers/"
    parent: "infrastructure"
    weight: 6

  - name: "Serverless"
    url: "infrastructure/serverless/"
    parent: "infrastructure"
    weight: 7

#############
## METRICS ##
#############

  - name: "Metrics"
    url: "metrics/"
    identifier: "metrics_top_level"
    pre: "nav_metrics"
    weight: 90000

  - name: "Introduction"
    url: "metrics/introduction/"
    parent: "metrics_top_level"
    weight: 901
  - name: "Explorer"
    url: "metrics/explorer/"
    parent: "metrics_top_level"
    weight: 902
  - name: "Summary"
    url: "metrics/summary/"
    parent: "metrics_top_level"
    weight: 903
  - name: "Distributions"
    url: "metrics/distributions/"
    parent: "metrics_top_level"
    identifier: "metrics_distributions"
    weight: 904

#############
## NOTEBOOKS ##
#############

  - name: "Notebooks"
    url: "notebooks/"
    identifier: "notebooks"
    pre: "nav_notebooks"
    weight: 100000

##############
## ALERTING ##
##############

  - name: "Alerting"
    url: "monitors/"
    pre: "nav_alerting"
    identifier: "alerting"
    weight: 110000

  ## ALERTING - Monitor Types

  - name: "Monitors"
    url: "monitors/monitor_types/"
    parent: "alerting"
    identifier: "monitor_types"
    weight: 1
  - name: "Host"
    url: "monitors/monitor_types/host/"
    parent: "monitor_types"
    identifier: "monitor_types_host"
    weight: 101
  - name: "Metric"
    url: "monitors/monitor_types/metric/"
    parent: "monitor_types"
    identifier: "monitor_types_metrics"
    weight: 102
  - name: "Anomaly"
    url: "monitors/monitor_types/anomaly/"
    parent: "monitor_types"
    identifier: "monitor_types_anomaly"
    weight: 103
  - name: "Outlier"
    url: "monitors/monitor_types/outlier/"
    parent: "monitor_types"
    identifier: "monitor_types_outlier"
    weight: 104
  - name: "Forecast"
    url: "monitors/monitor_types/forecasts/"
    parent: "monitor_types"
    identifier: "monitor_types_forecasts"
    weight: 105
  - name: "Integration"
    url: "monitors/monitor_types/integration/"
    parent: "monitor_types"
    identifier: "monitor_types_integration"
    weight: 106
  - name: "Live Process"
    url: "monitors/monitor_types/process/"
    parent: "monitor_types"
    identifier: "monitor_types_process"
    weight: 107
  - name: "Process Check"
    url: "monitors/monitor_types/process_check/"
    parent: "monitor_types"
    identifier: "monitor_types_process_check"
    weight: 108
  - name: "Network"
    url: "monitors/monitor_types/network/"
    parent: "monitor_types"
    identifier: "monitor_types_network"
    weight: 109
  - name: "Custom Check"
    url: "monitors/monitor_types/custom_check/"
    parent: "monitor_types"
    identifier: "monitor_types_custom_check"
    weight: 110
  - name: "Event"
    url: "monitors/monitor_types/event/"
    parent: "monitor_types"
    identifier: "monitor_types_event"
    weight: 111
  - name: "Logs"
    url: "monitors/monitor_types/log/"
    parent: "monitor_types"
    identifier: "monitor_types_log"
    weight: 112
  - name: "APM"
    url: "monitors/monitor_types/apm/"
    parent: "monitor_types"
    identifier: "monitor_types_apm"
    weight: 113
  - name: "Real User Monitoring"
    url: "monitors/monitor_types/real_user_monitoring/"
    parent: "monitor_types"
    identifier: "monitor_types_rum"
    weight: 114
  - name: "Watchdog"
    url: "monitors/monitor_types/watchdog/"
    parent: "monitor_types"
    identifier: "monitor_types_watchdog"
    weight: 115
  - name: "Composite"
    url: "monitors/monitor_types/composite/"
    parent: "monitor_types"
    identifier: "monitor_types_composite"
    weight: 116


  ## MONITORS -  Manage monitor

  - name: "Manage Monitors"
    url: "monitors/manage_monitor/"
    weight: 2
    parent: "alerting"

  - name: "Monitor Status"
    url: "monitors/monitor_status/"
    weight: 3
    parent: "alerting"

  - name: "Check Summary"
    url: "monitors/check_summary/"
    weight: 4
    parent: "alerting"

  - name: "Notifications"
    url: "monitors/notifications/"
    weight: 5
    parent: "alerting"

  - name: "Downtimes"
    url: "monitors/downtimes/"
    weight: 6
    parent: "alerting"

  ## MONITORS -  SLOs

  - name: "Service Level Objectives"
    url: "monitors/service_level_objectives/"
    weight: 7
    parent: "alerting"
    identifier: "slos"

  - name: "Monitor-based SLOs"
    url: "monitors/service_level_objectives/monitor/"
    parent: "slos"
    weight: 7.1

  - name: "Event-based SLOs"
    url: "monitors/service_level_objectives/event/"
    parent: "slos"
    weight: 7.2

  ## MONITORS -  Guides

  - name: "Guides"
    url: "monitors/guide/"
    weight: 100
    parent: "alerting"

#################
## TRACING/APM ##
#################

  - name: "APM & Distributed Tracing"
    url: "tracing/"
    pre: "nav_tracing"
    identifier: "tracing"
    weight: 120000

  ## TRACING - Enable tracing

  - name: "Enable Trace Collection"
    url: "tracing/send_traces/"
    identifier: "tracing_send_traces"
    parent: "tracing"
    weight: 1

  ## TRACING - Setup

  - name: "Instrument Your Application"
    url: "tracing/setup/"
    parent: "tracing"
    identifier: "tracing_setup"
    weight: 2
  - name: "Java"
    url: "tracing/setup/java/"
    parent: "tracing_setup"
    identifier: "tracing_setup_java"
    weight: 201
  - name: "Python"
    url: "tracing/setup/python/"
    parent: "tracing_setup"
    identifier: "tracing_setup_python"
    weight: 202
  - name: "Ruby"
    url: "tracing/setup/ruby/"
    parent: "tracing_setup"
    identifier: "tracing_setup_ruby"
    weight: 203
  - name: "Go"
    url: "tracing/setup/go/"
    parent: "tracing_setup"
    identifier: "tracing_setup_go"
    weight: 204
  - name: "Node.js"
    url: "tracing/setup/nodejs/"
    parent: "tracing_setup"
    identifier: "tracing_setup_nodejs"
    weight: 205
  - name: ".NET Framework"
    url: "tracing/setup/dotnet-framework/"
    parent: "tracing_setup"
    identifier: "tracing_setup_dotnet_framework"
    weight: 206
  - name: ".NET Core"
    url: "tracing/setup/dotnet-core/"
    parent: "tracing_setup"
    identifier: "tracing_setup_dotnet_core"
    weight: 207
  - name: "PHP"
    url: "tracing/setup/php/"
    parent: "tracing_setup"
    identifier: "tracing_setup_php"
    weight: 208
  - name: "C++"
    url: "tracing/setup/cpp/"
    parent: "tracing_setup"
    identifier: "tracing_setup_cpp"
    weight: 209
<<<<<<< HEAD
  - name: "Android"
    url: "tracing/setup/android/"
    parent: "tracing_setup"
    identifier: "tracing_setup_android"
    weight: 210
=======
# - name: "Android"
#   url: "tracing/setup/android/"
#   parent: "tracing_setup"
#   identifier: "tracing_setup_android"
#   weight: 210
>>>>>>> 3fd09f64
  - name: "Envoy"
    url: "tracing/setup/envoy/"
    parent: "tracing_setup"
    identifier: "tracing_setup_envoy"
    weight: 211
  - name: "NGINX"
    url: "tracing/setup/nginx/"
    parent: "tracing_setup"
    identifier: "tracing_setup_nginx"
    weight: 212
  - name: "Istio"
    url: "tracing/setup/istio/"
    identifier: "tracing_setup_istio"
    parent: "tracing_setup"
    weight: 213

  ## TRACING - App analytics

  - name: "App Analytics"
    url: "tracing/app_analytics/"
    parent: "tracing"
    identifier: "app_analytics"
    weight: 3
  - name: "Viewing Analytics"
    url: "tracing/app_analytics/analytics/"
    parent: "app_analytics"
    weight: 303
  - name: "Trace Search"
    url: "tracing/app_analytics/search/"
    parent: "app_analytics"
    weight: 304
  - name: "Monitoring App Analytics"
    url: "monitors/monitor_types/apm/?tab=appanalytics"
    parent: "app_analytics"
    weight: 305

  - name: "Connect Logs and Traces"
    url: "tracing/connect_logs_and_traces/"
    parent: "tracing"
    identifier: "tracing_connect_logs_and_traces"
    weight: 4
  - name: "Java"
    url: "tracing/connect_logs_and_traces/java"
    parent: "tracing_connect_logs_and_traces"
    identifier: "tracing_connect_logs_and_traces_java"
    weight: 401
  - name: "Python"
    url: "tracing/connect_logs_and_traces/python"
    parent: "tracing_connect_logs_and_traces"
    identifier: "tracing_connect_logs_and_traces_python"
    weight: 402
  - name: "Go"
    url: "tracing/connect_logs_and_traces/go"
    parent: "tracing_connect_logs_and_traces"
    identifier: "tracing_connect_logs_and_traces_go"
    weight: 403
  - name: "Ruby"
    url: "tracing/connect_logs_and_traces/ruby"
    parent: "tracing_connect_logs_and_traces"
    identifier: "tracing_connect_logs_and_traces_ruby"
    weight: 404
  - name: "PHP"
    url: "tracing/connect_logs_and_traces/php"
    parent: "tracing_connect_logs_and_traces"
    identifier: "tracing_connect_logs_and_traces_php"
    weight: 405
  - name: "NodeJS"
    url: "tracing/connect_logs_and_traces/nodejs"
    parent: "tracing_connect_logs_and_traces"
    identifier: "tracing_connect_logs_and_traces_nodejs"
    weight: 406
  - name: ".NET"
    url: "tracing/connect_logs_and_traces/dotnet"
    parent: "tracing_connect_logs_and_traces"
    identifier: "tracing_connect_logs_and_traces_dotnet"
    weight: 407

  - name: "Runtime Metrics"
    url: "tracing/runtime_metrics/"
    parent: "tracing"
    identifier: "tracing_runtime_metrics"
    weight: 5
  - name: "Java"
    url: "tracing/runtime_metrics/java"
    parent: "tracing_runtime_metrics"
    identifier: "tracing_runtime_metrics_java"
    weight: 501
  - name: "Python"
    url: "tracing/runtime_metrics/python"
    parent: "tracing_runtime_metrics"
    identifier: "tracing_runtime_metrics_python"
    weight: 502
  - name: "Ruby"
    url: "tracing/runtime_metrics/ruby"
    parent: "tracing_runtime_metrics"
    identifier: "tracing_runtime_metrics_ruby"
    weight: 503
  - name: "NodeJS"
    url: "tracing/runtime_metrics/nodejs"
    parent: "tracing_runtime_metrics"
    identifier: "tracing_runtime_metrics_nodejs"
    weight: 504

  - name: "Manual Instrumentation"
    url: "tracing/manual_instrumentation/"
    parent: "tracing"
    identifier: "tracing_manual_instrumentation"
    weight: 6
  - name: "Java"
    url: "tracing/manual_instrumentation/java"
    parent: "tracing_manual_instrumentation"
    identifier: "tracing_manual_instrumentation_java"
    weight: 601
  - name: "Python"
    url: "tracing/manual_instrumentation/python"
    parent: "tracing_manual_instrumentation"
    identifier: "tracing_manual_instrumentation_python"
    weight: 602
  - name: "Ruby"
    url: "tracing/manual_instrumentation/ruby"
    parent: "tracing_manual_instrumentation"
    identifier: "tracing_manual_instrumentation_ruby"
    weight: 603
  - name: "Go"
    url: "tracing/manual_instrumentation/go"
    parent: "tracing_manual_instrumentation"
    identifier: "tracing_manual_instrumentation_go"
    weight: 604
  - name: "NodeJS"
    url: "tracing/manual_instrumentation/nodejs"
    parent: "tracing_manual_instrumentation"
    identifier: "tracing_manual_instrumentation_nodejs"
    weight: 605
  - name: "PHP"
    url: "tracing/manual_instrumentation/php"
    parent: "tracing_manual_instrumentation"
    identifier: "tracing_manual_instrumentation_php"
    weight: 606
  - name: "C++"
    url: "tracing/manual_instrumentation/cpp"
    parent: "tracing_manual_instrumentation"
    identifier: "tracing_manual_instrumentation_cpp"
    weight: 607
  - name: ".NET"
    url: "tracing/manual_instrumentation/dotnet"
    parent: "tracing_manual_instrumentation"
    identifier: "tracing_manual_instrumentation_dotnet"
    weight: 608

  - name: "OpenTracing"
    url: "tracing/opentracing/"
    parent: "tracing"
    identifier: "tracing_opentracing"
    weight: 7
  - name: "Java"
    url: "tracing/opentracing/java"
    parent: "tracing_opentracing"
    identifier: "tracing_opentracing_java"
    weight: 701
  - name: "Python"
    url: "tracing/opentracing/python"
    parent: "tracing_opentracing"
    identifier: "tracing_opentracing_python"
    weight: 702
  - name: "Go"
    url: "tracing/opentracing/go"
    parent: "tracing_opentracing"
    identifier: "tracing_opentracing_go"
    weight: 703
  - name: "PHP"
    url: "tracing/opentracing/php"
    parent: "tracing_opentracing"
    identifier: "tracing_opentracing_php"
    weight: 704
  - name: "Ruby"
    url: "tracing/opentracing/ruby"
    parent: "tracing_opentracing"
    identifier: "tracing_opentracing_ruby"
    weight: 705
  - name: ".NET"
    url: "tracing/opentracing/dotnet"
    parent: "tracing_opentracing"
    identifier: "tracing_opentracing_dotnet"
    weight: 706
  - name: "NodeJS"
    url: "tracing/opentracing/nodejs"
    parent: "tracing_opentracing"
    identifier: "tracing_opentracing_nodejs"
    weight: 707

  ## TRACING - Using the APM UI

  - name: "APM Glossary"
    url: "tracing/visualization/"
    parent: "tracing"
    identifier: "tracing_vis"
    weight: 8
  - name: "Services List"
    url: "tracing/visualization/services_list/"
    parent: "tracing_vis"
    weight: 801
  - name: "Service Page"
    url: "tracing/visualization/service/"
    parent: "tracing_vis"
    weight: 802
  - name: "Resource Page"
    url: "tracing/visualization/resource/"
    parent: "tracing_vis"
    weight: 803
  - name: "Trace View"
    url: "tracing/visualization/trace/"
    parent: "tracing_vis"
    weight: 804
  - name: "Service Map"
    url: "tracing/visualization/services_map/"
    parent: "tracing_vis"
    weight: 805

  - name: "Guides"
    url: "tracing/guide/"
    identifier: "tracing_guides"
    parent: "tracing"
    weight: 9

  - name: Troubleshooting
    url: "tracing/troubleshooting/"
    identifier: "tracing_troubleshooting"
    parent: "tracing"
    weight: 10
  - name: Agent APM metrics
    url: "tracing/troubleshooting/agent_apm_metrics"
    identifier: "tracing_troubleshooting_apm_metrics"
    parent: "tracing_troubleshooting"
    weight: 10


##########
## LOGS ##
##########

  - name: "Log Management"
    url: "logs/"
    pre: "nav_logs"
    identifier: "log_management"
    weight: 130000

  ## LOGS -  Log Collection

  - name: "Log Collection & Integrations"
    url: "logs/log_collection/"
    parent: "log_management"
    identifier: "log_collection"
    weight: 1
  - name: "Browser"
    identifier: "log_browser"
    url: "logs/log_collection/javascript/"
    parent: "log_collection"
    weight: 101
  - name: "Android"
    identifier: "log_android"
    url: "logs/log_collection/android/"
    parent: "log_collection"
    weight: 102
  - name: "Csharp"
    url: "logs/log_collection/csharp/"
    parent: "log_collection"
    weight: 103
  - name: "Go"
    identifier: "log_go"
    url: "logs/log_collection/go/"
    parent: "log_collection"
    weight: 104
  - name: "Java"
    url: "logs/log_collection/java/"
    parent: "log_collection"
    identifier: "log_collection_java"
    weight: 105
  - name: "Nodejs"
    url: "logs/log_collection/nodejs/"
    parent: "log_collection"
    weight: 106
  - name: "PHP"
    identifier: "log_php"
    url: "logs/log_collection/php/"
    parent: "log_collection"
    weight: 107
  - name: "Python"
    identifier: "log_python"
    url: "logs/log_collection/python/"
    parent: "log_collection"
    weight: 108
  - name: "Ruby"
    url: "logs/log_collection/ruby/"
    parent: "log_collection"
    identifier: "log_collection_ruby"
    weight: 109
  - name: "Other Integrations"
    url: "integrations/#cat-log-collection"
    identifier: "other_integrations"
    parent: "log_collection"
    weight: 110

  ## LOGS - Processing

  - name: "Processing"
    url: "logs/processing/"
    parent: "log_management"
    identifier: "log_processing"
    weight: 2
  - name: "Pipelines"
    url: "logs/processing/pipelines/"
    parent: "log_processing"
    identifier: "log_pipelines"
    weight: 201
  - name: "Processors"
    url: "logs/processing/processors/"
    parent: "log_processing"
    weight: 202
  - name: "Parsing"
    url: "logs/processing/parsing/"
    parent: "log_processing"
    weight: 203
  - name: "Naming Convention"
    url: "logs/processing/attributes_naming_convention/"
    parent: "log_processing"
    weight: 204

  - name: "Live Tail"
    url: "logs/live_tail/"
    parent: "log_management"
    identifier: "log_live_tail"
    weight: 3

  - name: "Generate Metrics"
    url: "logs/logs_to_metrics/"
    parent: "log_management"
    identifier: "log_to_metrics"
    weight: 4

  ## LOGS - Archives

  - name: "Archives"
    url: "logs/archives/"
    parent: "log_management"
    identifier: "log_archives"
    weight: 5
  - name: "Rehydrate from Archives"
    url: "logs/archives/rehydrating"
    parent: "log_archives"
    weight: 501

  - name: "Indexes"
    url: "logs/indexes"
    parent: "log_management"
    identifier: "log_indexes"
    weight: 6

  ## LOGS - Explorer

  - name: "Log Explorer"
    url: "logs/explorer/"
    parent: "log_management"
    identifier: "log_explorer"
    weight: 7
  - name: "Search"
    url: "logs/explorer/search/"
    parent: "log_explorer"
    weight: 701
  - name: "Log Analytics"
    url: "logs/explorer/analytics/"
    parent: "log_explorer"
    weight: 702
  - name: "Log Patterns"
    url: "logs/explorer/patterns/"
    parent: "log_explorer"
    weight: 703
  - name: "Saved Views"
    url: "logs/explorer/saved_views/"
    parent: "log_explorer"
    weight: 704
  - name: "Facets"
    url: "logs/explorer/facets/"
    parent: "log_explorer"
    weight: 705

  - name: "Connect Logs and Traces"
    url: "tracing/connect_logs_and_traces/?tab=java"
    parent: "log_management"
    identifier: "logs_traces_connection"
    weight: 8

  - name: "Correlate Logs with Metrics"
    url: "dashboards/timeboards/#graph-menu"
    parent: "log_management"
    identifier: "logs_metrics_correlation"
    weight: 9

  - name: "Guides"
    url: "logs/guide/"
    parent: "log_management"
    identifier: "log_guides"
    weight: 10

  - name: "Security"
    url: "security/logs/"
    parent: "log_management"
    weight: 11

#########################
## Security Monitoring ##
#########################

  - name: "Security Monitoring"
    url: "security_monitoring/"
    pre: "nav_security_monitoring"
    identifier: "security_monitoring"
    weight: 135000

  - name: "Getting Started"
    url: "security_monitoring/getting_started"
    parent: "security_monitoring"
    identifier: "security_monitoring_getting_started"
    weight: 1

  - name: "Signals Explorer"
    url: "security_monitoring/explorer"
    parent: "security_monitoring"
    identifier: "security_monitoring_explorer"
    weight: 2

  - name: "Detection Rules"
    url: "security_monitoring/detection_rules"
    parent: "security_monitoring"
    identifier: "security_monitoring_detection_rules"
    weight: 3

################
## SYNTHETICS ##
################

  - name: "Synthetics"
    url: "synthetics/"
    pre: "nav_synthetics"
    identifier: "synthetics"
    weight: 140000

  - name: "API Tests"
    url: "synthetics/api_tests/"
    parent: "synthetics"
    weight: 1
    id: "api_tests"

  - name: "Browser Tests"
    url: "synthetics/browser_tests/"
    parent: "synthetics"
    identifier: "synthetics_browser_tests"
    weight: 2
  - name: "Actions"
    url: "synthetics/browser_tests/actions"
    parent: "synthetics_browser_tests"
    weight: 201
  - name: "Test Results"
    url: "synthetics/browser_tests/test_results"
    parent: "synthetics_browser_tests"
    weight: 202
  - name: "Advanced Options"
    url: "synthetics/browser_tests/advanced_options"
    parent: "synthetics_browser_tests"
    weight: 203

  - name: "Private Locations"
    url: "synthetics/private_locations"
    parent: "synthetics"
    identifier: "synthetics_private_location"
    weight: 3

  ## SYNTHETICS - APM

  - name: "APM Integration"
    url: "synthetics/apm/"
    parent: "synthetics"
    identifier: "synthetics_apm"
    weight: 4

  - name: "Identify Synthetics Bots"
    url: "synthetics/identify_synthetics_bots/"
    parent: "synthetics"
    weight: 5

  - name: "Settings"
    url: "synthetics/settings/"
    parent: "synthetics"
    weight: 6

  - name: "Guide"
    url: "synthetics/guide/"
    parent: "synthetics"
    weight: 7

  - name: "Troubleshooting"
    url: "synthetics/troubleshooting/"
    parent: "synthetics"
    identifier: "synthetics_troubleshooting"
    weight: 8

##########################
## Real User Monitoring ##
##########################


  - name: "Real User Monitoring"
    url: "real_user_monitoring/"
    pre: "nav_rum"
    identifier: "rum"
    weight: 150000

  ## RUM - Installation

  - name: "Get Started"
    url: "real_user_monitoring/installation/"
    parent: "rum"
    identifier: "rum_install"
    weight: 1
  - name: "Advanced Configuration"
    url: "real_user_monitoring/installation/advanced_configuration/"
    parent: "rum_install"
    identifier: "rum_advanced"
    weight: 101

  ## RUM - Dashboards

  - name: "Dashboards"
    url: "real_user_monitoring/dashboards/"
    parent: "rum"
    identifier: "rum_dashboards"
    weight: 2

  ## RUM - Explorer

  - name: "Explorer"
    url: "real_user_monitoring/explorer/"
    parent: "rum"
    identifier: "rum_explorer"
    weight: 3
  - name: "Search"
    url: "real_user_monitoring/explorer/search/"
    parent: "rum_explorer"
    identifier: "rum_explorer_search"
    weight: 301
  - name: "Analytics"
    url: "real_user_monitoring/explorer/analytics/"
    parent: "rum_explorer"
    identifier: "rum_explorer_analytics"
    weight: 302

  ## RUM - Data Collected

  - name: "Data Collected"
    url: "real_user_monitoring/data_collected/"
    parent: "rum"
    identifier: "rum_data_collected"
    weight: 4
  - name: "View"
    url: "real_user_monitoring/data_collected/view"
    parent: "rum_data_collected"
    identifier: "rum_data_collected_views"
    weight: 401
  - name: "Resource"
    url: "real_user_monitoring/data_collected/resource"
    parent: "rum_data_collected"
    identifier: "rum_data_collected_resource"
    weight: 402
  - name: "Long Task"
    url: "real_user_monitoring/data_collected/long_task"
    parent: "rum_data_collected"
    identifier: "rum_data_collected_long_task"
    weight: 403
  - name: "Error"
    url: "real_user_monitoring/data_collected/error"
    parent: "rum_data_collected"
    identifier: "rum_data_collected_error"
    weight: 404
  - name: "User Action"
    url: "real_user_monitoring/data_collected/user_action"
    parent: "rum_data_collected"
    identifier: "rum_data_collected_user_action"
    weight: 405

####################################
## Network Performance Monitoring ##
####################################

  - name: "Network Monitoring"
    url: "network_performance_monitoring/"
    pre: "nav_network"
    identifier: "npm"
    weight: 160000

  - name: "Installation"
    url: "network_performance_monitoring/installation"
    parent: "npm"
    identifier: "npm_installation"
    weight: 1
  - name: "Network Page"
    url: "network_performance_monitoring/network_page"
    parent: "npm"
    identifier: "npm_page"
    weight: 2
  - name: "Network Map"
    url: "network_performance_monitoring/network_map"
    parent: "npm"
    identifier: "npm_map"
    weight: 3

################
## DEVELOPERS ##
################

  - name: "Developer Tools"
    url: "developers/"
    pre: "nav_developers"
    identifier: "dev_tools"
    weight: 170000

  - name: "DogStatsD"
    url: "developers/dogstatsd/"
    parent: "dev_tools"
    identifier: "dev_tools_dogstatsd"
    weight: 1

  - name: "Datagram Format"
    url: "developers/dogstatsd/datagram_shell"
    parent: "dev_tools_dogstatsd"
    weight: 101

  - name: "Unix Domain Socket"
    url: "/developers/dogstatsd/unix_socket"
    parent: "dev_tools_dogstatsd"
    weight: 102

  - name: "High Throughput Data"
    url: "developers/dogstatsd/high_throughput/"
    parent: "dev_tools_dogstatsd"
    weight: 103

  - name: "Data Aggregation"
    url: "developers/dogstatsd/data_aggregation/"
    parent: "dev_tools_dogstatsd"
    weight: 104
  - name: "DogStatsD Mapper"
    url: "developers/dogstatsd/dogstatsd_mapper/"
    parent: "dev_tools_dogstatsd"
    weight: 105

  ## DEVELOPERS - Metrics

  - name: "Custom Metrics"
    url: "developers/metrics/"
    parent: "dev_tools"
    identifier: "dev_tools_metrics"
    weight: 2

  - name: "Metrics Types"
    url: "developers/metrics/types/"
    parent: "dev_tools_metrics"
    identifier: "dev_tools_metrics_metrics_type"
    weight: 201
  - name: "Submission - Agent Check "
    url: "developers/metrics/agent_metrics_submission/"
    parent: "dev_tools_metrics"
    identifier: "dev_tools_metrics_agent"
    weight: 202
  - name: "Submission - DogStatsD"
    url: "developers/metrics/dogstatsd_metrics_submission/"
    parent: "dev_tools_metrics"
    identifier: "dev_tools_metrics_dogstatsd"
    weight: 203
  - name: "Submission - Powershell"
    url: "developers/metrics/powershell_metrics_submission"
    parent: "dev_tools_metrics"
    identifier: "dev_tools_metrics_powershell"
    weight: 204
  - name: "Submission - API "
    url: "api/#post-timeseries-points"
    parent: "dev_tools_metrics"
    identifier: "dev_tools_metrics_api"
    weight: 205
  - name: "Metric Type Modifiers"
    url: "developers/metrics/type_modifiers/"
    parent: "dev_tools_metrics"
    identifier: "dev_tools_metrics_modifiers"
    weight: 206
  - name: "Metrics Units"
    url: "developers/metrics/units/"
    parent: "dev_tools_metrics"
    identifier: "dev_tools_metrics_units"
    weight: 207

  ## DEVELOPERS - Events

  - name: "Events"
    url: "developers/events/"
    parent: "dev_tools"
    identifier: "dev_tools_events"
    weight: 3

  - name: "Custom Agent Check"
    url: "developers/events/agent/"
    parent: "dev_tools_events"
    identifier: "dev_tools_events_agent"
    weight: 301
  - name: "DogStatsD"
    url: "developers/events/dogstatsd/"
    parent: "dev_tools_events"
    identifier: "dev_tools_events_dogstatsd"
    weight: 302
  - name: "Email"
    url: "developers/events/email/"
    parent: "dev_tools_events"
    identifier: "dev_tools_events_mail"
    weight: 303
  - name: "API"
    url: "api/#post-an-event"
    parent: "dev_tools_events"
    identifier: "dev_tools_events_api"
    weight: 304

  ## DEVELOPERS - Service Checks

  - name: "Service Checks"
    url: "developers/service_checks/"
    parent: "dev_tools"
    identifier: "dev_tools_service_check"
    weight: 4

  - name: "Submission - Agent Check "
    url: "developers/service_checks/agent_service_checks_submission/"
    parent: "dev_tools_service_check"
    identifier: "dev_tools_service_check_agent_check"
    weight: 401
  - name: "Submission - DogStatsD"
    url: "developers/service_checks/dogstatsd_service_checks_submission/"
    parent: "dev_tools_service_check"
    identifier: "dev_tools_service_check_dogstatsd"
    weight: 402
  - name: "Submission - API"
    url: "https://docs.datadoghq.com/api/#service-checks"
    parent: "dev_tools_service_check"
    identifier: "dev_tools_service_check_api"
    weight: 403

  - name: "Libraries"
    url: "developers/libraries/"
    parent: "dev_tools"
    weight: 5

  - name: "Community Office Hours"
    url: "developers/office_hours/"
    parent: "dev_tools"
    weight: 6

  - name: "Write a Custom Check"
    url: "developers/write_agent_check/"
    parent: "dev_tools"
    weight: 7

  - name: "Write an OpenMetrics Check"
    url: "developers/prometheus/"
    parent: "dev_tools"
    weight: 8

  ## DEVELOPERS -  Integrations

  - name: "Integrations"
    url: "developers/integrations/"
    parent: "dev_tools"
    identifier: "dev_tools_integrations"
    weight: 9
  - name: "Create a new Integration"
    url: "developers/integrations/new_check_howto/"
    parent: "dev_tools_integrations"
    weight: 901
  - name: "Python"
    url: "developers/integrations/python/"
    parent: "dev_tools_integrations"
    weight: 902
  - name: "Legacy"
    url: "developers/integrations/legacy/"
    parent: "dev_tools_integrations"
    weight: 903

  - name: "Amazon CloudFormation"
    url: "developers/amazon_cloudformation/"
    parent: "dev_tools"
    identifier: "dev_tools_aws_cloudformation"
    weight: 10

  - name: "Guides"
    url: "developers/guide/"
    parent: "dev_tools"
    identifier: "dev_tools_guides"
    weight: 11

#########
## API ##
#########

  - name: "API"
    url: "api/"
    pre: "nav_api"
    identifier: "api"
    weight: 180000

########################
## ACCOUNT MANAGEMENT ##
########################

  - name: "Account Management"
    url: "account_management/"
    pre: "nav_account"
    identifier: "account_management"
    weight: 190000

  ## ACCOUNT MANAGEMENT - TEAM

  - name: "User management"
    url: "account_management/users/"
    parent: "account_management"
    identifier: "account_management_users"
    weight: 1
  - name: "Default Datadog Roles"
    url: "account_management/users/default_roles/"
    parent: "account_management_users"
    weight: 101

  - name: "Organization settings"
    url: "account_management/org_settings/"
    parent: "account_management"
    weight: 2

  ## ACCOUNT MANAGEMENT - SAML

  - name: "SSO with SAML"
    url: "account_management/saml/"
    identifier: "account_management_saml"
    parent: "account_management"
    weight: 3
  - name: "Active Directory"
    url: "account_management/saml/activedirectory/"
    parent: "account_management_saml"
    weight: 301
  - name: "Auth0"
    url: "account_management/saml/auth0/"
    parent: "account_management_saml"
    weight: 302
  - name: "Azure"
    url: "account_management/saml/azure/"
    parent: "account_management_saml"
    weight: 303
  - name: "Google"
    url: "account_management/saml/google/"
    parent: "account_management_saml"
    weight: 304
  - name: "NoPassword"
    url: "account_management/saml/nopassword/"
    parent: "account_management_saml"
    weight: 305
  - name: "Okta"
    url: "account_management/saml/okta/"
    parent: "account_management_saml"
    weight: 306
  - name: "SafeNet"
    url: "account_management/saml/safenet/"
    parent: "account_management_saml"
    weight: 307

  - name: "Multi-org accounts"
    url: "account_management/multi_organization/"
    parent: "account_management"
    weight: 4

  - name: "Switching between orgs"
    url: "account_management/org_switching/"
    parent: "account_management"
    weight: 5

  - name: "Billing"
    url: "account_management/billing/"
    parent: "account_management"
    weight: 6

  - name: "API and Application Keys"
    url: "account_management/api-app-keys/"
    parent: "account_management"
    weight: 7

##############
## SECURITY ##
##############

  - name: "Security"
    url: "security/"
    pre: "nav_security"
    identifier: "security"
    weight: 200000

  - name: "Agent"
    url: "security/agent/"
    parent: "security"
    weight: 1

  - name: "APM (Tracing)"
    url: "security/tracing/"
    parent: "security"
    weight: 2

  - name: "Log Management"
    url: "security/logs/"
    parent: "security"
    weight: 3

  - name: "Other considerations"
    url: "security/other/"
    parent: "security"
    weight: 4

##########
## HELP ##
##########

  - name: "Help"
    url: "help/"
    pre: "nav_help"
    identifier: "help_top_level"
    weight: 210000<|MERGE_RESOLUTION|>--- conflicted
+++ resolved
@@ -877,19 +877,11 @@
     parent: "tracing_setup"
     identifier: "tracing_setup_cpp"
     weight: 209
-<<<<<<< HEAD
-  - name: "Android"
-    url: "tracing/setup/android/"
-    parent: "tracing_setup"
-    identifier: "tracing_setup_android"
-    weight: 210
-=======
 # - name: "Android"
 #   url: "tracing/setup/android/"
 #   parent: "tracing_setup"
 #   identifier: "tracing_setup_android"
 #   weight: 210
->>>>>>> 3fd09f64
   - name: "Envoy"
     url: "tracing/setup/envoy/"
     parent: "tracing_setup"
