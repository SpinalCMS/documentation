--- conflicted
+++ resolved
@@ -1143,80 +1143,6 @@
   - name: Compatibility
     url: tracing/compatibility_requirements/
     identifier: tracing_compatibility_requirements
-<<<<<<< HEAD
-    parent: tracing
-    weight: 1
-  - name: Agent Configuration
-    url: tracing/send_traces/
-    identifier: tracing_send_traces
-    parent: tracing
-    weight: 2
-  - name: Instrument Your Application
-    url: tracing/setup/
-    parent: tracing
-    identifier: tracing_setup
-    weight: 3
-  - name: Java
-    url: tracing/setup/java/
-    parent: tracing_setup
-    identifier: tracing_setup_java
-    weight: 301
-  - name: Python
-    url: tracing/setup/python/
-    parent: tracing_setup
-    identifier: tracing_setup_python
-    weight: 302
-  - name: Ruby
-    url: tracing/setup/ruby/
-    parent: tracing_setup
-    identifier: tracing_setup_ruby
-    weight: 303
-  - name: Go
-    url: tracing/setup/go/
-    parent: tracing_setup
-    identifier: tracing_setup_go
-    weight: 304
-  - name: Node.js
-    url: tracing/setup/nodejs/
-    parent: tracing_setup
-    identifier: tracing_setup_nodejs
-    weight: 305
-  - name: .NET Framework
-    url: tracing/setup/dotnet-framework/
-    parent: tracing_setup
-    identifier: tracing_setup_dotnet_framework
-    weight: 306
-  - name: .NET Core
-    url: tracing/setup/dotnet-core/
-    parent: tracing_setup
-    identifier: tracing_setup_dotnet_core
-    weight: 307
-  - name: PHP
-    url: tracing/setup/php/
-    parent: tracing_setup
-    identifier: tracing_setup_php
-    weight: 308
-  - name: C++
-    url: tracing/setup/cpp/
-    parent: tracing_setup
-    identifier: tracing_setup_cpp
-    weight: 309
-  - name: Envoy
-    url: tracing/setup/envoy/
-    parent: tracing_setup
-    identifier: tracing_setup_envoy
-    weight: 311
-  - name: NGINX
-    url: tracing/setup/nginx/
-    parent: tracing_setup
-    identifier: tracing_setup_nginx
-    weight: 312
-  - name: Istio
-    url: tracing/setup/istio/
-    identifier: tracing_setup_istio
-    parent: tracing_setup
-    weight: 313
-=======
     parent: tracing_setup_overview
     weight: 101
   - name: Add the Datadog Tracing Library
@@ -1249,7 +1175,6 @@
     parent: tracing_setup_overview
     identifier: tracing_configure_data_security
     weight: 107
->>>>>>> ff78785e
   - name: Trace Search and Analytics
     url: tracing/trace_search_and_analytics/
     parent: tracing
