--- conflicted
+++ resolved
@@ -1979,19 +1979,16 @@
     parent: setup_pipelines
     identifier: ci_jenkins
     weight: 202
-<<<<<<< HEAD
+  - name: Buildkite
+    url: continuous_integration/setup_pipelines/buildkite/
+    parent: setup_pipelines
+    identifier: ci_buildkite
+    weight: 203
   - name: CircleCI
     url: continuous_integration/setup_pipelines/circleci/
     parent: setup_pipelines
     identifier: ci_circleci
     weight: 204
-=======
-  - name: Buildkite
-    url: continuous_integration/setup_pipelines/buildkite/
-    parent: setup_pipelines
-    identifier: ci_buildkite
-    weight: 203
->>>>>>> 6c39073b
   - name: Exploring Tests
     url: continuous_integration/explore_tests/
     parent: ci
