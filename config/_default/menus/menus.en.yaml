main:
  - name: Getting Started
    identifier: getting_started
    url: getting_started/
    pre: hex-ringed
    weight: 10000
  - name: Datadog
    identifier: getting_started_datadog
    url: getting_started/application/
    parent: getting_started
    weight: 1
  - name: Datadog Site
    identifier: getting_started_datadog_site
    url: getting_started/site/
    parent: getting_started
    weight: 2
  - name: Agent
    identifier: getting_started_agent
    url: getting_started/agent/
    parent: getting_started
    weight: 3
  - name: Autodiscovery
    identifier: getting_started_agent_autodiscovery
    url: getting_started/agent/autodiscovery
    parent: getting_started_agent
    weight: 301
  - name: Integrations
    identifier: getting_started_integrations
    url: getting_started/integrations/
    parent: getting_started
    weight: 4
  - name: AWS
    identifier: getting_started_with_aws
    url: getting_started/integrations/aws/
    weight: 401
    parent: getting_started_integrations
  - name: Dashboards
    identifier: getting_started_dashboards
    url: getting_started/dashboards/
    parent: getting_started
    weight: 5
  - name: Monitors
    identifier: getting_started_monitors
    url: getting_started/monitors/
    parent: getting_started
    weight: 6
  - name: Logs
    identifier: getting_started_logs
    url: getting_started/logs/
    parent: getting_started
    weight: 7
  - name: Tracing
    identifier: getting_started_collect_traces
    url: getting_started/tracing/
    parent: getting_started
    weight: 8
  - name: Profiler
    identifier: getting_started_profiler
    url: getting_started/profiler/
    parent: getting_started
    weight: 9
  - name: Tags
    identifier: tagging_
    url: getting_started/tagging/
    parent: getting_started
    weight: 10
  - name: Assigning Tags
    identifier: assigning_tags
    url: getting_started/tagging/assigning_tags
    parent: tagging_
    weight: 1001
  - name: Unified Service Tagging
    identifier: unified_service_tagging
    url: getting_started/tagging/unified_service_tagging
    parent: tagging_
    weight: 1002
  - name: Using Tags
    identifier: using_tags
    url: getting_started/tagging/using_tags
    parent: tagging_
    weight: 1003
  - name: API
    identifier: getting_started_api
    url: getting_started/api/
    parent: getting_started
    weight: 11
  - name: Synthetic Monitoring
    identifier: getting_started_synthetics
    url: getting_started/synthetics/
    parent: getting_started
    weight: 12
  - name: Browser Tests
    identifier: getting_started_browser_test
    url: getting_started/synthetics/browser_test
    parent: getting_started_synthetics
    weight: 1202
  - name: API Tests
    identifier: getting_started_api_test
    url: getting_started/synthetics/api_test
    parent: getting_started_synthetics
    weight: 1201
  - name: Private Locations
    identifier: getting_started_private_location
    url: getting_started/synthetics/private_location
    parent: getting_started_synthetics
    weight: 1203
  - name: Incident Management
    url: getting_started/incident_management/
    parent: getting_started
    weight: 13
  - name: Database Monitoring
    url: getting_started/database_monitoring/
    parent: getting_started
    weight: 14
  - name: Learning Center
    url: getting_started/learning_center/
    parent: getting_started
    weight: 15
  - name: Agent
    url: agent/
    pre: agent-fill
    weight: 30000
    identifier: agent
  - name: Basic Agent Usage
    url: agent/basic_agent_usage/
    parent: agent
    identifier: basic_agent_usage
    weight: 1
  - name: AIX
    identifier: basic_agent_usage_aix
    url: agent/basic_agent_usage/aix/
    weight: 101
    parent: basic_agent_usage
  - name: Amazon Linux
    identifier: basic_agent_usage_amazon_linux
    url: agent/basic_agent_usage/amazonlinux/
    weight: 102
    parent: basic_agent_usage
  - name: Ansible
    identifier: basic_agent_usage_ansible
    url: agent/basic_agent_usage/ansible/
    parent: basic_agent_usage
    weight: 103
  - name: CentOS
    identifier: basic_agent_usage_centos
    url: agent/basic_agent_usage/centos/
    weight: 104
    parent: basic_agent_usage
  - name: Chef
    identifier: basic_agent_usage_chef
    url: agent/basic_agent_usage/chef/
    weight: 105
    parent: basic_agent_usage
  - name: Debian
    identifier: basic_agent_usage_deb
    url: agent/basic_agent_usage/deb/
    weight: 106
    parent: basic_agent_usage
  - name: Fedora
    identifier: basic_agent_usage_fedora
    url: agent/basic_agent_usage/fedora/
    weight: 107
    parent: basic_agent_usage
  - name: Heroku
    identifier: basic_agent_usage_heroku
    url: agent/basic_agent_usage/heroku/
    weight: 108
    parent: basic_agent_usage
  - name: Mac OS X
    identifier: basic_agent_usage_osx
    url: agent/basic_agent_usage/osx/
    weight: 109
    parent: basic_agent_usage
  - name: Puppet
    identifier: basic_agent_usage_puppet
    url: agent/basic_agent_usage/puppet/
    weight: 110
    parent: basic_agent_usage
  - name: Red Hat
    identifier: basic_agent_usage_redhat
    url: agent/basic_agent_usage/redhat/
    weight: 111
    parent: basic_agent_usage
  - name: SaltStack
    identifier: basic_agent_usage_saltstack
    url: agent/basic_agent_usage/saltstack/
    weight: 112
    parent: basic_agent_usage
  - name: SUSE
    identifier: basic_agent_usage_suse
    url: agent/basic_agent_usage/suse/
    weight: 113
    parent: basic_agent_usage
  - name: Ubuntu
    identifier: basic_agent_usage_ubuntu
    url: agent/basic_agent_usage/ubuntu/
    weight: 114
    parent: basic_agent_usage
  - name: Windows
    identifier: basic_agent_usage_windows
    url: agent/basic_agent_usage/windows/
    weight: 115
    parent: basic_agent_usage
  - name: From Source
    identifier: basic_agent_usage_source
    url: agent/basic_agent_usage/source/
    weight: 116
    parent: basic_agent_usage
  - name: Docker
    url: agent/docker/
    parent: agent
    identifier: agent_docker
    weight: 2
  - name: APM
    url: agent/docker/apm/
    parent: agent_docker
    identifier: agent_docker_apm
    weight: 201
  - name: Log collection
    url: agent/docker/log/
    parent: agent_docker
    identifier: agent_docker_log
    weight: 203
  - name: Tag extraction
    url: agent/docker/tag/
    parent: agent_docker
    identifier: agent_docker_tag
    weight: 204
  - name: Autodiscovery
    url: agent/docker/integrations/
    parent: agent_docker
    identifier: agent_docker_integrations
    weight: 205
  - name: Prometheus
    url: agent/docker/prometheus/
    parent: agent_docker
    identifier: agent_docker_prometheus
    weight: 206
  - name: Data Collected
    url: agent/docker/data_collected/
    parent: agent_docker
    identifier: agent_docker_data_collected
    weight: 207
  - name: Kubernetes
    url: agent/kubernetes/
    parent: agent
    identifier: agent_kubernetes
    weight: 3
  - name: Installation
    url: agent/kubernetes/installation
    parent: agent_kubernetes
    identifier: agent_kubernetes_installation
    weight: 301
  - name: Configuration
    url: agent/kubernetes/configuration
    parent: agent_kubernetes
    identifier: agent_kubernetes_configuration
    weight: 302
  - name: Distributions
    url: agent/kubernetes/distributions
    parent: agent_kubernetes
    identifier: agent_kubernetes_distributions
    weight: 303
  - name: APM
    url: agent/kubernetes/apm/
    parent: agent_kubernetes
    identifier: agent_kubernetes_apm
    weight: 304
  - name: Log collection
    url: agent/kubernetes/log/
    parent: agent_kubernetes
    identifier: agent_kubernetes_log
    weight: 305
  - name: Tag extraction
    url: agent/kubernetes/tag/
    parent: agent_kubernetes
    identifier: agent_kubernetes_tag
    weight: 306
  - name: Integrations & Autodiscovery
    url: agent/kubernetes/integrations/
    parent: agent_kubernetes
    identifier: agent_kubernetes_integrations
    weight: 307
  - name: Prometheus & OpenMetrics
    url: agent/kubernetes/prometheus/
    parent: agent_kubernetes
    identifier: agent_kubernetes_prometheus
    weight: 308
  - name: Control plane monitoring
    url: agent/kubernetes/control_plane/
    parent: agent_kubernetes
    identifier: agent_kubernetes_control_plane
    weight: 309
  - name: Data collected
    url: agent/kubernetes/data_collected/
    parent: agent_kubernetes
    identifier: agent_kubernetes_data_collected
    weight: 310
  - name: Operator configuration
    url: agent/kubernetes/operator_configuration
    parent: agent_kubernetes
    identifier: agent_kubernetes_operator_configuration
    weight: 311
  - name: Cluster Agent
    url: agent/cluster_agent/
    parent: agent
    identifier: agent_cluster
    weight: 4
  - name: Setup
    url: agent/cluster_agent/setup/
    parent: agent_cluster
    identifier: cluster_agent_setup
    weight: 401
  - name: Event Collection
    url: agent/cluster_agent/event_collection/
    parent: agent_cluster
    identifier: cluster_agent_event_collection
    weight: 402
  - name: Custom & External Metrics
    url: agent/cluster_agent/external_metrics/
    parent: agent_cluster
    identifier: cluster_agent_external_metrics
    weight: 403
  - name: Cluster Checks
    url: agent/cluster_agent/clusterchecks/
    parent: agent_cluster
    weight: 404
  - name: Endpoints Checks
    url: agent/cluster_agent/endpointschecks/
    parent: agent_cluster
    weight: 405
  - name: Admission Controller
    url: agent/cluster_agent/admission_controller/
    parent: agent_cluster
    weight: 406
  - name: Commands & Options
    url: agent/cluster_agent/commands/
    identifier: cluster_agent_commands
    parent: agent_cluster
    weight: 407
  - name: Cluster metadata provider
    url: agent/cluster_agent/metadata_provider/
    identifier: cluster_agent_metadata_provider
    parent: agent_cluster
    weight: 408
  - name: Build
    url: agent/cluster_agent/build/
    identifier: cluster_agent_build
    parent: agent_cluster
    weight: 409
  - name: Cluster Checks Runner
    url: agent/cluster_agent/clusterchecksrunner
    identifier: cluster_agent_clcr
    parent: agent_cluster
    weight: 410
  - name: Troubleshooting
    url: agent/cluster_agent/troubleshooting/
    identifier: cluster_agent_troubleshooting
    parent: agent_cluster
    weight: 411
  - name: Amazon ECS
    url: agent/amazon_ecs/
    parent: agent
    identifier: agent_amazon_ecs
    weight: 5
  - name: APM
    url: agent/amazon_ecs/apm/
    parent: agent_amazon_ecs
    identifier: agent_amazon_ecs_apm
    weight: 501
  - name: Log collection
    url: agent/amazon_ecs/logs/
    parent: agent_amazon_ecs
    identifier: agent_amazon_ecs_logs
    weight: 502
  - name: Tag extraction
    url: agent/amazon_ecs/tags/
    parent: agent_amazon_ecs
    identifier: agent_amazon_ecs_tags
    weight: 503
  - name: Data collected
    url: agent/amazon_ecs/data_collected/
    parent: agent_amazon_ecs
    identifier: agent_amazon_ecs_data_collected
    weight: 504
  - name: AWS Fargate
    url: integrations/ecs_fargate/
    parent: agent
    identifier: ecs_fargate
    weight: 6
  - name: IoT
    url: agent/iot/
    parent: agent
    identifier: agent_iot
    weight: 7
  - name: Log Collection
    url: agent/logs/
    identifier: agent_logs
    parent: agent
    weight: 8
  - name: Advanced Log Collection
    url: agent/logs/advanced_log_collection
    parent: agent_logs
    weight: 801
  - name: Proxy
    url: agent/logs/proxy
    parent: agent_logs
    weight: 802
  - name: Transport
    url: agent/logs/log_transport
    parent: agent_logs
    weight: 803
  - name: Proxy
    url: agent/proxy/
    parent: agent
    identifier: agent_proxy
    weight: 9
  - name: Versions
    url: agent/versions
    parent: agent
    identifier: agent_versions
    weight: 10
  - name: Upgrade to Agent v7
    url: agent/versions/upgrade_to_agent_v7/
    parent: agent_versions
    weight: 1001
  - name: Upgrade to Agent v6
    url: agent/versions/upgrade_to_agent_v6/
    parent: agent_versions
    weight: 1002
  - name: Upgrade Between Agent Minor Versions
    url: agent/versions/upgrade_between_agent_minor_versions
    parent: agent_versions
    weight: 1003
  - name: Troubleshooting
    url: agent/troubleshooting/
    parent: agent
    weight: 11
    identifier: agent_troubleshooting
  - name: Debug Mode
    url: agent/troubleshooting/debug_mode/
    parent: agent_troubleshooting
    weight: 1101
  - name: Agent Flare
    url: agent/troubleshooting/send_a_flare/
    parent: agent_troubleshooting
    weight: 1102
  - name: Agent Check Status
    url: agent/troubleshooting/agent_check_status/
    parent: agent_troubleshooting
    weight: 1103
  - name: NTP Issues
    url: agent/troubleshooting/ntp/
    parent: agent_troubleshooting
    weight: 1104
  - name: Permission Issues
    url: agent/troubleshooting/permissions/
    parent: agent_troubleshooting
    weight: 1105
  - name: Integrations Issues
    url: agent/troubleshooting/integrations/
    parent: agent_troubleshooting
    weight: 1106
  - name: Site Issues
    url: agent/troubleshooting/site/
    parent: agent_troubleshooting
    weight: 1107
  - name: Autodiscovery Issues
    url: agent/troubleshooting/autodiscovery/
    parent: agent_troubleshooting
    weight: 1108
  - name: Windows Container Issues
    url: agent/troubleshooting/windows_containers
    weight: 1109
    parent: agent_troubleshooting
  - name: Agent Runtime Configuration
    url: agent/troubleshooting/config
    weight: 1110
    parent: agent_troubleshooting
  - name: Guides
    url: agent/guide/
    identifier: agent_guides
    parent: agent
    weight: 12
  - name: Data Security
    identifier: agent_security
    url: data_security/agent/
    parent: agent
    weight: 13
  - name: Integrations
    url: integrations/
    identifier: integrations_top_level
    pre: integrations
    weight: 40000
  - name: Guides
    url: integrations/guide/
    identifier: integration_guides
    parent: integrations_top_level
    weight: 1
  - name: Watchdog
    url: watchdog/
    identifier: watchdog_top_level
    pre: watchdog
    weight: 50000
  - name: Alerts
    url: watchdog/alerts
    identifier: watchdog_alerts
    parent: watchdog_top_level
    weight: 1
  - name: Impact Analysis
    url: watchdog/impact_analysis/
    identifier: watchdog_impact_analysis
    parent: watchdog_top_level
    weight: 2
  - name: RCA
    url: watchdog/rca/
    identifier: watchdog_rca
    parent: watchdog_top_level
    weight: 3
  - name: Faulty Deployment Detection
    url: watchdog/faulty_deployment_detection/
    identifier: watchdog_faulty_deployment_detection
    parent: watchdog_top_level
    weight: 4
  - name: Events
    url: events/
    identifier: events_top_level
    pre: events
    weight: 60000
  - name: Stream
    url: events/stream/
    identifier: event_stream
    parent: events_top_level
    weight: 1
  - name: Explorer
    url: events/explorer/
    identifier: event_explorer
    parent: events_top_level
    weight: 2
  - name: Guides
    url: events/guides/
    identifier: events_guides
    parent: events_top_level
    weight: 3
  - name: Custom Agent Check
    url: events/guides/agent/
    parent: events_guides
    weight: 300
  - name: DogStatsD
    url: events/guides/dogstatsd/
    parent: events_guides
    weight: 301
  - name: Email
    url: events/guides/email/
    parent: events_guides
    weight: 302
  - name: API
    url: api/latest/events/#post-an-event
    parent: events_guides
    weight: 303
  - name: Dashboards
    url: dashboards/
    pre: dashboard
    identifier: dashboards
    weight: 70000
  - name: Widgets
    url: dashboards/widgets/
    parent: dashboards
    identifier: dashboards_widgets
    weight: 4
  - name: Alert Graph
    url: dashboards/widgets/alert_graph/
    parent: dashboards_widgets
    weight: 10
  - name: Alert Value
    url: dashboards/widgets/alert_value/
    parent: dashboards_widgets
    weight: 11
  - name: Change
    url: dashboards/widgets/change/
    parent: dashboards_widgets
    weight: 12
  - name: Check Status
    url: dashboards/widgets/check_status/
    parent: dashboards_widgets
    weight: 13
  - name: Distribution
    url: dashboards/widgets/distribution/
    parent: dashboards_widgets
    weight: 14
  - name: Event Stream
    url: dashboards/widgets/event_stream/
    parent: dashboards_widgets
    weight: 15
  - name: Event Timeline
    url: dashboards/widgets/event_timeline/
    parent: dashboards_widgets
    weight: 16
  - name: Free Text
    url: dashboards/widgets/free_text/
    parent: dashboards_widgets
    weight: 17
  - name: Geomap
    url: dashboards/widgets/geomap/
    parent: dashboards_widgets
    weight: 18
  - name: Group
    url: dashboards/widgets/group/
    parent: dashboards_widgets
    weight: 19
  - name: Heat Map
    url: dashboards/widgets/heat_map/
    parent: dashboards_widgets
    weight: 20
  - name: Host Map
    url: dashboards/widgets/hostmap/
    parent: dashboards_widgets
    weight: 21
    identifier: widgets_host_map
  - name: Iframe
    url: dashboards/widgets/iframe/
    parent: dashboards_widgets
    weight: 22
  - name: Image
    url: dashboards/widgets/image/
    parent: dashboards_widgets
    weight: 23
  - name: Log Stream
    url: dashboards/widgets/log_stream/
    parent: dashboards_widgets
    weight: 24
  - name: Monitor Summary
    url: dashboards/widgets/monitor_summary/
    parent: dashboards_widgets
    weight: 25
  - name: Notes and Links
    url: dashboards/widgets/note/
    parent: dashboards_widgets
    weight: 26
  - name: Query Value
    url: dashboards/widgets/query_value/
    parent: dashboards_widgets
    weight: 27
  - name: Scatter Plot
    url: dashboards/widgets/scatter_plot/
    parent: dashboards_widgets
    weight: 28
  - name: SLO Summary
    url: dashboards/widgets/slo/
    parent: dashboards_widgets
    weight: 29
  - name: Service Map
    url: dashboards/widgets/service_map/
    parent: dashboards_widgets
    weight: 30
  - name: Service Summary
    url: dashboards/widgets/service_summary/
    parent: dashboards_widgets
    weight: 31
  - name: Table
    url: dashboards/widgets/table/
    parent: dashboards_widgets
    weight: 32
  - name: Timeseries
    url: dashboards/widgets/timeseries/
    parent: dashboards_widgets
    weight: 33
  - name: Top List
    url: dashboards/widgets/top_list/
    parent: dashboards_widgets
    weight: 34
  - name: Querying
    url: dashboards/querying/
    parent: dashboards
    weight: 5
  - name: Functions
    url: dashboards/functions/
    parent: dashboards
    identifier: dashboards_functions
    weight: 6
  - name: Algorithms
    url: dashboards/functions/algorithms/
    parent: dashboards_functions
    weight: 601
  - name: Arithmetic
    url: dashboards/functions/arithmetic/
    parent: dashboards_functions
    weight: 602
  - name: Count
    url: dashboards/functions/count/
    parent: dashboards_functions
    weight: 603
  - name: Exclusion
    url: dashboards/functions/exclusion/
    parent: dashboards_functions
    weight: 603
  - name: Interpolation
    url: dashboards/functions/interpolation/
    parent: dashboards_functions
    weight: 604
  - name: Rank
    url: dashboards/functions/rank/
    parent: dashboards_functions
    weight: 605
  - name: Rate
    url: dashboards/functions/rate/
    parent: dashboards_functions
    weight: 606
  - name: Regression
    url: dashboards/functions/regression/
    parent: dashboards_functions
    weight: 607
  - name: Rollup
    url: dashboards/functions/rollup/
    parent: dashboards_functions
    weight: 608
  - name: Smoothing
    url: dashboards/functions/smoothing/
    parent: dashboards_functions
    weight: 609
  - name: Timeshift
    url: dashboards/functions/timeshift/
    parent: dashboards_functions
    weight: 610
  - name: Beta
    url: dashboards/functions/beta/
    parent: dashboards_functions
    weight: 611
  - name: Correlations
    url: dashboards/correlations/
    parent: dashboards
    weight: 7
  - name: Template Variables
    url: dashboards/template_variables/
    parent: dashboards
    weight: 8
    identifier: dashboards_temp_variables
  - name: Sharing
    url: dashboards/sharing/
    parent: dashboards
    weight: 9
  - name: Graphing with JSON
    url: dashboards/graphing_json/
    parent: dashboards
    identifier: graphing_json
    weight: 10
  - name: Widget JSON schema
    url: dashboards/graphing_json/widget_json/
    parent: graphing_json
    weight: 1001
  - name: Request JSON schema
    url: dashboards/graphing_json/request_json/
    parent: graphing_json
    weight: 1002
  - name: Guides
    url: dashboards/guide/
    parent: dashboards
    identifier: guides
    weight: 11
  - name: Mobile Application
    url: mobile/
    identifier: mobile
    pre: mobile
    weight: 80000
  - name: Infrastructure
    url: infrastructure/
    identifier: infrastructure
    pre: host-map
    weight: 90000
  - name: Infrastructure List
    url: infrastructure/list/
    parent: infrastructure
    weight: 1
  - name: Host Map
    url: infrastructure/hostmap/
    parent: infrastructure
    weight: 2
    identifier: infrastructure_host_map
  - name: Container Map
    url: infrastructure/containermap/
    parent: infrastructure
    weight: 3
  - name: Live Processes
    url: infrastructure/process/
    parent: infrastructure
    identifier: infrastructure_process
    weight: 4
  - name: Increase Process Retention
    url: infrastructure/process/increase_process_retention/
    parent: infrastructure_process
    weight: 401
  - name: Live Containers
    url: infrastructure/livecontainers/
    parent: infrastructure
    identifier: infrastructure_livecontainers
    weight: 5
  - name: Configuration
    url: infrastructure/livecontainers/configuration
    parent: infrastructure_livecontainers
    weight: 501
  - name: Cloud Cost
    url: infrastructure/cloud_cost_management/
    parent: infrastructure
    weight: 6
  - name: Serverless
    url: serverless
    pre: serverless
    identifier: serverless
    weight: 100000
  - name: Installation
    url: serverless/installation
    parent: serverless
    identifier: serverless_installation
    weight: 1
  - name: Python
    url: serverless/installation/python
    parent: serverless_installation
    identifier: serverless_installation_python
    weight: 101
  - name: Node.js
    url: serverless/installation/nodejs
    parent: serverless_installation
    identifier: serverless_installation_nodejs
    weight: 102
  - name: Ruby
    url: serverless/installation/ruby
    parent: serverless_installation
    identifier: serverless_installation_ruby
    weight: 103
  - name: Java
    url: serverless/installation/java
    parent: serverless_installation
    identifier: serverless_installation_java
    weight: 104
  - name: Go
    url: serverless/installation/go
    parent: serverless_installation
    identifier: serverless_installation_go
    weight: 105
  - name: .NET
    url: serverless/installation/dotnet
    parent: serverless_installation
    identifier: serverless_installation_dotnet
    weight: 106
  - name: Advanced Configurations
    url: serverless/configuration
    parent: serverless
    identifier: serverless_configuration
    weight: 2
  - name: Libraries & Integrations
    url: serverless/libraries_integrations
    parent: serverless
    identifier: libraries_integrations
    weight: 3
  - name: Datadog Lambda Extension
    url: serverless/libraries_integrations/extension/
    parent: libraries_integrations
    weight: 301
  - name: Datadog Serverless Plugin
    url: serverless/libraries_integrations/plugin/
    parent: libraries_integrations
    weight: 302
  - name: Datadog Serverless Macro
    url: serverless/libraries_integrations/macro/
    parent: libraries_integrations
    weight: 303
  - name: Datadog Serverless CLI
    url: serverless/libraries_integrations/cli/
    parent: libraries_integrations
    weight: 304
  - name: Datadog CDK Construct
    url: serverless/libraries_integrations/cdk/
    parent: libraries_integrations
    weight: 305
  - name: Enhanced Lambda Metrics
    url: serverless/enhanced_lambda_metrics
    parent: serverless
    weight: 4
  - name: Distributed Tracing
    url: serverless/distributed_tracing
    identifier: serverless_distributed_tracing
    parent: serverless
    weight: 5
  - name: Trace Merging (Advanced)
    url: serverless/distributed_tracing/serverless_trace_merging
    parent: serverless_distributed_tracing
    weight: 502
  - name: Trace Propagation (Advanced)
    url: serverless/distributed_tracing/serverless_trace_propagation
    parent: serverless_distributed_tracing
    weight: 503
  - name: Custom Metrics
    url: serverless/custom_metrics
    parent: serverless
    identifier: custom_metrics
    weight: 6
  - name: Deployment Tracking
    url: serverless/deployment_tracking
    parent: serverless
    weight: 7
  - name: Troubleshooting
    url: serverless/troubleshooting
    parent: serverless
    identifier: serverless_troubleshooting
    weight: 8
  - name: Azure App Service Extension
    url: serverless/azure_app_services
    parent: serverless
    identifier: serverless_app_services
    weight: 9
  - name: Glossary
    url: serverless/glossary
    parent: serverless
    identifier: serverless_glossary
    weight: 10
  - name: Guides
    url: serverless/guide/
    identifier: serverless_guides
    parent: serverless
    weight: 11
  - name: Metrics
    url: metrics/
    identifier: metrics_top_level
    pre: metric
    weight: 110000
  - name: Explorer
    url: metrics/explorer/
    parent: metrics_top_level
    identifier: metrics_explorer
    weight: 1
  - name: Distributions
    url: metrics/distributions/
    parent: metrics_explorer
    identifier: metrics_distributions
    weight: 101
  - name: Summary
    url: metrics/summary/
    parent: metrics_top_level
    weight: 2
  - name: Metrics Types
    url: metrics/types/
    parent: metrics_top_level
    weight: 3
  - name: Metrics Units
    url: metrics/units/
    parent: metrics_top_level
    weight: 4
  - name: Metrics Without Limits™
    url: metrics/metrics-without-limits/
    parent: metrics_top_level
    weight: 5
  - name: Advanced Filtering
    url: metrics/advanced-filtering/
    parent: metrics_top_level
    identifier: metrics_advanced_filtering
    weight: 6
  - name: Custom Metrics
    url: metrics/custom_metrics/
    parent: metrics_top_level
    identifier: metrics_custom_metrics
    weight: 7
  - name: Metric Type Modifiers
    url: metrics/custom_metrics/type_modifiers/
    parent: metrics_custom_metrics
    identifier: metrics_modifiers
    weight: 701
  - name: 'Submission - Agent Check '
    url: metrics/custom_metrics/agent_metrics_submission/
    parent: metrics_custom_metrics
    identifier: dev_tools_metrics_agent
    weight: 702
  - name: Submission - DogStatsD
    url: metrics/custom_metrics/dogstatsd_metrics_submission/
    parent: metrics_custom_metrics
    identifier: dev_tools_metrics_dogstatsd
    weight: 703
  - name: Submission - Powershell
    url: metrics/custom_metrics/powershell_metrics_submission
    parent: metrics_custom_metrics
    identifier: dev_tools_metrics_powershell
    weight: 704
  - name: 'Submission - API '
    url: api/latest/metrics/#submit-metrics
    parent: metrics_custom_metrics
    identifier: dev_tools_metrics_api
    weight: 705
  - name: Guides
    url: metrics/custom_metrics/guide
    parent: metrics_custom_metrics
    identifier: custom_metrics_guide
    weight: 706
  - name: Notebooks
    url: notebooks/
    identifier: notebooks
    pre: notebook
    weight: 120000
  - name: Alerting
    url: monitors/
    pre: monitor
    identifier: alerting
    weight: 130000
  - name: Create Monitors
    url: monitors/create/
    parent: alerting
    identifier: monitors_create
    weight: 1
  - name: Configure Monitors
    url: monitors/create/configuration/
    parent: monitors_create
    identifier: monitor_configuration
    weight: 101
  - name: Host
    url: monitors/create/types/host/
    parent: monitors_create
    identifier: monitor_types_host
    weight: 102
  - name: Metric
    url: monitors/create/types/metric/
    parent: monitors_create
    identifier: monitor_types_metrics
    weight: 103
  - name: Anomaly
    url: monitors/create/types/anomaly/
    parent: monitors_create
    identifier: monitor_types_anomaly
    weight: 104
  - name: APM
    url: monitors/create/types/apm/
    parent: monitors_create
    identifier: monitor_types_apm
    weight: 105
  - name: Audit logs
    url: monitors/create/types/audit_logs/
    parent: monitors_create
    identifier: monitor_types_auditlogs
    weight: 106
  - name: CI Pipelines
    url: monitors/create/types/ci_pipelines/
    parent: monitors_create
    identifier: monitor_types_cipipelines
    weight: 107
  - name: Composite
    url: monitors/create/types/composite/
    parent: monitors_create
    identifier: monitor_types_composite
    weight: 108
  - name: Custom Check
    url: monitors/create/types/custom_check/
    parent: monitors_create
    identifier: monitor_types_custom_check
    weight: 109
  - name: Event
    url: monitors/create/types/event/
    parent: monitors_create
    identifier: monitor_types_event
    weight: 110
  - name: Forecast
    url: monitors/create/types/forecasts/
    parent: monitors_create
    identifier: monitor_types_forecasts
    weight: 111
  - name: Integration
    url: monitors/create/types/integration/
    parent: monitors_create
    identifier: monitor_types_integration
    weight: 112
  - name: Live Process
    url: monitors/create/types/process/
    parent: monitors_create
    identifier: monitor_types_process
    weight: 113
  - name: Logs
    url: monitors/create/types/log/
    parent: monitors_create
    identifier: monitor_types_log
    weight: 114
  - name: Network
    url: monitors/create/types/network/
    parent: monitors_create
    identifier: monitor_types_network
    weight: 115
  - name: Outlier
    url: monitors/create/types/outlier/
    parent: monitors_create
    identifier: monitor_types_outlier
    weight: 116
  - name: Process Check
    url: monitors/create/types/process_check/
    parent: monitors_create
    identifier: monitor_types_process_check
    weight: 117
  - name: Real User Monitoring
    url: monitors/create/types/real_user_monitoring/
    parent: monitors_create
    identifier: monitor_types_rum
<<<<<<< HEAD
    weight: 1034
  - name: Error Tracking
    url: monitors/create/types/error_tracking/
    parent: monitor_types
    identifier: monitor_types_error_tracking
    weight: 1035
=======
    weight: 118
>>>>>>> 394dded4
  - name: Watchdog
    url: monitors/create/types/watchdog/
    parent: monitors_create
    identifier: monitor_types_watchdog
<<<<<<< HEAD
    weight: 1036
  - name: Composite
    url: monitors/create/types/composite/
    parent: monitor_types
    identifier: monitor_types_composite
    weight: 1037
  - name: CI Pipelines
    url: monitors/create/types/ci_pipelines/
    parent: monitor_types
    identifier: monitor_types_cipipelines
    weight: 1038
=======
    weight: 119
>>>>>>> 394dded4
  - name: Notifications
    url: monitors/notify/
    parent: alerting
    identifier: monitors_notify
    weight: 2
  - name: Variables
    url: monitors/notify/variables/
    parent: monitors_notify
    identifier: monitors_notify_variables
    weight: 201
  - name: Downtimes
    url: monitors/notify/downtimes/
    parent: monitors_notify
    identifier: monitors_notify_downtimes
    weight: 202
  - name: Manage Monitors
    url: monitors/manage/
    parent: alerting
    identifier: monitors_manage
    weight: 3
  - name: Search Monitors
    url: monitors/manage/search/
    parent: monitors_manage
    identifier: monitors_manage_search
    weight: 301
  - name: Monitor Status
    url: monitors/manage/status/
    parent: monitors_manage
    identifier: monitors_manage_status
    weight: 302
  - name: Check Summary
    url: monitors/manage/check_summary/
    parent: monitors_manage
    identifier: monitors_check_summary
    weight: 303
  - name: Service Level Objectives
    url: monitors/service_level_objectives/
    weight: 4
    parent: alerting
    identifier: slos
  - name: Incident Management
    url: monitors/incident_management
    parent: alerting
    identifier: incidents
    weight: 8
  - name: Incident Details
    url: monitors/incident_management/incident_details
    parent: incidents
    identifier: incident_details
    weight: 801
  - name: Incident Settings
    url: monitors/incident_management/incident_settings
    parent: incidents
    identifier: incidents_settings
    weight: 802
  - name: Incident Analytics
    url: monitors/incident_management/analytics
    parent: incidents
    identifier: analytics
    weight: 803
  - name: Datadog Clipboard
    url: monitors/incident_management/datadog_clipboard
    parent: incidents
    identifier: incidents_clipboard
    weight: 804
  - name: Monitor-based SLOs
    url: monitors/service_level_objectives/monitor/
    parent: slos
    identifier: slos_monitor
    weight: 401
  - name: Metric-based SLOs
    url: monitors/service_level_objectives/metric/
    parent: slos
    identifier: slos_metric
    weight: 402
  - name: Error Budget Alerts
    url: monitors/service_level_objectives/error_budget/
    parent: slos
    identifier: error_budget
    weight: 403
  - name: Burn Rate Alerts
    url: monitors/service_level_objectives/burn_rate/
    parent: slos
    identifier: burn_rate
    weight: 404
  - name: Incident Management
    url: monitors/incident_management
    parent: alerting
    identifier: incidents
    weight: 5
  - name: Guides
    url: monitors/guide/
    weight: 100
    parent: alerting
    identifier: alerting_guide
  - name: APM & Continuous Profiler
    url: tracing/
    pre: apm
    identifier: tracing
    weight: 140000
  - name: Send traces to Datadog
    url: tracing/setup_overview/
    identifier: tracing_setup_overview
    parent: tracing
    weight: 1
  - name: Compatibility
    url: tracing/setup_overview/compatibility_requirements/java/
    identifier: tracing_compatibility_requirements
    parent: tracing_setup_overview
    weight: 101
  - name: Java
    url: tracing/setup_overview/compatibility_requirements/java/
    parent: tracing_compatibility_requirements
    identifier: tracing_compatibility_requirements_java
    weight: 101
  - name: Python
    url: tracing/setup_overview/compatibility_requirements/python/
    parent: tracing_compatibility_requirements
    identifier: tracing_compatibility_requirements_python
    weight: 102
  - name: Ruby
    url: tracing/setup_overview/compatibility_requirements/ruby/
    parent: tracing_compatibility_requirements
    identifier: tracing_compatibility_requirements_ruby
    weight: 103
  - name: Go
    url: tracing/setup_overview/compatibility_requirements/go/
    parent: tracing_compatibility_requirements
    identifier: tracing_compatibility_requirements_go
    weight: 104
  - name: NodeJS
    url: tracing/setup_overview/compatibility_requirements/nodejs/
    parent: tracing_compatibility_requirements
    identifier: tracing_compatibility_requirements_nodejs
    weight: 105
  - name: PHP
    url: tracing/setup_overview/compatibility_requirements/php/
    parent: tracing_compatibility_requirements
    identifier: tracing_compatibility_requirements_php
    weight: 106
  - name: C++
    url: tracing/setup_overview/compatibility_requirements/cpp/
    parent: tracing_compatibility_requirements
    identifier: tracing_compatibility_requirements_cpp
    weight: 107
  - name: .NET Core
    url: tracing/setup_overview/compatibility_requirements/dotnet-core/
    parent: tracing_compatibility_requirements
    identifier: tracing_compatibility_requirements_dotnet_core
    weight: 108
  - name: .NET Framework
    url: tracing/setup_overview/compatibility_requirements/dotnet-framework/
    parent: tracing_compatibility_requirements
    identifier: tracing_compatibility_requirements_dotnet_framework
    weight: 109
  - name: Add the Datadog Tracing Library
    url: tracing/setup_overview/setup/java/
    parent: tracing_setup_overview
    identifier: tracing_setup_overview_setup
    weight: 102
  - name: Java
    url: tracing/setup_overview/setup/java/
    parent: tracing_setup_overview_setup
    identifier: tracing_setup_overview_setup_java
    weight: 101
  - name: Python
    url: tracing/setup_overview/setup/python/
    parent: tracing_setup_overview_setup
    identifier: tracing_setup_overview_setup_python
    weight: 102
  - name: Ruby
    url: tracing/setup_overview/setup/ruby/
    parent: tracing_setup_overview_setup
    identifier: tracing_setup_overview_setup_ruby
    weight: 103
  - name: Go
    url: tracing/setup_overview/setup/go/
    parent: tracing_setup_overview_setup
    identifier: tracing_setup_overview_setup_go
    weight: 104
  - name: NodeJS
    url: tracing/setup_overview/setup/nodejs/
    parent: tracing_setup_overview_setup
    identifier: tracing_setup_overview_setup_nodejs
    weight: 105
  - name: PHP
    url: tracing/setup_overview/setup/php/
    parent: tracing_setup_overview_setup
    identifier: tracing_setup_overview_setup_php
    weight: 106
  - name: C++
    url: tracing/setup_overview/setup/cpp/
    parent: tracing_setup_overview_setup
    identifier: tracing_setup_overview_setup_cpp
    weight: 107
  - name: .NET Core
    url: tracing/setup_overview/setup/dotnet-core/
    parent: tracing_setup_overview_setup
    identifier: tracing_setup_overview_setup_dotnet_core
    weight: 108
  - name: .NET Framework
    url: tracing/setup_overview/setup/dotnet-framework/
    parent: tracing_setup_overview_setup
    identifier: tracing_setup_overview_setup_dotnet_framework
    weight: 109
  - name: OpenTelemetry and OpenTracing
    url: tracing/setup_overview/open_standards/
    parent: tracing_setup_overview
    identifier: tracing_open_standards_open_standards
    weight: 103
  - name: Java
    url: tracing/setup_overview/open_standards/java/
    parent: tracing_open_standards_open_standards
    identifier: tracing_open_standards_open_standards_java
    weight: 101
  - name: Python
    url: tracing/setup_overview/open_standards/python/
    parent: tracing_open_standards_open_standards
    identifier: tracing_open_standards_open_standards_python
    weight: 102
  - name: Ruby
    url: tracing/setup_overview/open_standards/ruby/
    parent: tracing_open_standards_open_standards
    identifier: tracing_open_standards_open_standards_ruby
    weight: 108
  - name: Go
    url: tracing/setup_overview/open_standards/go/
    parent: tracing_open_standards_open_standards
    identifier: tracing_open_standards_open_standards_go
    weight: 104
  - name: NodeJS
    url: tracing/setup_overview/open_standards/nodejs/
    parent: tracing_open_standards_open_standards
    identifier: tracing_open_standards_open_standards_nodejs
    weight: 105
  - name: PHP
    url: tracing/setup_overview/open_standards/php/
    parent: tracing_open_standards_open_standards
    identifier: tracing_open_standards_open_standards_php
    weight: 106
  - name: .NET
    url: tracing/setup_overview/open_standards/dotnet/
    parent: tracing_open_standards_open_standards
    identifier: tracing_open_standards_open_standards_dotnet
    weight: 108
  - name: Trace Serverless Functions
    url: serverless/distributed_tracing/
    parent: tracing_setup_overview
    identifier: tracing_serverless_functions
    weight: 104
  - name: Trace Proxies
    url: tracing/setup_overview/proxy_setup/
    parent: tracing_setup_overview
    identifier: tracing_proxy_setup
    weight: 105
  - name: Custom Instrumentation
    url: tracing/setup_overview/custom_instrumentation/java/
    parent: tracing_setup_overview
    identifier: tracing_setup_overview_custom_instrumentation
    weight: 106
  - name: Java
    url: tracing/setup_overview/custom_instrumentation/java/
    parent: tracing_setup_overview_custom_instrumentation
    identifier: tracing_setup_overview_custom_instrumentation_java
    weight: 101
  - name: Python
    url: tracing/setup_overview/custom_instrumentation/python/
    parent: tracing_setup_overview_custom_instrumentation
    identifier: tracing_setup_overview_custom_instrumentation_python
    weight: 102
  - name: Ruby
    url: tracing/setup_overview/custom_instrumentation/ruby/
    parent: tracing_setup_overview_custom_instrumentation
    identifier: tracing_setup_overview_custom_instrumentation_ruby
    weight: 108
  - name: Go
    url: tracing/setup_overview/custom_instrumentation/go/
    parent: tracing_setup_overview_custom_instrumentation
    identifier: tracing_setup_overview_custom_instrumentation_go
    weight: 104
  - name: NodeJS
    url: tracing/setup_overview/custom_instrumentation/nodejs/
    parent: tracing_setup_overview_custom_instrumentation
    identifier: tracing_setup_overview_custom_instrumentation_nodejs
    weight: 105
  - name: PHP
    url: tracing/setup_overview/custom_instrumentation/php/
    parent: tracing_setup_overview_custom_instrumentation
    identifier: tracing_setup_overview_custom_instrumentation_php
    weight: 106
  - name: C++
    url: tracing/setup_overview/custom_instrumentation/cpp/
    parent: tracing_setup_overview_custom_instrumentation
    identifier: tracing_setup_overview_custom_instrumentation_cpp
    weight: 106
  - name: .NET
    url: tracing/setup_overview/custom_instrumentation/dotnet/
    parent: tracing_setup_overview_custom_instrumentation
    identifier: tracing_setup_overview_custom_instrumentation_dotnet
    weight: 108
  - name: Configure Data Security
    url: tracing/setup_overview/configure_data_security/
    parent: tracing_setup_overview
    identifier: tracing_configure_data_security
    weight: 107
  - name: Trace Explorer
    url: tracing/trace_explorer/
    parent: tracing
    identifier: trace_explorer
    weight: 2
  - name: Query Syntax
    url: tracing/trace_explorer/query_syntax/
    parent: trace_explorer
    weight: 203
  - name: Request Flow Map
    url: tracing/trace_explorer/request_flow_map/
    parent: trace_explorer
    weight: 204
  - name: Monitoring Analytics
    url: monitors/create/types/apm/
    parent: trace_explorer
    weight: 205
  - name: Trace Ingestion
    url: tracing/trace_ingestion/
    parent: tracing
    identifier: trace_ingestion
    weight: 4
  - name: Ingestion Mechanisms
    url: tracing/trace_ingestion/mechanisms
    parent: trace_ingestion
    identifier: ingestion_mechanisms
    weight: 401
  - name: Ingestion Controls
    url: tracing/trace_ingestion/ingestion_controls
    parent: trace_ingestion
    identifier: ingestion_control_page
    weight: 402
  - name: Usage Metrics
    url: tracing/trace_ingestion/usage_metrics/
    parent: trace_ingestion
    identifier: trace_ingestion_retention_usage_metrics
    weight: 403
  - name: Trace Retention
    url: tracing/trace_retention/
    parent: tracing
    identifier: trace_retention
    weight: 5
  - name: Generate Metrics from Spans
    url: tracing/generate_metrics/
    parent: tracing
    identifier: generate_metrics
    weight: 6
  - name: Deployment Tracking
    url: tracing/deployment_tracking/
    parent: tracing
    identifier: deployment_tracking
    weight: 8
  - name: Connect Logs and Traces
    url: tracing/connect_logs_and_traces/
    parent: tracing
    identifier: tracing_connect_logs_and_traces
    weight: 9
  - name: Java
    url: tracing/connect_logs_and_traces/java/
    parent: tracing_connect_logs_and_traces
    identifier: tracing_connect_logs_and_traces_java
    weight: 901
  - name: Python
    url: tracing/connect_logs_and_traces/python/
    parent: tracing_connect_logs_and_traces
    identifier: tracing_connect_logs_and_traces_python
    weight: 902
  - name: Go
    url: tracing/connect_logs_and_traces/go/
    parent: tracing_connect_logs_and_traces
    identifier: tracing_connect_logs_and_traces_go
    weight: 903
  - name: Ruby
    url: tracing/connect_logs_and_traces/ruby/
    parent: tracing_connect_logs_and_traces
    identifier: tracing_connect_logs_and_traces_ruby
    weight: 904
  - name: PHP
    url: tracing/connect_logs_and_traces/php/
    parent: tracing_connect_logs_and_traces
    identifier: tracing_connect_logs_and_traces_php
    weight: 905
  - name: NodeJS
    url: tracing/connect_logs_and_traces/nodejs/
    parent: tracing_connect_logs_and_traces
    identifier: tracing_connect_logs_and_traces_nodejs
    weight: 906
  - name: .NET
    url: tracing/connect_logs_and_traces/dotnet/
    parent: tracing_connect_logs_and_traces
    identifier: tracing_connect_logs_and_traces_dotnet
    weight: 907
  - name: OpenTelemetry
    url: tracing/connect_logs_and_traces/opentelemetry/
    parent: tracing_connect_logs_and_traces
    identifier: tracing_connect_logs_and_traces_opentelemetry
    weight: 908
  - name: Connect Synthetic Tests and Traces
    url: synthetics/apm/
    parent: tracing
    identifier: tracing_connect_synthetics_and_traces
    weight: 10
  - name: Connect RUM and Traces
    url: real_user_monitoring/connect_rum_and_traces/
    parent: tracing
    identifier: tracing_connect_rum_and_traces
    weight: 11
  - name: Runtime Metrics
    url: tracing/runtime_metrics/
    parent: tracing
    identifier: tracing_runtime_metrics
    weight: 12
  - name: Java
    url: tracing/runtime_metrics/java/
    parent: tracing_runtime_metrics
    identifier: tracing_runtime_metrics_java
    weight: 1201
  - name: Python
    url: tracing/runtime_metrics/python/
    parent: tracing_runtime_metrics
    identifier: tracing_runtime_metrics_python
    weight: 1202
  - name: Ruby
    url: tracing/runtime_metrics/ruby/
    parent: tracing_runtime_metrics
    identifier: tracing_runtime_metrics_ruby
    weight: 1203
  - name: NodeJS
    url: tracing/runtime_metrics/nodejs/
    parent: tracing_runtime_metrics
    identifier: tracing_runtime_metrics_nodejs
    weight: 1204
  - name: .NET
    url: tracing/runtime_metrics/dotnet/
    parent: tracing_runtime_metrics
    identifier: tracing_runtime_metrics_dotnet
    weight: 1205
  - name: Go
    url: tracing/runtime_metrics/go/
    parent: tracing_runtime_metrics
    identifier: tracing_runtime_metrics_go
    weight: 1206
  - name: Continuous Profiler
    url: tracing/profiler/
    parent: tracing
    identifier: profiler
    weight: 13
  - name: Enabling the Profiler
    url: tracing/profiler/enabling/java/
    parent: profiler
    identifier: profiler_enabling
    weight: 1301
  - name: Enabling the Java Profiler
    url: tracing/profiler/enabling/java/
    parent: profiler_enabling
    identifier: profiler_enabling_java
    weight: 101
  - name: Enabling the Python Profiler
    url: tracing/profiler/enabling/python/
    parent: profiler_enabling
    identifier: profiler_enabling_python
    weight: 102
  - name: Enabling the Go Profiler
    url: tracing/profiler/enabling/go/
    parent: profiler_enabling
    identifier: profiler_enabling_go
    weight: 103
  - name: Enabling the Ruby Profiler
    url: tracing/profiler/enabling/ruby/
    parent: profiler_enabling
    identifier: profiler_enabling_ruby
    weight: 104
  - name: Enabling the Node.js Profiler
    url: tracing/profiler/enabling/nodejs/
    parent: profiler_enabling
    identifier: profiler_enabling_nodejs
    weight: 105
  - name: Enabling the .NET Profiler
    url: tracing/profiler/enabling/dotnet/
    parent: profiler_enabling
    identifier: profiler_enabling_dotnet
    weight: 106
  - name: Enabling the PHP Profiler
    url: tracing/profiler/enabling/php/
    parent: profiler_enabling
    identifier: profiler_enabling_php
    weight: 107
  - name: Enabling the Linux Profiler
    url: tracing/profiler/enabling/linux/
    parent: profiler_enabling
    identifier: profiler_enabling_linux
    weight: 108
  - name: Search Profiles
    url: tracing/profiler/search_profiles/
    parent: profiler
    identifier: profiler_search_profiles
    weight: 1302
  - name: Investigate Slow Traces or Endpoints
    url: tracing/profiler/connect_traces_and_profiles/
    parent: profiler
    identifier: profiler_traces_profiles
    weight: 1303
  - name: Compare Profiles
    url: tracing/profiler/compare_profiles
    parent: profiler
    identifier: profiler_compare
    weight: 1304
  - name: Profiler Troubleshooting
    url: tracing/profiler/profiler_troubleshooting/
    parent: profiler
    identifier: profiler_profiler_troubleshooting
    weight: 1305
  - name: APM Glossary
    url: tracing/visualization/
    parent: tracing
    identifier: tracing_vis
    weight: 14
  - name: Services List
    url: tracing/visualization/services_list/
    parent: tracing_vis
    weight: 1401
  - name: Service Page
    url: tracing/visualization/service/
    parent: tracing_vis
    weight: 1402
  - name: Resource Page
    url: tracing/visualization/resource/
    parent: tracing_vis
    weight: 1403
  - name: Trace View
    url: tracing/visualization/trace/
    parent: tracing_vis
    weight: 1404
  - name: Service Map
    url: tracing/visualization/services_map/
    parent: tracing_vis
    weight: 1405
  - name: Error Tracking
    url: tracing/error_tracking/
    identifier: tracing_error_tracking
    parent: tracing
    weight: 15
  - name: Explorer
    url: tracing/error_tracking/explorer/
    parent: tracing_error_tracking
    identifier: tracing_error_tracking_explorer
    weight: 1501
  - name: Guides
    url: tracing/guide/
    identifier: tracing_guides
    parent: tracing
    weight: 16
  - name: Troubleshooting
    url: tracing/troubleshooting/
    identifier: tracing_troubleshooting
    parent: tracing
    weight: 17
  - name: Tracer Startup Logs
    url: tracing/troubleshooting/tracer_startup_logs
    identifier: tracing_troubleshooting_startup_logs
    parent: tracing_troubleshooting
    weight: 1701
  - name: Tracer Debug Logs
    url: tracing/troubleshooting/tracer_debug_logs
    identifier: tracing_troubleshooting_debug_logs
    parent: tracing_troubleshooting
    weight: 1702
  - name: Connection Errors
    url: tracing/troubleshooting/connection_errors
    identifier: tracing_troubleshooting_connection_errors
    parent: tracing_troubleshooting
    weight: 1703
  - name: Agent Rate Limits
    url: tracing/troubleshooting/agent_rate_limits
    identifier: tracing_troubleshooting_rate_limits
    parent: tracing_troubleshooting
    weight: 1704
  - name: Agent APM metrics
    url: tracing/troubleshooting/agent_apm_metrics
    identifier: tracing_troubleshooting_apm_metrics
    parent: tracing_troubleshooting
    weight: 1705
  - name: PHP 5 Deep Call Stacks
    url: tracing/troubleshooting/php_5_deep_call_stacks
    identifier: tracing_troubleshooting_php_5_deep_call_stacks
    parent: tracing_troubleshooting
    weight: 1706
  - name: .NET diagnostic tool
    url: tracing/troubleshooting/dotnet_diagnostic_tool
    identifier: tracing_troubleshooting_dotnet_diagnostic_tool
    parent: tracing_troubleshooting
    weight: 1707
  - name: CI Visibility
    url: continuous_integration/
    pre: ci
    identifier: ci
    weight: 150000
  - name: Tracing Tests
    url: continuous_integration/setup_tests/
    parent: ci
    identifier: setup_tests
    weight: 1
  - name: Installing the Agent
    url: continuous_integration/setup_tests/agent/
    parent: setup_tests
    identifier: ci_agent
    weight: 101
  - name: Tests in Containers
    url: continuous_integration/setup_tests/containers/
    parent: setup_tests
    identifier: ci_containers
    weight: 102
  - name: .NET
    url: continuous_integration/setup_tests/dotnet/
    parent: setup_tests
    identifier: ci_dotnet
    weight: 103
  - name: Java
    url: continuous_integration/setup_tests/java/
    parent: setup_tests
    identifier: ci_java
    weight: 104
  - name: JavaScript
    url: continuous_integration/setup_tests/javascript/
    parent: setup_tests
    identifier: ci_javascript
    weight: 105
  - name: Python
    url: continuous_integration/setup_tests/python/
    parent: setup_tests
    identifier: ci_python
    weight: 106
  - name: Ruby
    url: continuous_integration/setup_tests/ruby/
    parent: setup_tests
    identifier: ci_ruby
    weight: 107
  - name: Swift
    url: continuous_integration/setup_tests/swift/
    parent: setup_tests
    identifier: ci_swift
    weight: 108
  - name: JUnit Report Uploads
    url: continuous_integration/setup_tests/junit_upload/
    parent: setup_tests
    identifier: ci_junit
    weight: 109
  - name: Tracing Pipelines
    url: continuous_integration/setup_pipelines/
    parent: ci
    identifier: setup_pipelines
    weight: 2
  - name: Buildkite
    url: continuous_integration/setup_pipelines/buildkite/
    parent: setup_pipelines
    identifier: ci_buildkite
    weight: 201
  - name: CircleCI
    url: continuous_integration/setup_pipelines/circleci/
    parent: setup_pipelines
    identifier: ci_circleci
    weight: 202
  - name: Codefresh
    url: continuous_integration/setup_pipelines/codefresh/
    parent: setup_pipelines
    identifier: ci_codefresh
    weight: 203
  - name: GitHub Actions
    url: continuous_integration/setup_pipelines/github/
    parent: setup_pipelines
    identifier: ci_github
    weight: 204
  - name: GitLab
    url: continuous_integration/setup_pipelines/gitlab/
    parent: setup_pipelines
    identifier: ci_gitlab
    weight: 205
  - name: Jenkins
    url: continuous_integration/setup_pipelines/jenkins/
    parent: setup_pipelines
    identifier: ci_jenkins
    weight: 206
  - name: Custom Commands
    url: continuous_integration/setup_pipelines/custom_commands/
    parent: setup_pipelines
    identifier: ci_custom_commands
    weight: 210
  - name: Exploring Tests
    url: continuous_integration/explore_tests/
    parent: ci
    identifier: explore_tests
    weight: 3
  - name: Exploring Pipelines
    url: continuous_integration/explore_pipelines/
    parent: ci
    identifier: explore_pipelines
    weight: 4
  - name: Guides
    url: continuous_integration/guides/
    parent: ci
    identifier: ci_guides
    weight: 5
  - name: Troubleshooting
    url: continuous_integration/troubleshooting/
    parent: ci
    identifier: ci_troubleshooting
    weight: 6
  - name: Database Monitoring
    url: database_monitoring/
    pre: database-2
    identifier: dbm
    weight: 160000
  - name: Setting Up Postgres
    url: database_monitoring/setup_postgres/
    parent: dbm
    identifier: dbm_setup_postgres
    weight: 1
  - name: Self-hosted
    url: database_monitoring/setup_postgres/selfhosted
    parent: dbm_setup_postgres
    identifier: dbm_setup_postgres_selfhosted
    weight: 101
  - name: RDS
    url: database_monitoring/setup_postgres/rds
    parent: dbm_setup_postgres
    identifier: dbm_setup_postgres_rds
    weight: 102
  - name: Aurora
    url: database_monitoring/setup_postgres/aurora
    parent: dbm_setup_postgres
    identifier: dbm_setup_postgres_aurora
    weight: 103
  - name: Google Cloud SQL
    url: database_monitoring/setup_postgres/gcsql
    parent: dbm_setup_postgres
    identifier: dbm_setup_postgres_gcsql
    weight: 104
  - name: Advanced Configuration
    url: database_monitoring/setup_postgres/advanced_configuration
    parent: dbm_setup_postgres
    identifier: dbm_postgres_advanced_configuration
    weight: 105
  - name: Troubleshooting
    url: database_monitoring/setup_postgres/troubleshooting/
    parent: dbm_setup_postgres
    identifier: dbm_troubleshooting_postgres
    weight: 106
  - name: Setting Up MySQL
    url: database_monitoring/setup_mysql/
    parent: dbm
    identifier: dbm_setup_mysql
    weight: 2
  - name: Self-hosted
    url: database_monitoring/setup_mysql/selfhosted
    parent: dbm_setup_mysql
    identifier: dbm_setup_mysql_selfhosted
    weight: 101
  - name: RDS
    url: database_monitoring/setup_mysql/rds
    parent: dbm_setup_mysql
    identifier: dbm_setup_mysql_rds
    weight: 102
  - name: Aurora
    url: database_monitoring/setup_mysql/aurora
    parent: dbm_setup_mysql
    identifier: dbm_setup_mysql_aurora
    weight: 103
  - name: Google Cloud SQL
    url: database_monitoring/setup_mysql/gcsql
    parent: dbm_setup_mysql
    identifier: dbm_setup_mysql_gcsql
    weight: 104
  - name: Advanced Configuration
    url: database_monitoring/setup_mysql/advanced_configuration
    parent: dbm_setup_mysql
    identifier: dbm_mysql_advanced_configuration
    weight: 105
  - name: Troubleshooting
    url: database_monitoring/setup_mysql/troubleshooting/
    parent: dbm_setup_mysql
    identifier: dbm_troubleshooting_mysql
    weight: 106
  - name: Setting Up SQL Server
    url: database_monitoring/setup_sql_server/
    parent: dbm
    identifier: dbm_setup_sql_server
    weight: 3
  - name: Self-hosted
    url: database_monitoring/setup_sql_server/selfhosted/
    parent: dbm_setup_sql_server
    identifier: dbm_setup_sql_server_selfhosted
    weight: 101
  - name: RDS
    url: database_monitoring/setup_sql_server/rds/
    parent: dbm_setup_sql_server
    identifier: dbm_setup_sql_server_rds
    weight: 102
  - name: Azure
    url: database_monitoring/setup_sql_server/azure/
    parent: dbm_setup_sql_server
    identifier: dbm_setup_sql_server_azure
    weight: 103
  - name: Google Cloud SQL
    url: database_monitoring/setup_sql_server/gcsql/
    parent: dbm_setup_sql_server
    identifier: dbm_setup_sql_server_gcsql
    weight: 104
  - name: Data Collected
    url: database_monitoring/data_collected
    parent: dbm
    identifier: dbm_data_collected
    weight: 4
  - name: Exploring Query Metrics
    url: database_monitoring/query_metrics/
    parent: dbm
    identifier: dbm_query_metrics
    weight: 5
  - name: Exploring Query Samples
    url: database_monitoring/query_samples/
    parent: dbm
    identifier: dbm_query_samples
    weight: 6
  - name: Troubleshooting
    url: database_monitoring/troubleshooting/
    parent: dbm
    identifier: dbm_troubleshooting
    weight: 7
  - name: Guides
    url: database_monitoring/guide/
    parent: dbm
    identifier: dbm_guides
    weight: 8
  - name: Log Management
    url: logs/
    pre: log
    identifier: log_management
    weight: 170000
  - name: Log Collection & Integrations
    url: logs/log_collection/
    parent: log_management
    identifier: log_collection
    weight: 1
  - name: Browser
    identifier: log_browser
    url: logs/log_collection/javascript/
    parent: log_collection
    weight: 101
  - name: Android
    identifier: log_android
    url: logs/log_collection/android/
    parent: log_collection
    weight: 102
  - name: iOS
    identifier: log_ios
    url: logs/log_collection/ios/
    parent: log_collection
    weight: 103
  - name: C#
    url: logs/log_collection/csharp/
    parent: log_collection
    weight: 104
  - name: Go
    identifier: log_go
    url: logs/log_collection/go/
    parent: log_collection
    weight: 105
  - name: Java
    url: logs/log_collection/java/
    parent: log_collection
    identifier: log_collection_java
    weight: 106
  - name: NodeJS
    url: logs/log_collection/nodejs/
    parent: log_collection
    weight: 107
  - name: PHP
    identifier: log_php
    url: logs/log_collection/php/
    parent: log_collection
    weight: 108
  - name: Python
    identifier: log_python
    url: logs/log_collection/python/
    parent: log_collection
    weight: 109
  - name: Ruby
    url: logs/log_collection/ruby/
    parent: log_collection
    identifier: log_collection_ruby
    weight: 110
  - name: Other Integrations
    url: integrations/#cat-log-collection
    identifier: other_integrations
    parent: log_collection
    weight: 111
  - name: Log Configuration
    url: logs/log_configuration/
    parent: log_management
    identifier: log_configuration
    weight: 2
  - name: Pipelines
    url: logs/log_configuration/pipelines/
    parent: log_configuration
    identifier: log_pipelines
    weight: 201
  - name: Processors
    url: logs/log_configuration/processors/
    parent: log_configuration
    weight: 202
  - name: Parsing
    url: logs/log_configuration/parsing/
    parent: log_configuration
    weight: 203
  - name: Attributes and Aliasing
    url: logs/log_collection/?tab=host#attributes-and-tags
    parent: log_processing
    weight: 204
  - name: Attributes and Aliasing
    url: logs/log_configuration/attributes_naming_convention/
    parent: log_configuration
    weight: 205
  - name: Generate Metrics
    url: logs/log_configuration/logs_to_metrics/
    parent: log_configuration
    identifier: log_to_metrics
    weight: 206
  - name: Indexes
    url: logs/log_configuration/indexes
    parent: log_configuration
    identifier: log_indexes
    weight: 207
  - name: Archives
    url: logs/log_configuration/archives/
    parent: log_configuration
    identifier: log_archives
    weight: 208
  - name: Rehydrate from Archives
    url: logs/log_configuration/rehydrating
    parent: log_configuration
    weight: 209
  - name: Connect Logs and Traces
    url: tracing/connect_logs_and_traces/
    parent: log_management
    identifier: logs_traces_connection
    weight: 3
  - name: Log Explorer
    url: logs/explorer/
    parent: log_management
    identifier: log_explorer
    weight: 5
  - name: Live Tail
    url: logs/explorer/live_tail/
    parent: log_explorer
    weight: 501
  - name: Search
    url: logs/explorer/search/
    parent: log_explorer
    weight: 502
  - name: Search Syntax
    url: logs/explorer/search_syntax/
    parent: log_explorer
    weight: 503
  - name: Facets
    url: logs/explorer/facets/
    parent: log_explorer
    weight: 504
  - name: Group
    url: logs/explorer/group/
    parent: log_explorer
    weight: 505
  - name: Visualize
    url: logs/explorer/visualize/
    parent: log_explorer
    weight: 506
  - name: Log Side Panel
    url: logs/explorer/side_panel/
    parent: log_explorer
    weight: 507
  - name: Export
    url: logs/explorer/export/
    parent: log_explorer
    weight: 508
  - name: Watchdog Insights for Logs
    url: logs/explorer/watchdog_insights/
    parent: log_explorer
    weight: 509
  - name: Saved Views
    url: logs/explorer/saved_views/
    parent: log_explorer
    weight: 509
  - name: Guides
    url: logs/guide/
    parent: log_management
    identifier: log_guides
    weight: 6
  - name: Data Security
    url: data_security/logs/
    parent: log_management
    identifier: log_security
    weight: 7
  - name: Troubleshooting
    url: logs/troubleshooting
    parent: log_management
    identifier: log_troubleshooting
    weight: 8
  - name: Security Platform
    url: security_platform/
    pre: security-platform
    identifier: security_platform
    weight: 180000
  - name: Cloud SIEM
    url: security_platform/cloud_siem/
    parent: security_platform
    identifier: cloud_siem
    weight: 1
  - name: Getting Started
    url: security_platform/cloud_siem/getting_started
    parent: cloud_siem
    identifier: cloud_siem_getting_started
    weight: 101
  - name: Security Home
    url: security_platform/cloud_siem/security_home
    parent: cloud_siem
    identifier: cloud_siem_security_home
    weight: 102
  - name: Log Detection Rules
    url: security_platform/cloud_siem/log_detection_rules
    parent: cloud_siem
    identifier: cloud_siem_log_detection_rules
    weight: 103
  - name: OOTB Rules
    url: /security_platform/default_rules#cat-cloud-siem
    parent: cloud_siem
    identifier: cloud_siem_default_rules
    weight: 104
  - name: Signals Explorer
    url: /security_platform/explorer
    parent: cloud_siem
    identifier: cloud_siem_signals_explorer
    weight: 105
  - name: Cloud Security Posture Management
    url: security_platform/cspm/
    parent: security_platform
    identifier: cspm
    weight: 2
  - name: Getting Started
    url: security_platform/cspm/getting_started
    parent: cspm
    identifier: cspm_getting_started
    weight: 201
  - name: Frameworks and Benchmarks
    url: security_platform/cspm/frameworks_and_benchmarks
    parent: cspm
    weight: 202
  - name: OOTB Cloud Rules
    url: security_platform/default_rules/#cat-posture-management-cloud
    parent: cspm
    identifier: ootb_cloud_rules
    weight: 203
  - name: OOTB Infrastructure Rules
    url: security_platform/default_rules/#cat-posture-management-infra
    parent: cspm
    identifier: ootb_infrastructure_rules
    weight: 204
  - name: Posture Findings
    url: /security_platform/cspm/findings
    parent: cspm
    identifier: cspm_findings_explorer
    weight: 204
  - name: Signals Explorer
    url: /security_platform/cspm/signals_explorer/
    parent: cspm
    identifier: signals
    weight: 205
  - name: Cloud Workload Security
    url: security_platform/cloud_workload_security/
    parent: security_platform
    identifier: cloud_workload_security
    weight: 3
  - name: Getting Started
    url: security_platform/cloud_workload_security/getting_started
    parent: cloud_workload_security
    identifier: cws_getting_started
    weight: 301
  - name: Agent Expressions
    url: security_platform/cloud_workload_security/agent_expressions
    parent: cloud_workload_security
    identifier: cws_agent_expressions
    weight: 302
  - name: Workload Security Detection Rules
    url: security_platform/cloud_workload_security/workload_security_rules
    parent: cloud_workload_security
    identifier: cws_workload_security_rules
    weight: 303
  - name: Workload Security Events
    url: security_platform/cloud_workload_security/backend
    parent: cloud_workload_security
    identifier: cws_backend_event_schema_documentation
    weight: 304
  - name: OOTB Rules
    url: security_platform/default_rules#cat-workload-security
    parent: cloud_workload_security
    identifier: cws_workload_default_rules
    weight: 305
  - name: Signals Explorer
    url: security_platform/explorer
    parent: cloud_workload_security
    identifier: cws_workload_signals_explorer
    weight: 306
  - name: Troubleshooting
    url: security_platform/cloud_workload_security/troubleshooting
    parent: cloud_workload_security
    identifier: cws_troubleshooting
    weight: 307
  - name: Application Security Monitoring
    url: security_platform/application_security/
    parent: security_platform
    identifier: application_security
    weight: 4
  - name: Getting Started
    url: security_platform/application_security/getting_started/
    parent: application_security
    identifier: appsec_getting_started
    weight: 401
  - name: Java
    url: security_platform/application_security/getting_started/java/
    parent: appsec_getting_started
    identifier: appsec_java
    weight: 101
  - name: .NET
    url: security_platform/application_security/getting_started/dotnet/
    parent: appsec_getting_started
    identifier: appsec_dotnet
    weight: 102
  - name: Go
    url: security_platform/application_security/getting_started/go/
    parent: appsec_getting_started
    identifier: appsec_go
    weight: 103
  - name: Ruby
    url: security_platform/application_security/getting_started/ruby/
    parent: appsec_getting_started
    identifier: appsec_ruby
    weight: 104
  - name: PHP
    url: security_platform/application_security/getting_started/php/
    parent: appsec_getting_started
    identifier: appsec_php
    weight: 105
  - name: NodeJS
    url: security_platform/application_security/getting_started/nodejs/
    parent: appsec_getting_started
    identifier: appsec_nodejs
    weight: 106
  - name: OOTB Rules
    url: security_platform/default_rules/#cat-application-security
    parent: application_security
    identifier: appsec_default_rules
    weight: 402
  - name: Setup and Configure
    url: security_platform/application_security/setup_and_configure/
    parent: application_security
    identifier: appsec_configuration
    weight: 403
  - name: Custom Rules
    url: security_platform/application_security/custom_rules/
    parent: application_security
    identifier: appsec_custom_rules
    weight: 404
  - name: Troubleshooting
    url: security_platform/application_security/troubleshooting
    parent: application_security
    identifier: appsec_troubleshooting
    weight: 405
  - name: Detection Rules
    url: security_platform/detection_rules/
    parent: security_platform
    identifier: security_rules
    weight: 5
  - name: OOTB Rules
    url: security_platform/default_rules/#all
    parent: security_rules
    identifier: ootb_rules
    weight: 501
  - name: Notification Rules
    url: security_platform/notification_rules/
    parent: security_platform
    weight: 6
  - name: Signals Explorer
    url: security_platform/explorer
    parent: security_platform
    identifier: signals_explorer
    weight: 7
  - name: Security Signal Management
    url: security_platform/security_signal_management
    parent: security_platform
    identifier: security_signal_management
    weight: 8
  - name: Guides
    url: security_platform/guide/
    parent: security_platform
    identifier: security_platform_guides
    weight: 9
  - name: Synthetic Monitoring
    url: synthetics/
    pre: synthetics
    identifier: synthetics
    weight: 190000
  - name: API Tests
    url: synthetics/api_tests/
    parent: synthetics
    weight: 1
    identifier: api_tests
  - name: HTTP
    url: synthetics/api_tests/http_tests
    parent: api_tests
    weight: 101
  - name: SSL
    url: synthetics/api_tests/ssl_tests
    parent: api_tests
    weight: 102
  - name: DNS
    url: synthetics/api_tests/dns_tests
    parent: api_tests
    weight: 103
  - name: WebSocket
    url: synthetics/api_tests/websocket_tests
    parent: api_tests
    weight: 104
  - name: TCP
    url: synthetics/api_tests/tcp_tests
    parent: api_tests
    weight: 105
  - name: UDP
    url: synthetics/api_tests/udp_tests
    parent: api_tests
    weight: 106
  - name: ICMP
    url: synthetics/api_tests/icmp_tests
    parent: api_tests
    weight: 107
  - name: GRPC Health Checks
    url: synthetics/api_tests/grpc_tests
    parent: api_tests
    weight: 108
  - name: Multistep API Tests
    url: synthetics/multistep
    parent: synthetics
    identifier: synthetics_multistep
    weight: 2
  - name: Browser Tests
    url: synthetics/browser_tests/
    parent: synthetics
    identifier: synthetics_browser_tests
    weight: 3
  - name: Steps
    url: synthetics/browser_tests/actions
    parent: synthetics_browser_tests
    weight: 301
  - name: Test Results & Performance
    url: synthetics/browser_tests/test_results
    parent: synthetics_browser_tests
    weight: 302
  - name: Advanced Options for Steps
    url: synthetics/browser_tests/advanced_options
    parent: synthetics_browser_tests
    weight: 303
  - name: Private Locations
    url: synthetics/private_locations
    parent: synthetics
    identifier: synthetics_private_location
    weight: 4
  - name: Configuration
    url: synthetics/private_locations/configuration
    parent: synthetics_private_location
    identifier: synthetics_private_location_configuration
    weight: 401
  - name: Dimensioning
    url: synthetics/private_locations/dimensioning
    parent: synthetics_private_location
    identifier: synthetics_private_location_dimensioning
    weight: 402
  - name: Monitoring
    url: synthetics/private_locations/monitoring
    parent: synthetics_private_location
    identifier: synthetics_private_location_monitoring
    weight: 403
  - name: CI/CD Integrations
    url: /synthetics/cicd_integrations
    parent: synthetics
    identifier: synthetics_cicd_integrations
    weight: 5
  - name: Configuration
    url: /synthetics/cicd_integrations/configuration
    parent: synthetics_cicd_integrations
    identifier: synthetics_cicd_integrations_configuration
    weight: 501
  - name: CircleCI Orb
    url: /synthetics/cicd_integrations/circleci_orb
    parent: synthetics_cicd_integrations
    identifier: synthetics_cicd_integrations_circleci_orb
    weight: 502
  - name: GitHub Actions
    url: /synthetics/cicd_integrations/github_actions
    parent: synthetics_cicd_integrations
    identifier: synthetics_cicd_integrations_github_actions
    weight: 503
  - name: Jenkins
    url: /synthetics/cicd_integrations/jenkins
    parent: synthetics_cicd_integrations
    identifier: synthetics_cicd_integrations_jenkins
    weight: 504
  - name: CI Results Explorer
    url: /synthetics/ci_results_explorer
    parent: synthetics
    identifier: synthetics_ci_results_explorer
    weight: 6
  - name: Testing Tunnel
    url: /synthetics/testing_tunnel
    parent: synthetics
    identifier: synthetics_testing_tunnel
    weight: 7
  - name: APM Integration
    url: synthetics/apm/
    parent: synthetics
    identifier: synthetics_apm
    weight: 8
  - name: Settings
    url: synthetics/settings/
    parent: synthetics
    weight: 9
  - name: Search and Manage
    url: synthetics/search/
    parent: synthetics
    weight: 10
  - name: Metrics
    url: synthetics/metrics/
    parent: synthetics
    weight: 11
  - name: Guides
    url: synthetics/guide/
    parent: synthetics
    identifier: synthetics_guides
    weight: 12
  - name: Troubleshooting
    url: synthetics/troubleshooting/
    parent: synthetics
    identifier: synthetics_troubleshooting
    weight: 13
  - name: Data Security
    url: data_security/synthetics/
    parent: synthetics
    weight: 14
  - name: RUM & Session Replay
    url: real_user_monitoring/
    pre: rum
    identifier: rum
    weight: 155000
  - name: Browser Monitoring
    url: real_user_monitoring/browser/
    parent: rum
    identifier: rum_browser
    weight: 1
  - name: Data Collected
    url: real_user_monitoring/browser/data_collected/
    parent: rum_browser
    identifier: rum_data_collected
    weight: 101
  - name: Modifying Data and Context
    url: real_user_monitoring/browser/modifying_data_and_context/
    parent: rum_browser
    identifier: rum_modify
    weight: 102
  - name: Monitoring Page Performance
    url: real_user_monitoring/browser/monitoring_page_performance/
    parent: rum_browser
    identifier: page_performance
    weight: 103
  - name: Monitoring Resource Performance
    url: real_user_monitoring/browser/monitoring_resource_performance/
    parent: rum_browser
    identifier: resource_performance
    weight: 104
  - name: Collecting Browser Errors
    url: real_user_monitoring/browser/collecting_browser_errors/
    parent: rum_browser
    identifier: collect_errors
    weight: 105
  - name: Tracking User Actions
    url: real_user_monitoring/browser/tracking_user_actions/
    parent: rum_browser
    identifier: track_actions
    weight: 106
  - name: Troubleshooting
    url: real_user_monitoring/browser/troubleshooting/
    parent: rum_browser
    identifier: troubleshooting
    weight: 107
  - name: Android Monitoring
    url: real_user_monitoring/android/
    parent: rum
    identifier: rum_android
    weight: 2
  - name: Data Collected
    url: real_user_monitoring/android/data_collected/
    parent: rum_android
    identifier: rum_android_data_collected
    weight: 201
  - name: Advanced Configuration
    url: real_user_monitoring/android/advanced_configuration/
    parent: rum_android
    identifier: rum_android_advanced
    weight: 202
  - name: Mobile Vitals
    url: real_user_monitoring/android/mobile_vitals/
    parent: rum_android
    identifier: rum_android_mobile_vitals
    weight: 203
  - name: Web View Tracking
    url: real_user_monitoring/android/web_view_tracking/
    parent: rum_android
    identifier: rum_android_web_view_tracking
    weight: 204
  - name: Integrated Libraries
    url: real_user_monitoring/android/integrated_libraries/
    parent: rum_android
    identifier: rum_android_libraries
    weight: 205
  - name: Troubleshooting
    url: real_user_monitoring/android/troubleshooting/
    parent: rum_android
    identifier: rum_troubleshooting_android
    weight: 206
  - name: iOS Monitoring
    url: real_user_monitoring/ios/
    parent: rum
    identifier: rum_ios
    weight: 3
  - name: Data Collected
    url: real_user_monitoring/ios/data_collected/
    parent: rum_ios
    identifier: rum_ios_data_collected
    weight: 301
  - name: Crash Reporting
    url: real_user_monitoring/ios/crash_reporting/
    parent: rum_ios
    identifier: rum_ios_crash_reporting
    weight: 302
  - name: Advanced Configuration
    url: real_user_monitoring/ios/advanced_configuration/
    parent: rum_ios
    identifier: rum_ios_advanced
    weight: 303
  - name: Web View Tracking
    url: real_user_monitoring/ios/web_view_tracking/
    parent: rum_ios
    identifier: rum_ios_web_view_tracking
    weight: 304
  - name: Troubleshooting
    url: real_user_monitoring/ios/troubleshooting/
    parent: rum_ios
    identifier: rum_troubleshooting_ios
    weight: 305
  - name: React Native Monitoring
    url: real_user_monitoring/reactnative/
    parent: rum
    identifier: rum_reactnative
    weight: 4
  - name: Flutter Monitoring
    url: real_user_monitoring/flutter/
    parent: rum
    identifier: rum_flutter
    weight: 5
  - name: Session Replay
    url: real_user_monitoring/session_replay/
    parent: rum
    identifier: rum_session_replay
    weight: 6
  - name: Privacy Options
    url: real_user_monitoring/session_replay/privacy_options
    parent: rum_session_replay
    identifier: rum_session_replay_privacy_options
    weight: 601
  - name: Developer Tools
    url: real_user_monitoring/session_replay/developer_tools
    parent: rum_session_replay
    identifier: rum_session_replay_developer_tools
    weight: 602
  - name: Dashboards
    url: real_user_monitoring/dashboards/
    parent: rum
    identifier: rum_dashboards
    weight: 7
  - name: Performance Overview
    url: real_user_monitoring/dashboards/performance_overview_dashboard
    parent: rum_dashboards
    identifier: rum_dashboards_performance
    weight: 701
  - name: Resources
    url: real_user_monitoring/dashboards/resources_dashboard
    parent: rum_dashboards
    identifier: rum_dashboards_resources
    weight: 702
  - name: Errors
    url: real_user_monitoring/dashboards/errors_dashboard
    parent: rum_dashboards
    identifier: rum_dashboards_errors
    weight: 703
  - name: Explorer
    url: real_user_monitoring/explorer/
    parent: rum
    identifier: rum_explorer
    weight: 8
  - name: Search
    url: real_user_monitoring/explorer/search/
    parent: rum_explorer
    identifier: rum_explorer_search
    weight: 801
  - name: Search Syntax
    url: real_user_monitoring/explorer/search_syntax/
    parent: rum_explorer
    identifier: rum_explorer_search_syntax
    weight: 802
  - name: Group
    url: real_user_monitoring/explorer/group/
    parent: rum_explorer
    identifier: rum_explorer_group
    weight: 803
  - name: Visualize
    url: real_user_monitoring/explorer/visualize/
    parent: rum_explorer
    identifier: rum_explorer_visualize
    weight: 804
  - name: Events
    url: real_user_monitoring/explorer/events/
    parent: rum_explorer
    identifier: rum_explorer_events
    weight: 805
  - name: Export
    url: real_user_monitoring/explorer/export/
    parent: rum_explorer
    identifier: rum_explorer_export
    weight: 806
  - name: Saved Views
    url: real_user_monitoring/explorer/saved_views/
    parent: rum_explorer
    identifier: rum_explorer_saved_views
    weight: 807
  - name: Watchdog Insights for RUM
    url: real_user_monitoring/explorer/watchdog_insights/
    parent: rum_explorer
    identifier: rum_explorer_watchdog_insights
    weight: 808
  - name: Generate Metrics
    url: real_user_monitoring/generate_metrics
    parent: rum
    identifier: rum_generate_metrics
    weight: 9
  - name: Connect RUM and Traces
    url: real_user_monitoring/connect_rum_and_traces
    parent: rum
    identifier: rum_connect_rum_and_traces
    weight: 10
  - name: Error Tracking
    url: real_user_monitoring/error_tracking/
    parent: rum
    identifier: rum_error_tracking
    weight: 11
  - name: Explorer
    url: real_user_monitoring/error_tracking/explorer
    parent: rum_error_tracking
    identifier: rum_error_tracking_explorer
    weight: 1101
  - name: Track Browser Errors
    url: real_user_monitoring/error_tracking/browser_errors
    parent: rum_error_tracking
    identifier: rum_error_tracking_browser
    weight: 1102
  - name: Track Android Errors
    url: real_user_monitoring/error_tracking/android
    parent: rum_error_tracking
    identifier: rum_error_tracking_android
    weight: 1103
  - name: Track iOS Errors
    url: real_user_monitoring/ios/crash_reporting/
    parent: rum_error_tracking
    identifier: rum_error_tracking_ios
    weight: 1104
  - name: Guides
    url: real_user_monitoring/guide/
    parent: rum
    identifier: rum_guides
    weight: 12
  - name: Network Monitoring
    url: network_monitoring/
    pre: network
    identifier: nm_parent
    weight: 200000
  - name: Network Performance Monitoring
    url: network_monitoring/performance/
    parent: nm_parent
    identifier: npm
    weight: 100
  - name: Setup
    url: network_monitoring/performance/setup/
    parent: npm
    identifier: npm_setup
    weight: 101
  - name: Network Page
    url: network_monitoring/performance/network_page/
    parent: npm
    identifier: npm_page
    weight: 102
  - name: Network Map
    url: network_monitoring/performance/network_map/
    parent: npm
    identifier: npm_map
    weight: 103
  - name: Guides
    url: network_monitoring/performance/guide/
    identifier: npm_guides
    parent: npm
    weight: 104
  - name: DNS Monitoring
    url: network_monitoring/dns/
    parent: nm_parent
    identifier: dns_monitoring
    weight: 200
  - name: Network Device Monitoring
    url: network_monitoring/devices
    parent: nm_parent
    identifier: ndm
    weight: 300
  - name: Setup
    url: network_monitoring/devices/setup
    parent: ndm
    identifier: ndm_setup
    weight: 301
  - name: Profiles
    url: network_monitoring/devices/profiles
    parent: ndm
    identifier: ndm_profiles
    weight: 302
  - name: Data Collected
    url: network_monitoring/devices/data
    parent: ndm
    identifier: ndm_data
    weight: 303
  - name: Troubleshooting
    url: network_monitoring/devices/troubleshooting
    parent: ndm
    identifier: ndm_trouble
    weight: 304
  - name: Guides
    url: network_monitoring/devices/guide/
    parent: ndm
    identifier: ndm_guide
    weight: 305
  - name: Developers
    url: developers/
    pre: dev-code
    identifier: dev_tools
    weight: 210000
  - name: DogStatsD
    url: developers/dogstatsd/
    parent: dev_tools
    identifier: dev_tools_dogstatsd
    weight: 1
  - name: Datagram Format
    url: developers/dogstatsd/datagram_shell
    parent: dev_tools_dogstatsd
    weight: 101
  - name: Unix Domain Socket
    url: /developers/dogstatsd/unix_socket
    parent: dev_tools_dogstatsd
    weight: 102
  - name: High Throughput Data
    url: developers/dogstatsd/high_throughput/
    parent: dev_tools_dogstatsd
    weight: 103
  - name: Data Aggregation
    url: developers/dogstatsd/data_aggregation/
    parent: dev_tools_dogstatsd
    weight: 104
  - name: DogStatsD Mapper
    url: developers/dogstatsd/dogstatsd_mapper/
    parent: dev_tools_dogstatsd
    weight: 105
  - name: Custom Checks
    url: developers/custom_checks/
    parent: dev_tools
    identifier: custom_checks
    weight: 2
  - name: Writing a Custom Agent Check
    url: developers/custom_checks/write_agent_check/
    parent: custom_checks
    weight: 201
  - name: Writing a Custom OpenMetrics Check
    url: developers/custom_checks/prometheus/
    parent: custom_checks
    weight: 202
  - name: Integrations
    url: developers/integrations/
    parent: dev_tools
    identifier: dev_tools_integrations
    weight: 3
  - name: Create a New Integration
    url: developers/integrations/new_check_howto/
    parent: dev_tools_integrations
    weight: 301
  - name: Integration Assets Reference
    url: developers/integrations/check_references/
    parent: dev_tools_integrations
    weight: 302
  - name: Create an Integration Dashboard
    url: developers/integrations/create-an-integration-dashboard
    parent: dev_tools_integrations
    weight: 303
  - name: Python
    url: developers/integrations/python/
    parent: dev_tools_integrations
    weight: 304
  - name: Legacy
    url: developers/integrations/legacy/
    parent: dev_tools_integrations
    weight: 305
  - name: Marketplace
    url: developers/marketplace/
    parent: dev_tools
    identifier: marketplace
    weight: 4
  - name: Datadog Apps
    url: developers/datadog_apps
    parent: dev_tools
    weight: 5
  - name: Service Checks
    url: developers/service_checks/
    parent: dev_tools
    identifier: dev_tools_service_check
    weight: 7
  - name: 'Submission - Agent Check '
    url: developers/service_checks/agent_service_checks_submission/
    parent: dev_tools_service_check
    identifier: dev_tools_service_check_agent_check
    weight: 701
  - name: Submission - DogStatsD
    url: developers/service_checks/dogstatsd_service_checks_submission/
    parent: dev_tools_service_check
    identifier: dev_tools_service_check_dogstatsd
    weight: 702
  - name: Submission - API
    url: api/v1/service-checks/
    parent: dev_tools_service_check
    identifier: dev_tools_service_check_api
    weight: 703
  - name: Community
    url: developers/community/
    parent: dev_tools
    identifier: dev_community
    weight: 8
  - name: Libraries
    url: developers/community/libraries/
    parent: dev_community
    weight: 801
  - name: Community Office Hours
    url: developers/community/office_hours/
    parent: dev_community
    weight: 802
  - name: Guides
    url: developers/guide/
    parent: dev_tools
    identifier: dev_tools_guides
    weight: 10
  - name: API
    url: api/
    pre: api
    identifier: api
    weight: 220000
  - name: Account Management
    url: account_management/
    pre: cog-2
    identifier: account_management
    weight: 230000
  - name: Switching Between Orgs
    url: account_management/org_switching/
    parent: account_management
    weight: 1
  - name: Organization Settings
    url: account_management/org_settings/
    parent: account_management
    identifier: organization_settings
    weight: 2
  - name: User Management
    url: account_management/users/
    parent: organization_settings
    identifier: account_management_users
    weight: 201
  - name: Login Methods
    url: account_management/login_methods/
    parent: organization_settings
    identifier: login_methods
    weight: 202
  - name: Audit Logs
    url: account_management/audit_logs
    parent: organization_settings
    weight: 203
  - name: OAuth Apps
    url: account_management/org_settings/oauth_apps
    parent: organization_settings
    weight: 204
  - name: Sensitive Data Scanner
    url: account_management/org_settings/sensitive_data_detection
    parent: organization_settings
    weight: 205
  - name: Custom Organization Landing Page
    url: account_management/org_settings/custom_landing
    parent: organization_settings
    weight: 206
  - name: RBAC
    url: account_management/rbac/
    parent: account_management
    identifier: account_management_rbac
    weight: 3
  - name: Permissions
    url: account_management/rbac/permissions
    parent: account_management_rbac
    identifier: account_management_rbac_permissions
    weight: 301
  - name: SSO with SAML
    url: account_management/saml/
    identifier: account_management_saml
    parent: account_management
    weight: 4
  - name: Active Directory
    url: account_management/saml/activedirectory/
    parent: account_management_saml
    weight: 401
  - name: Auth0
    url: account_management/saml/auth0/
    parent: account_management_saml
    weight: 402
  - name: Azure
    url: account_management/saml/azure/
    parent: account_management_saml
    weight: 403
  - name: Google
    url: account_management/saml/google/
    parent: account_management_saml
    weight: 404
  - name: NoPassword
    url: account_management/saml/lastpass/
    parent: account_management_saml
    weight: 405
  - name: Okta
    url: account_management/saml/okta/
    parent: account_management_saml
    weight: 406
  - name: SafeNet
    url: account_management/saml/safenet/
    parent: account_management_saml
    weight: 407
  - name: Troubleshooting
    url: account_management/saml/troubleshooting/
    parent: account_management_saml
    weight: 408
  - name: API and Application Keys
    url: account_management/api-app-keys/
    parent: account_management
    weight: 5
  - name: Plan and Usage
    url: account_management/plan_and_usage/
    parent: account_management
    weight: 6
  - name: Billing
    url: account_management/billing/
    parent: account_management
    weight: 7
  - name: Multi-org Accounts
    url: account_management/multi_organization/
    parent: account_management
    weight: 8
  - name: Data Security
    url: data_security/
    pre: security-lock
    identifier: data_security
    weight: 240000
  - name: Agent
    url: data_security/agent/
    parent: data_security
    weight: 1
  - name: Tracing
    url: /tracing/setup_overview/configure_data_security/
    parent: data_security
    weight: 2
  - name: Log Management
    url: data_security/logs/
    parent: data_security
    weight: 3
  - name: Synthetic Monitoring
    url: data_security/synthetics/
    parent: data_security
    weight: 4
  - name: Guides
    url: data_security/guide/
    parent: data_security
    weight: 5
  - name: Help
    url: help/
    pre: info-fill
    identifier: help_top_level
    weight: 240000
  - name: Aggregating Agents
    url: agent/vector_aggregation/
    parent: agent
    identifier: vector_aggregation
    weight: 13
api:
  - name: Overview
    url: /api/latest/
    identifier: API overview
    weight: -10
  - name: Using the API
    url: /api/latest/using-the-api/
    parent: API overview
    weight: 5
  - name: Authorization Scopes
    url: /api/latest/scopes/
    identifier: API Scopes
    parent: API overview
    weight: 6
  - name: Rate Limits
    url: /api/latest/rate-limits/
    parent: API overview
    weight: 7
    identifier: rate-limits
  - name: AWS Integration
    url: /api/latest/aws-integration/
    identifier: aws-integration
    generated: true
  - name: Generate a new external ID
    url: '#generate-a-new-external-id'
    identifier: generate-a-new-external-id
    parent: aws-integration
    generated: true
    params:
      versions:
        - v1
      operationids:
        - CreateNewAWSExternalID
      unstable: []
      order: 4
  - name: Set an AWS tag filter
    url: '#set-an-aws-tag-filter'
    identifier: set-an-aws-tag-filter
    parent: aws-integration
    generated: true
    params:
      versions:
        - v1
      operationids:
        - CreateAWSTagFilter
      unstable: []
      order: 2
  - name: Get all AWS tag filters
    url: '#get-all-aws-tag-filters'
    identifier: get-all-aws-tag-filters
    parent: aws-integration
    generated: true
    params:
      versions:
        - v1
      operationids:
        - ListAWSTagFilters
      unstable: []
      order: 1
  - name: Delete a tag filtering entry
    url: '#delete-a-tag-filtering-entry'
    identifier: delete-a-tag-filtering-entry
    parent: aws-integration
    generated: true
    params:
      versions:
        - v1
      operationids:
        - DeleteAWSTagFilter
      unstable: []
      order: 3
  - name: List namespace rules
    url: '#list-namespace-rules'
    identifier: list-namespace-rules
    parent: aws-integration
    generated: true
    params:
      versions:
        - v1
      operationids:
        - ListAvailableAWSNamespaces
      unstable: []
      order: 5
  - name: Update an AWS integration
    url: '#update-an-aws-integration'
    identifier: update-an-aws-integration
    parent: aws-integration
    generated: true
    params:
      versions:
        - v1
      operationids:
        - UpdateAWSAccount
      unstable: []
      order: 9
  - name: Create an AWS integration
    url: '#create-an-aws-integration'
    identifier: create-an-aws-integration
    parent: aws-integration
    generated: true
    params:
      versions:
        - v1
      operationids:
        - CreateAWSAccount
      unstable: []
      order: 8
  - name: List all AWS integrations
    url: '#list-all-aws-integrations'
    identifier: list-all-aws-integrations
    parent: aws-integration
    generated: true
    params:
      versions:
        - v1
      operationids:
        - ListAWSAccounts
      unstable: []
      order: 6
  - name: Delete an AWS integration
    url: '#delete-an-aws-integration'
    identifier: delete-an-aws-integration
    parent: aws-integration
    generated: true
    params:
      versions:
        - v1
      operationids:
        - DeleteAWSAccount
      unstable: []
      order: 7
  - name: AWS Logs Integration
    url: /api/latest/aws-logs-integration/
    identifier: aws-logs-integration
    generated: true
  - name: Check permissions for log services
    url: '#check-permissions-for-log-services'
    identifier: check-permissions-for-log-services
    parent: aws-logs-integration
    generated: true
    params:
      versions:
        - v1
      operationids:
        - CheckAWSLogsServicesAsync
      unstable: []
      order: 6
  - name: Enable an AWS Logs integration
    url: '#enable-an-aws-logs-integration'
    identifier: enable-an-aws-logs-integration
    parent: aws-logs-integration
    generated: true
    params:
      versions:
        - v1
      operationids:
        - EnableAWSLogServices
      unstable: []
      order: 5
  - name: Get list of AWS log ready services
    url: '#get-list-of-aws-log-ready-services'
    identifier: get-list-of-aws-log-ready-services
    parent: aws-logs-integration
    generated: true
    params:
      versions:
        - v1
      operationids:
        - ListAWSLogsServices
      unstable: []
      order: 4
  - name: Check that an AWS Lambda Function exists
    url: '#check-that-an-aws-lambda-function-exists'
    identifier: check-that-an-aws-lambda-function-exists
    parent: aws-logs-integration
    generated: true
    params:
      versions:
        - v1
      operationids:
        - CheckAWSLogsLambdaAsync
      unstable: []
      order: 7
  - name: Add AWS Log Lambda ARN
    url: '#add-aws-log-lambda-arn'
    identifier: add-aws-log-lambda-arn
    parent: aws-logs-integration
    generated: true
    params:
      versions:
        - v1
      operationids:
        - CreateAWSLambdaARN
      unstable: []
      order: 2
  - name: List all AWS Logs integrations
    url: '#list-all-aws-logs-integrations'
    identifier: list-all-aws-logs-integrations
    parent: aws-logs-integration
    generated: true
    params:
      versions:
        - v1
      operationids:
        - ListAWSLogsIntegrations
      unstable: []
      order: 1
  - name: Delete an AWS Logs integration
    url: '#delete-an-aws-logs-integration'
    identifier: delete-an-aws-logs-integration
    parent: aws-logs-integration
    generated: true
    params:
      versions:
        - v1
      operationids:
        - DeleteAWSLambdaARN
      unstable: []
      order: 3
  - name: Authentication
    url: /api/latest/authentication/
    identifier: authentication
    generated: true
  - name: Validate API key
    url: '#validate-api-key'
    identifier: validate-api-key
    parent: authentication
    generated: true
    params:
      versions:
        - v1
      operationids:
        - Validate
      unstable: []
      order: 1
  - name: Azure Integration
    url: /api/latest/azure-integration/
    identifier: azure-integration
    generated: true
  - name: Update Azure integration host filters
    url: '#update-azure-integration-host-filters'
    identifier: update-azure-integration-host-filters
    parent: azure-integration
    generated: true
    params:
      versions:
        - v1
      operationids:
        - UpdateAzureHostFilters
      unstable: []
      order: 5
  - name: Update an Azure integration
    url: '#update-an-azure-integration'
    identifier: update-an-azure-integration
    parent: azure-integration
    generated: true
    params:
      versions:
        - v1
      operationids:
        - UpdateAzureIntegration
      unstable: []
      order: 4
  - name: Create an Azure integration
    url: '#create-an-azure-integration'
    identifier: create-an-azure-integration
    parent: azure-integration
    generated: true
    params:
      versions:
        - v1
      operationids:
        - CreateAzureIntegration
      unstable: []
      order: 2
  - name: List all Azure integrations
    url: '#list-all-azure-integrations'
    identifier: list-all-azure-integrations
    parent: azure-integration
    generated: true
    params:
      versions:
        - v1
      operationids:
        - ListAzureIntegration
      unstable: []
      order: 1
  - name: Delete an Azure integration
    url: '#delete-an-azure-integration'
    identifier: delete-an-azure-integration
    parent: azure-integration
    generated: true
    params:
      versions:
        - v1
      operationids:
        - DeleteAzureIntegration
      unstable: []
      order: 3
  - name: Dashboard Lists
    url: /api/latest/dashboard-lists/
    identifier: dashboard-lists
    generated: true
  - name: Update items of a dashboard list
    url: '#update-items-of-a-dashboard-list'
    identifier: update-items-of-a-dashboard-list
    parent: dashboard-lists
    generated: true
    params:
      versions:
        - v2
      operationids:
        - UpdateDashboardListItems
      unstable: []
      order: 3
  - name: Add Items to a Dashboard List
    url: '#add-items-to-a-dashboard-list'
    identifier: add-items-to-a-dashboard-list
    parent: dashboard-lists
    generated: true
    params:
      versions:
        - v2
      operationids:
        - CreateDashboardListItems
      unstable: []
      order: 2
  - name: Get items of a Dashboard List
    url: '#get-items-of-a-dashboard-list'
    identifier: get-items-of-a-dashboard-list
    parent: dashboard-lists
    generated: true
    params:
      versions:
        - v2
      operationids:
        - GetDashboardListItems
      unstable: []
      order: 1
  - name: Delete items from a dashboard list
    url: '#delete-items-from-a-dashboard-list'
    identifier: delete-items-from-a-dashboard-list
    parent: dashboard-lists
    generated: true
    params:
      versions:
        - v2
      operationids:
        - DeleteDashboardListItems
      unstable: []
      order: 4
  - name: Update a dashboard list
    url: '#update-a-dashboard-list'
    identifier: update-a-dashboard-list
    parent: dashboard-lists
    generated: true
    params:
      versions:
        - v1
      operationids:
        - UpdateDashboardList
      unstable: []
      order: 4
  - name: Get a dashboard list
    url: '#get-a-dashboard-list'
    identifier: get-a-dashboard-list
    parent: dashboard-lists
    generated: true
    params:
      versions:
        - v1
      operationids:
        - GetDashboardList
      unstable: []
      order: 3
  - name: Delete a dashboard list
    url: '#delete-a-dashboard-list'
    identifier: delete-a-dashboard-list
    parent: dashboard-lists
    generated: true
    params:
      versions:
        - v1
      operationids:
        - DeleteDashboardList
      unstable: []
      order: 5
  - name: Create a dashboard list
    url: '#create-a-dashboard-list'
    identifier: create-a-dashboard-list
    parent: dashboard-lists
    generated: true
    params:
      versions:
        - v1
      operationids:
        - CreateDashboardList
      unstable: []
      order: 2
  - name: Get all dashboard lists
    url: '#get-all-dashboard-lists'
    identifier: get-all-dashboard-lists
    parent: dashboard-lists
    generated: true
    params:
      versions:
        - v1
      operationids:
        - ListDashboardLists
      unstable: []
      order: 1
  - name: Dashboards
    url: /api/latest/dashboards/
    identifier: dashboards
    generated: true
  - name: Update a dashboard
    url: '#update-a-dashboard'
    identifier: update-a-dashboard
    parent: dashboards
    generated: true
    params:
      versions:
        - v1
      operationids:
        - UpdateDashboard
      unstable: []
      order: 6
  - name: Get a dashboard
    url: '#get-a-dashboard'
    identifier: get-a-dashboard
    parent: dashboards
    generated: true
    params:
      versions:
        - v1
      operationids:
        - GetDashboard
      unstable: []
      order: 7
  - name: Delete a dashboard
    url: '#delete-a-dashboard'
    identifier: delete-a-dashboard
    parent: dashboards
    generated: true
    params:
      versions:
        - v1
      operationids:
        - DeleteDashboard
      unstable: []
      order: 3
  - name: Send shared dashboard invitation email
    url: '#send-shared-dashboard-invitation-email'
    identifier: send-shared-dashboard-invitation-email
    parent: dashboards
    generated: true
    params:
      versions:
        - v1
      operationids:
        - SendPublicDashboardInvitation
      unstable: []
      order: 6
  - name: Get all invitations for a shared dashboard
    url: '#get-all-invitations-for-a-shared-dashboard'
    identifier: get-all-invitations-for-a-shared-dashboard
    parent: dashboards
    generated: true
    params:
      versions:
        - v1
      operationids:
        - GetPublicDashboardInvitations
      unstable: []
      order: 5
  - name: Revoke shared dashboard invitations
    url: '#revoke-shared-dashboard-invitations'
    identifier: revoke-shared-dashboard-invitations
    parent: dashboards
    generated: true
    params:
      versions:
        - v1
      operationids:
        - DeletePublicDashboardInvitation
      unstable: []
      order: 7
  - name: Update a shared dashboard
    url: '#update-a-shared-dashboard'
    identifier: update-a-shared-dashboard
    parent: dashboards
    generated: true
    params:
      versions:
        - v1
      operationids:
        - UpdatePublicDashboard
      unstable: []
      order: 3
  - name: Get a shared dashboard
    url: '#get-a-shared-dashboard'
    identifier: get-a-shared-dashboard
    parent: dashboards
    generated: true
    params:
      versions:
        - v1
      operationids:
        - GetPublicDashboard
      unstable: []
      order: 2
  - name: Revoke a shared dashboard URL
    url: '#revoke-a-shared-dashboard-url'
    identifier: revoke-a-shared-dashboard-url
    parent: dashboards
    generated: true
    params:
      versions:
        - v1
      operationids:
        - DeletePublicDashboard
      unstable: []
      order: 4
  - name: Create a shared dashboard
    url: '#create-a-shared-dashboard'
    identifier: create-a-shared-dashboard
    parent: dashboards
    generated: true
    params:
      versions:
        - v1
      operationids:
        - CreatePublicDashboard
      unstable: []
      order: 1
  - name: Create a new dashboard
    url: '#create-a-new-dashboard'
    identifier: create-a-new-dashboard
    parent: dashboards
    generated: true
    params:
      versions:
        - v1
      operationids:
        - CreateDashboard
      unstable: []
      order: 1
  - name: Restore deleted dashboards
    url: '#restore-deleted-dashboards'
    identifier: restore-deleted-dashboards
    parent: dashboards
    generated: true
    params:
      versions:
        - v1
      operationids:
        - RestoreDashboards
      unstable: []
      order: 5
  - name: Get all dashboards
    url: '#get-all-dashboards'
    identifier: get-all-dashboards
    parent: dashboards
    generated: true
    params:
      versions:
        - v1
      operationids:
        - ListDashboards
      unstable: []
      order: 2
  - name: Delete dashboards
    url: '#delete-dashboards'
    identifier: delete-dashboards
    parent: dashboards
    generated: true
    params:
      versions:
        - v1
      operationids:
        - DeleteDashboards
      unstable: []
      order: 4
  - name: Downtimes
    url: /api/latest/downtimes/
    identifier: downtimes
    generated: true
  - name: Get all downtimes for a monitor
    url: '#get-all-downtimes-for-a-monitor'
    identifier: get-all-downtimes-for-a-monitor
    parent: downtimes
    generated: true
    params:
      versions:
        - v1
      operationids:
        - ListMonitorDowntimes
      unstable: []
      order: 7
  - name: Update a downtime
    url: '#update-a-downtime'
    identifier: update-a-downtime
    parent: downtimes
    generated: true
    params:
      versions:
        - v1
      operationids:
        - UpdateDowntime
      unstable: []
      order: 6
  - name: Get a downtime
    url: '#get-a-downtime'
    identifier: get-a-downtime
    parent: downtimes
    generated: true
    params:
      versions:
        - v1
      operationids:
        - GetDowntime
      unstable: []
      order: 5
  - name: Cancel a downtime
    url: '#cancel-a-downtime'
    identifier: cancel-a-downtime
    parent: downtimes
    generated: true
    params:
      versions:
        - v1
      operationids:
        - CancelDowntime
      unstable: []
      order: 4
  - name: Cancel downtimes by scope
    url: '#cancel-downtimes-by-scope'
    identifier: cancel-downtimes-by-scope
    parent: downtimes
    generated: true
    params:
      versions:
        - v1
      operationids:
        - CancelDowntimesByScope
      unstable: []
      order: 3
  - name: Schedule a downtime
    url: '#schedule-a-downtime'
    identifier: schedule-a-downtime
    parent: downtimes
    generated: true
    params:
      versions:
        - v1
      operationids:
        - CreateDowntime
      unstable: []
      order: 2
  - name: Get all downtimes
    url: '#get-all-downtimes'
    identifier: get-all-downtimes
    parent: downtimes
    generated: true
    params:
      versions:
        - v1
      operationids:
        - ListDowntimes
      unstable: []
      order: 1
  - name: Embeddable Graphs
    url: /api/latest/embeddable-graphs/
    identifier: embeddable-graphs
    generated: true
  - name: Revoke embed
    url: '#revoke-embed'
    identifier: revoke-embed
    parent: embeddable-graphs
    generated: true
    params:
      versions:
        - v1
      operationids:
        - RevokeEmbeddableGraph
      unstable: []
      order: 0
  - name: Enable embed
    url: '#enable-embed'
    identifier: enable-embed
    parent: embeddable-graphs
    generated: true
    params:
      versions:
        - v1
      operationids:
        - EnableEmbeddableGraph
      unstable: []
      order: 0
  - name: Get specific embed
    url: '#get-specific-embed'
    identifier: get-specific-embed
    parent: embeddable-graphs
    generated: true
    params:
      versions:
        - v1
      operationids:
        - GetEmbeddableGraph
      unstable: []
      order: 0
  - name: Create embed
    url: '#create-embed'
    identifier: create-embed
    parent: embeddable-graphs
    generated: true
    params:
      versions:
        - v1
      operationids:
        - CreateEmbeddableGraph
      unstable: []
      order: 0
  - name: Get all embeds
    url: '#get-all-embeds'
    identifier: get-all-embeds
    parent: embeddable-graphs
    generated: true
    params:
      versions:
        - v1
      operationids:
        - ListEmbeddableGraphs
      unstable: []
      order: 0
  - name: Events
    url: /api/latest/events/
    identifier: events
    generated: true
  - name: Get an event
    url: '#get-an-event'
    identifier: get-an-event
    parent: events
    generated: true
    params:
      versions:
        - v1
      operationids:
        - GetEvent
      unstable: []
      order: 2
  - name: Post an event
    url: '#post-an-event'
    identifier: post-an-event
    parent: events
    generated: true
    params:
      versions:
        - v1
      operationids:
        - CreateEvent
      unstable: []
      order: 1
  - name: Query the event stream
    url: '#query-the-event-stream'
    identifier: query-the-event-stream
    parent: events
    generated: true
    params:
      versions:
        - v1
      operationids:
        - ListEvents
      unstable: []
      order: 1
  - name: GCP Integration
    url: /api/latest/gcp-integration/
    identifier: gcp-integration
    generated: true
  - name: Update a GCP integration
    url: '#update-a-gcp-integration'
    identifier: update-a-gcp-integration
    parent: gcp-integration
    generated: true
    params:
      versions:
        - v1
      operationids:
        - UpdateGCPIntegration
      unstable: []
      order: 4
  - name: Create a GCP integration
    url: '#create-a-gcp-integration'
    identifier: create-a-gcp-integration
    parent: gcp-integration
    generated: true
    params:
      versions:
        - v1
      operationids:
        - CreateGCPIntegration
      unstable: []
      order: 2
  - name: List all GCP integrations
    url: '#list-all-gcp-integrations'
    identifier: list-all-gcp-integrations
    parent: gcp-integration
    generated: true
    params:
      versions:
        - v1
      operationids:
        - ListGCPIntegration
      unstable: []
      order: 1
  - name: Delete a GCP integration
    url: '#delete-a-gcp-integration'
    identifier: delete-a-gcp-integration
    parent: gcp-integration
    generated: true
    params:
      versions:
        - v1
      operationids:
        - DeleteGCPIntegration
      unstable: []
      order: 3
  - name: Hosts
    url: /api/latest/hosts/
    identifier: hosts
    generated: true
  - name: Get the total number of active hosts
    url: '#get-the-total-number-of-active-hosts'
    identifier: get-the-total-number-of-active-hosts
    parent: hosts
    generated: true
    params:
      versions:
        - v1
      operationids:
        - GetHostTotals
      unstable: []
      order: 2
  - name: Get all hosts for your organization
    url: '#get-all-hosts-for-your-organization'
    identifier: get-all-hosts-for-your-organization
    parent: hosts
    generated: true
    params:
      versions:
        - v1
      operationids:
        - ListHosts
      unstable: []
      order: 1
  - name: Unmute a host
    url: '#unmute-a-host'
    identifier: unmute-a-host
    parent: hosts
    generated: true
    params:
      versions:
        - v1
      operationids:
        - UnmuteHost
      unstable: []
      order: 4
  - name: Mute a host
    url: '#mute-a-host'
    identifier: mute-a-host
    parent: hosts
    generated: true
    params:
      versions:
        - v1
      operationids:
        - MuteHost
      unstable: []
      order: 3
  - name: IP Ranges
    url: /api/latest/ip-ranges/
    identifier: ip-ranges
    generated: true
  - name: List IP Ranges
    url: '#list-ip-ranges'
    identifier: list-ip-ranges
    parent: ip-ranges
    generated: true
    params:
      versions:
        - v1
      operationids:
        - GetIPRanges
      unstable: []
      order: 1
  - name: Key Management
    url: /api/latest/key-management/
    identifier: key-management
    generated: true
  - name: Edit an application key owned by current user
    url: '#edit-an-application-key-owned-by-current-user'
    identifier: edit-an-application-key-owned-by-current-user
    parent: key-management
    generated: true
    params:
      versions:
        - v2
      operationids:
        - UpdateCurrentUserApplicationKey
      unstable: []
      order: 0
  - name: Get one application key owned by current user
    url: '#get-one-application-key-owned-by-current-user'
    identifier: get-one-application-key-owned-by-current-user
    parent: key-management
    generated: true
    params:
      versions:
        - v2
      operationids:
        - GetCurrentUserApplicationKey
      unstable: []
      order: 0
  - name: Delete an application key owned by current user
    url: '#delete-an-application-key-owned-by-current-user'
    identifier: delete-an-application-key-owned-by-current-user
    parent: key-management
    generated: true
    params:
      versions:
        - v2
      operationids:
        - DeleteCurrentUserApplicationKey
      unstable: []
      order: 0
  - name: Create an application key for current user
    url: '#create-an-application-key-for-current-user'
    identifier: create-an-application-key-for-current-user
    parent: key-management
    generated: true
    params:
      versions:
        - v2
      operationids:
        - CreateCurrentUserApplicationKey
      unstable: []
      order: 0
  - name: Get all application keys owned by current user
    url: '#get-all-application-keys-owned-by-current-user'
    identifier: get-all-application-keys-owned-by-current-user
    parent: key-management
    generated: true
    params:
      versions:
        - v2
      operationids:
        - ListCurrentUserApplicationKeys
      unstable: []
      order: 0
  - name: Edit an application key
    url: '#edit-an-application-key'
    identifier: edit-an-application-key
    parent: key-management
    generated: true
    params:
      versions:
        - v1
        - v2
      operationids:
        - UpdateApplicationKey
      unstable: []
      order: 9
  - name: Get an application key
    url: '#get-an-application-key'
    identifier: get-an-application-key
    parent: key-management
    generated: true
    params:
      versions:
        - v1
        - v2
      operationids:
        - GetApplicationKey
      unstable: []
      order: 8
  - name: Delete an application key
    url: '#delete-an-application-key'
    identifier: delete-an-application-key
    parent: key-management
    generated: true
    params:
      versions:
        - v1
        - v2
      operationids:
        - DeleteApplicationKey
      unstable: []
      order: 10
  - name: Create an application key
    url: '#create-an-application-key'
    identifier: create-an-application-key
    parent: key-management
    generated: true
    params:
      versions:
        - v1
      operationids:
        - CreateApplicationKey
      unstable: []
      order: 7
  - name: Get all application keys
    url: '#get-all-application-keys'
    identifier: get-all-application-keys
    parent: key-management
    generated: true
    params:
      versions:
        - v1
        - v2
      operationids:
        - ListApplicationKeys
      unstable: []
      order: 6
  - name: Edit an API key
    url: '#edit-an-api-key'
    identifier: edit-an-api-key
    parent: key-management
    generated: true
    params:
      versions:
        - v1
        - v2
      operationids:
        - UpdateAPIKey
      unstable: []
      order: 4
  - name: Get API key
    url: '#get-api-key'
    identifier: get-api-key
    parent: key-management
    generated: true
    params:
      versions:
        - v1
        - v2
      operationids:
        - GetAPIKey
      unstable: []
      order: 3
  - name: Delete an API key
    url: '#delete-an-api-key'
    identifier: delete-an-api-key
    parent: key-management
    generated: true
    params:
      versions:
        - v1
        - v2
      operationids:
        - DeleteAPIKey
      unstable: []
      order: 5
  - name: Create an API key
    url: '#create-an-api-key'
    identifier: create-an-api-key
    parent: key-management
    generated: true
    params:
      versions:
        - v1
        - v2
      operationids:
        - CreateAPIKey
      unstable: []
      order: 2
  - name: Get all API keys
    url: '#get-all-api-keys'
    identifier: get-all-api-keys
    parent: key-management
    generated: true
    params:
      versions:
        - v1
        - v2
      operationids:
        - ListAPIKeys
      unstable: []
      order: 1
  - name: Logs
    url: /api/latest/logs/
    identifier: logs
    generated: true
  - name: Get a list of logs
    url: '#get-a-list-of-logs'
    identifier: get-a-list-of-logs
    parent: logs
    generated: true
    params:
      versions:
        - v2
      operationids:
        - ListLogsGet
      unstable: []
      order: 3
  - name: Aggregate events
    url: '#aggregate-events'
    identifier: aggregate-events
    parent: logs
    generated: true
    params:
      versions:
        - v2
      operationids:
        - AggregateLogs
      unstable: []
      order: 1
  - name: Send logs
    url: '#send-logs'
    identifier: send-logs
    parent: logs
    generated: true
    params:
      versions:
        - v1
        - v2
      operationids:
        - SubmitLog
      unstable: []
      order: 1
  - name: Search logs
    url: '#search-logs'
    identifier: search-logs
    parent: logs
    generated: true
    params:
      versions:
        - v1
        - v2
      operationids:
        - ListLogs
      unstable: []
      order: 1
  - name: Logs Indexes
    url: /api/latest/logs-indexes/
    identifier: logs-indexes
    generated: true
  - name: Update an index
    url: '#update-an-index'
    identifier: update-an-index
    parent: logs-indexes
    generated: true
    params:
      versions:
        - v1
      operationids:
        - UpdateLogsIndex
      unstable: []
      order: 4
  - name: Get an index
    url: '#get-an-index'
    identifier: get-an-index
    parent: logs-indexes
    generated: true
    params:
      versions:
        - v1
      operationids:
        - GetLogsIndex
      unstable: []
      order: 3
  - name: Create an index
    url: '#create-an-index'
    identifier: create-an-index
    parent: logs-indexes
    generated: true
    params:
      versions:
        - v1
      operationids:
        - CreateLogsIndex
      unstable: []
      order: 2
  - name: Get all indexes
    url: '#get-all-indexes'
    identifier: get-all-indexes
    parent: logs-indexes
    generated: true
    params:
      versions:
        - v1
      operationids:
        - ListLogIndexes
      unstable: []
      order: 1
  - name: Update indexes order
    url: '#update-indexes-order'
    identifier: update-indexes-order
    parent: logs-indexes
    generated: true
    params:
      versions:
        - v1
      operationids:
        - UpdateLogsIndexOrder
      unstable: []
      order: 6
  - name: Get indexes order
    url: '#get-indexes-order'
    identifier: get-indexes-order
    parent: logs-indexes
    generated: true
    params:
      versions:
        - v1
      operationids:
        - GetLogsIndexOrder
      unstable: []
      order: 5
  - name: Logs Pipelines
    url: /api/latest/logs-pipelines/
    identifier: logs-pipelines
    generated: true
  - name: Update a pipeline
    url: '#update-a-pipeline'
    identifier: update-a-pipeline
    parent: logs-pipelines
    generated: true
    params:
      versions:
        - v1
      operationids:
        - UpdateLogsPipeline
      unstable: []
      order: 7
  - name: Get a pipeline
    url: '#get-a-pipeline'
    identifier: get-a-pipeline
    parent: logs-pipelines
    generated: true
    params:
      versions:
        - v1
      operationids:
        - GetLogsPipeline
      unstable: []
      order: 5
  - name: Delete a pipeline
    url: '#delete-a-pipeline'
    identifier: delete-a-pipeline
    parent: logs-pipelines
    generated: true
    params:
      versions:
        - v1
      operationids:
        - DeleteLogsPipeline
      unstable: []
      order: 6
  - name: Create a pipeline
    url: '#create-a-pipeline'
    identifier: create-a-pipeline
    parent: logs-pipelines
    generated: true
    params:
      versions:
        - v1
      operationids:
        - CreateLogsPipeline
      unstable: []
      order: 4
  - name: Get all pipelines
    url: '#get-all-pipelines'
    identifier: get-all-pipelines
    parent: logs-pipelines
    generated: true
    params:
      versions:
        - v1
      operationids:
        - ListLogsPipelines
      unstable: []
      order: 3
  - name: Update pipeline order
    url: '#update-pipeline-order'
    identifier: update-pipeline-order
    parent: logs-pipelines
    generated: true
    params:
      versions:
        - v1
      operationids:
        - UpdateLogsPipelineOrder
      unstable: []
      order: 2
  - name: Get pipeline order
    url: '#get-pipeline-order'
    identifier: get-pipeline-order
    parent: logs-pipelines
    generated: true
    params:
      versions:
        - v1
      operationids:
        - GetLogsPipelineOrder
      unstable: []
      order: 1
  - name: Metrics
    url: /api/latest/metrics/
    identifier: metrics
    generated: true
  - name: List distinct metric volumes by metric name
    url: '#list-distinct-metric-volumes-by-metric-name'
    identifier: list-distinct-metric-volumes-by-metric-name
    parent: metrics
    generated: true
    params:
      versions:
        - v2
      operationids:
        - ListVolumesByMetricName
      unstable: []
      order: 7
  - name: Create a tag configuration
    url: '#create-a-tag-configuration'
    identifier: create-a-tag-configuration
    parent: metrics
    generated: true
    params:
      versions:
        - v2
      operationids:
        - CreateTagConfiguration
      unstable:
        - v2
      order: 1
  - name: Update a tag configuration
    url: '#update-a-tag-configuration'
    identifier: update-a-tag-configuration
    parent: metrics
    generated: true
    params:
      versions:
        - v2
      operationids:
        - UpdateTagConfiguration
      unstable:
        - v2
      order: 3
  - name: List tag configuration by name
    url: '#list-tag-configuration-by-name'
    identifier: list-tag-configuration-by-name
    parent: metrics
    generated: true
    params:
      versions:
        - v2
      operationids:
        - ListTagConfigurationByName
      unstable:
        - v2
      order: 2
  - name: Delete a tag configuration
    url: '#delete-a-tag-configuration'
    identifier: delete-a-tag-configuration
    parent: metrics
    generated: true
    params:
      versions:
        - v2
      operationids:
        - DeleteTagConfiguration
      unstable:
        - v2
      order: 4
  - name: Estimate Output Series - Public v2 API
    url: '#estimate-output-series-public-v2-api'
    identifier: estimate-output-series-public-v2-api
    parent: metrics
    generated: true
    params:
      versions:
        - v2
      operationids:
        - EstimateMetricsOutputSeries
      unstable: []
      order: 10
  - name: List tags by metric name
    url: '#list-tags-by-metric-name'
    identifier: list-tags-by-metric-name
    parent: metrics
    generated: true
    params:
      versions:
        - v2
      operationids:
        - ListTagsByMetricName
      unstable: []
      order: 6
  - name: Configure tags for multiple metrics
    url: '#configure-tags-for-multiple-metrics'
    identifier: configure-tags-for-multiple-metrics
    parent: metrics
    generated: true
    params:
      versions:
        - v2
      operationids:
        - DeleteBulkTagsMetricsConfiguration
        - CreateBulkTagsMetricsConfiguration
      unstable: []
      order: 9
  - name: List tag configurations
    url: '#list-tag-configurations'
    identifier: list-tag-configurations
    parent: metrics
    generated: true
    params:
      versions:
        - v2
      operationids:
        - ListTagConfigurations
      unstable:
        - v2
      order: 5
  - name: Submit metrics
    url: '#submit-metrics'
    identifier: submit-metrics
    parent: metrics
    generated: true
    params:
      versions:
        - v1
        - v2
      operationids:
        - SubmitMetrics
      unstable: []
      order: 1
  - name: Search metrics
    url: '#search-metrics'
    identifier: search-metrics
    parent: metrics
    generated: true
    params:
      versions:
        - v1
      operationids:
        - ListMetrics
      unstable: []
      order: 4
  - name: Query timeseries points
    url: '#query-timeseries-points'
    identifier: query-timeseries-points
    parent: metrics
    generated: true
    params:
      versions:
        - v1
      operationids:
        - QueryMetrics
      unstable: []
      order: 5
  - name: Edit metric metadata
    url: '#edit-metric-metadata'
    identifier: edit-metric-metadata
    parent: metrics
    generated: true
    params:
      versions:
        - v1
      operationids:
        - UpdateMetricMetadata
      unstable: []
      order: 3
  - name: Get metric metadata
    url: '#get-metric-metadata'
    identifier: get-metric-metadata
    parent: metrics
    generated: true
    params:
      versions:
        - v1
      operationids:
        - GetMetricMetadata
      unstable: []
      order: 2
  - name: Get active metrics list
    url: '#get-active-metrics-list'
    identifier: get-active-metrics-list
    parent: metrics
    generated: true
    params:
      versions:
        - v1
      operationids:
        - ListActiveMetrics
      unstable: []
      order: 1
  - name: Monitors
    url: /api/latest/monitors/
    identifier: monitors
    generated: true
  - name: Unmute all monitors
    url: '#unmute-all-monitors'
    identifier: unmute-all-monitors
    parent: monitors
    generated: true
    params:
      versions:
        - v1
      operationids:
        - UnmuteAllMonitors
      unstable: []
      order: 0
  - name: Mute all monitors
    url: '#mute-all-monitors'
    identifier: mute-all-monitors
    parent: monitors
    generated: true
    params:
      versions:
        - v1
      operationids:
        - MuteAllMonitors
      unstable: []
      order: 0
  - name: Validate an existing monitor
    url: '#validate-an-existing-monitor'
    identifier: validate-an-existing-monitor
    parent: monitors
    generated: true
    params:
      versions:
        - v1
      operationids:
        - ValidateExistingMonitor
      unstable: []
      order: 8
  - name: Unmute a monitor
    url: '#unmute-a-monitor'
    identifier: unmute-a-monitor
    parent: monitors
    generated: true
    params:
      versions:
        - v1
      operationids:
        - UnmuteMonitor
      unstable: []
      order: 0
  - name: Mute a monitor
    url: '#mute-a-monitor'
    identifier: mute-a-monitor
    parent: monitors
    generated: true
    params:
      versions:
        - v1
      operationids:
        - MuteMonitor
      unstable: []
      order: 0
  - name: Edit a monitor
    url: '#edit-a-monitor'
    identifier: edit-a-monitor
    parent: monitors
    generated: true
    params:
      versions:
        - v1
      operationids:
        - UpdateMonitor
      unstable: []
      order: 3
  - name: Get a monitor's details
    url: '#get-a-monitors-details'
    identifier: get-a-monitors-details
    parent: monitors
    generated: true
    params:
      versions:
        - v1
      operationids:
        - GetMonitor
      unstable: []
      order: 4
  - name: Delete a monitor
    url: '#delete-a-monitor'
    identifier: delete-a-monitor
    parent: monitors
    generated: true
    params:
      versions:
        - v1
      operationids:
        - DeleteMonitor
      unstable: []
      order: 5
  - name: Validate a monitor
    url: '#validate-a-monitor'
    identifier: validate-a-monitor
    parent: monitors
    generated: true
    params:
      versions:
        - v1
      operationids:
        - ValidateMonitor
      unstable: []
      order: 7
  - name: Monitors search
    url: '#monitors-search'
    identifier: monitors-search
    parent: monitors
    generated: true
    params:
      versions:
        - v1
      operationids:
        - SearchMonitors
      unstable: []
      order: 1
  - name: Monitors group search
    url: '#monitors-group-search'
    identifier: monitors-group-search
    parent: monitors
    generated: true
    params:
      versions:
        - v1
      operationids:
        - SearchMonitorGroups
      unstable: []
      order: 2
  - name: Check if a monitor can be deleted
    url: '#check-if-a-monitor-can-be-deleted'
    identifier: check-if-a-monitor-can-be-deleted
    parent: monitors
    generated: true
    params:
      versions:
        - v1
      operationids:
        - CheckCanDeleteMonitor
      unstable: []
      order: 6
  - name: Create a monitor
    url: '#create-a-monitor'
    identifier: create-a-monitor
    parent: monitors
    generated: true
    params:
      versions:
        - v1
      operationids:
        - CreateMonitor
      unstable: []
      order: 1
  - name: Get all monitor details
    url: '#get-all-monitor-details'
    identifier: get-all-monitor-details
    parent: monitors
    generated: true
    params:
      versions:
        - v1
      operationids:
        - ListMonitors
      unstable: []
      order: 2
  - name: Notebooks
    url: /api/latest/notebooks/
    identifier: notebooks
    generated: true
  - name: Update a notebook
    url: '#update-a-notebook'
    identifier: update-a-notebook
    parent: notebooks
    generated: true
    params:
      versions:
        - v1
      operationids:
        - UpdateNotebook
      unstable: []
      order: 0
  - name: Get a notebook
    url: '#get-a-notebook'
    identifier: get-a-notebook
    parent: notebooks
    generated: true
    params:
      versions:
        - v1
      operationids:
        - GetNotebook
      unstable: []
      order: 0
  - name: Delete a notebook
    url: '#delete-a-notebook'
    identifier: delete-a-notebook
    parent: notebooks
    generated: true
    params:
      versions:
        - v1
      operationids:
        - DeleteNotebook
      unstable: []
      order: 0
  - name: Create a notebook
    url: '#create-a-notebook'
    identifier: create-a-notebook
    parent: notebooks
    generated: true
    params:
      versions:
        - v1
      operationids:
        - CreateNotebook
      unstable: []
      order: 0
  - name: Get all notebooks
    url: '#get-all-notebooks'
    identifier: get-all-notebooks
    parent: notebooks
    generated: true
    params:
      versions:
        - v1
      operationids:
        - ListNotebooks
      unstable: []
      order: 0
  - name: Organizations
    url: /api/latest/organizations/
    identifier: organizations
    generated: true
  - name: Upload IdP metadata
    url: '#upload-idp-metadata'
    identifier: upload-idp-metadata
    parent: organizations
    generated: true
    params:
      versions:
        - v1
        - v2
      operationids:
        - UploadIdPForOrg
        - UploadIdPMetadata
      unstable: []
      order: 5
  - name: Update your organization
    url: '#update-your-organization'
    identifier: update-your-organization
    parent: organizations
    generated: true
    params:
      versions:
        - v1
      operationids:
        - UpdateOrg
      unstable: []
      order: 4
  - name: Get organization information
    url: '#get-organization-information'
    identifier: get-organization-information
    parent: organizations
    generated: true
    params:
      versions:
        - v1
      operationids:
        - GetOrg
      unstable: []
      order: 3
  - name: Create a child organization
    url: '#create-a-child-organization'
    identifier: create-a-child-organization
    parent: organizations
    generated: true
    params:
      versions:
        - v1
      operationids:
        - CreateChildOrg
      unstable: []
      order: 1
  - name: List your managed organizations
    url: '#list-your-managed-organizations'
    identifier: list-your-managed-organizations
    parent: organizations
    generated: true
    params:
      versions:
        - v1
      operationids:
        - ListOrgs
      unstable: []
      order: 2
  - name: PagerDuty Integration
    url: /api/latest/pagerduty-integration/
    identifier: pagerduty-integration
    generated: true
  - name: Update a single service object
    url: '#update-a-single-service-object'
    identifier: update-a-single-service-object
    parent: pagerduty-integration
    generated: true
    params:
      versions:
        - v1
      operationids:
        - UpdatePagerDutyIntegrationService
      unstable: []
      order: 3
  - name: Get a single service object
    url: '#get-a-single-service-object'
    identifier: get-a-single-service-object
    parent: pagerduty-integration
    generated: true
    params:
      versions:
        - v1
      operationids:
        - GetPagerDutyIntegrationService
      unstable: []
      order: 2
  - name: Delete a single service object
    url: '#delete-a-single-service-object'
    identifier: delete-a-single-service-object
    parent: pagerduty-integration
    generated: true
    params:
      versions:
        - v1
      operationids:
        - DeletePagerDutyIntegrationService
      unstable: []
      order: 4
  - name: Create a new service object
    url: '#create-a-new-service-object'
    identifier: create-a-new-service-object
    parent: pagerduty-integration
    generated: true
    params:
      versions:
        - v1
      operationids:
        - CreatePagerDutyIntegrationService
      unstable: []
      order: 1
  - name: Screenboards
    url: /api/latest/screenboards/
    identifier: screenboards
    generated: true
  - name: Service Checks
    url: /api/latest/service-checks/
    identifier: service-checks
    generated: true
  - name: Submit a Service Check
    url: '#submit-a-service-check'
    identifier: submit-a-service-check
    parent: service-checks
    generated: true
    params:
      versions:
        - v1
      operationids:
        - SubmitServiceCheck
      unstable: []
      order: 1
  - name: Service Dependencies
    url: /api/latest/service-dependencies/
    identifier: service-dependencies
    generated: true
  - name: Get one APM service's dependencies
    url: '#get-one-apm-services-dependencies'
    identifier: get-one-apm-services-dependencies
    parent: service-dependencies
    generated: true
    params:
      versions:
        - v1
      operationids:
        - ListSingleServiceDependencies
      unstable:
        - v1
      order: 2
  - name: Get all APM service dependencies
    url: '#get-all-apm-service-dependencies'
    identifier: get-all-apm-service-dependencies
    parent: service-dependencies
    generated: true
    params:
      versions:
        - v1
      operationids:
        - ListServiceDependencies
      unstable:
        - v1
      order: 1
  - name: Service Level Objective Corrections
    url: /api/latest/service-level-objective-corrections/
    identifier: service-level-objective-corrections
    generated: true
  - name: Update an SLO correction
    url: '#update-an-slo-correction'
    identifier: update-an-slo-correction
    parent: service-level-objective-corrections
    generated: true
    params:
      versions:
        - v1
      operationids:
        - UpdateSLOCorrection
      unstable:
        - v1
      order: 4
  - name: Get an SLO correction for an SLO
    url: '#get-an-slo-correction-for-an-slo'
    identifier: get-an-slo-correction-for-an-slo
    parent: service-level-objective-corrections
    generated: true
    params:
      versions:
        - v1
      operationids:
        - GetSLOCorrection
      unstable:
        - v1
      order: 3
  - name: Delete an SLO correction
    url: '#delete-an-slo-correction'
    identifier: delete-an-slo-correction
    parent: service-level-objective-corrections
    generated: true
    params:
      versions:
        - v1
      operationids:
        - DeleteSLOCorrection
      unstable:
        - v1
      order: 5
  - name: Create an SLO correction
    url: '#create-an-slo-correction'
    identifier: create-an-slo-correction
    parent: service-level-objective-corrections
    generated: true
    params:
      versions:
        - v1
      operationids:
        - CreateSLOCorrection
      unstable:
        - v1
      order: 1
  - name: Get all SLO corrections
    url: '#get-all-slo-corrections'
    identifier: get-all-slo-corrections
    parent: service-level-objective-corrections
    generated: true
    params:
      versions:
        - v1
      operationids:
        - ListSLOCorrection
      unstable:
        - v1
      order: 2
  - name: Service Level Objectives
    url: /api/latest/service-level-objectives/
    identifier: service-level-objectives
    generated: true
  - name: Get an SLO's history
    url: '#get-an-slos-history'
    identifier: get-an-slos-history
    parent: service-level-objectives
    generated: true
    params:
      versions:
        - v1
      operationids:
        - GetSLOHistory
      unstable:
        - v1
      order: 6
  - name: Get Corrections For an SLO
    url: '#get-corrections-for-an-slo'
    identifier: get-corrections-for-an-slo
    parent: service-level-objectives
    generated: true
    params:
      versions:
        - v1
      operationids:
        - GetSLOCorrections
      unstable:
        - v1
      order: 6
  - name: Update an SLO
    url: '#update-an-slo'
    identifier: update-an-slo
    parent: service-level-objectives
    generated: true
    params:
      versions:
        - v1
      operationids:
        - UpdateSLO
      unstable: []
      order: 3
  - name: Get an SLO's details
    url: '#get-an-slos-details'
    identifier: get-an-slos-details
    parent: service-level-objectives
    generated: true
    params:
      versions:
        - v1
      operationids:
        - GetSLO
      unstable: []
      order: 4
  - name: Delete an SLO
    url: '#delete-an-slo'
    identifier: delete-an-slo
    parent: service-level-objectives
    generated: true
    params:
      versions:
        - v1
      operationids:
        - DeleteSLO
      unstable: []
      order: 5
  - name: Check if SLOs can be safely deleted
    url: '#check-if-slos-can-be-safely-deleted'
    identifier: check-if-slos-can-be-safely-deleted
    parent: service-level-objectives
    generated: true
    params:
      versions:
        - v1
      operationids:
        - CheckCanDeleteSLO
      unstable: []
      order: 7
  - name: Bulk Delete SLO Timeframes
    url: '#bulk-delete-slo-timeframes'
    identifier: bulk-delete-slo-timeframes
    parent: service-level-objectives
    generated: true
    params:
      versions:
        - v1
      operationids:
        - DeleteSLOTimeframeInBulk
      unstable: []
      order: 8
  - name: Create an SLO object
    url: '#create-an-slo-object'
    identifier: create-an-slo-object
    parent: service-level-objectives
    generated: true
    params:
      versions:
        - v1
      operationids:
        - CreateSLO
      unstable: []
      order: 1
  - name: Get all SLOs
    url: '#get-all-slos'
    identifier: get-all-slos
    parent: service-level-objectives
    generated: true
    params:
      versions:
        - v1
      operationids:
        - ListSLOs
      unstable: []
      order: 2
  - name: Slack Integration
    url: /api/latest/slack-integration/
    identifier: slack-integration
    generated: true
  - name: Update a Slack integration channel
    url: '#update-a-slack-integration-channel'
    identifier: update-a-slack-integration-channel
    parent: slack-integration
    generated: true
    params:
      versions:
        - v1
      operationids:
        - UpdateSlackIntegrationChannel
      unstable: []
      order: 4
  - name: Get a Slack integration channel
    url: '#get-a-slack-integration-channel'
    identifier: get-a-slack-integration-channel
    parent: slack-integration
    generated: true
    params:
      versions:
        - v1
      operationids:
        - GetSlackIntegrationChannel
      unstable: []
      order: 3
  - name: Remove a Slack integration channel
    url: '#remove-a-slack-integration-channel'
    identifier: remove-a-slack-integration-channel
    parent: slack-integration
    generated: true
    params:
      versions:
        - v1
      operationids:
        - RemoveSlackIntegrationChannel
      unstable: []
      order: 5
  - name: Create a Slack integration channel
    url: '#create-a-slack-integration-channel'
    identifier: create-a-slack-integration-channel
    parent: slack-integration
    generated: true
    params:
      versions:
        - v1
      operationids:
        - CreateSlackIntegrationChannel
      unstable: []
      order: 2
  - name: Get all channels in a Slack integration
    url: '#get-all-channels-in-a-slack-integration'
    identifier: get-all-channels-in-a-slack-integration
    parent: slack-integration
    generated: true
    params:
      versions:
        - v1
      operationids:
        - GetSlackIntegrationChannels
      unstable: []
      order: 1
  - name: Add channels to Slack integration
    url: '#add-channels-to-slack-integration'
    identifier: add-channels-to-slack-integration
    parent: slack-integration
    generated: true
    params:
      versions:
        - v1
      operationids:
        - UpdateSlackIntegration
      unstable: []
      order: 0
  - name: Create a Slack integration
    url: '#create-a-slack-integration'
    identifier: create-a-slack-integration
    parent: slack-integration
    generated: true
    params:
      versions:
        - v1
      operationids:
        - CreateSlackIntegration
      unstable: []
      order: 0
  - name: Get info about a Slack integration
    url: '#get-info-about-a-slack-integration'
    identifier: get-info-about-a-slack-integration
    parent: slack-integration
    generated: true
    params:
      versions:
        - v1
      operationids:
        - GetSlackIntegration
      unstable: []
      order: 0
  - name: Delete a Slack integration
    url: '#delete-a-slack-integration'
    identifier: delete-a-slack-integration
    parent: slack-integration
    generated: true
    params:
      versions:
        - v1
      operationids:
        - DeleteSlackIntegration
      unstable: []
      order: 0
  - name: Snapshots
    url: /api/latest/snapshots/
    identifier: snapshots
    generated: true
  - name: Take graph snapshots
    url: '#take-graph-snapshots'
    identifier: take-graph-snapshots
    parent: snapshots
    generated: true
    params:
      versions:
        - v1
      operationids:
        - GetGraphSnapshot
      unstable: []
      order: 1
  - name: Synthetics
    url: /api/latest/synthetics/
    identifier: synthetics
    generated: true
  - name: Edit a global variable
    url: '#edit-a-global-variable'
    identifier: edit-a-global-variable
    parent: synthetics
    generated: true
    params:
      versions:
        - v1
      operationids:
        - EditGlobalVariable
      unstable: []
      order: 20
  - name: Get a global variable
    url: '#get-a-global-variable'
    identifier: get-a-global-variable
    parent: synthetics
    generated: true
    params:
      versions:
        - v1
      operationids:
        - GetGlobalVariable
      unstable: []
      order: 19
  - name: Delete a global variable
    url: '#delete-a-global-variable'
    identifier: delete-a-global-variable
    parent: synthetics
    generated: true
    params:
      versions:
        - v1
      operationids:
        - DeleteGlobalVariable
      unstable: []
      order: 21
  - name: Create a global variable
    url: '#create-a-global-variable'
    identifier: create-a-global-variable
    parent: synthetics
    generated: true
    params:
      versions:
        - v1
      operationids:
        - CreateGlobalVariable
      unstable: []
      order: 18
  - name: Get all global variables
    url: '#get-all-global-variables'
    identifier: get-all-global-variables
    parent: synthetics
    generated: true
    params:
      versions:
        - v1
      operationids:
        - ListGlobalVariables
      unstable: []
      order: 17
  - name: Pause or start a test
    url: '#pause-or-start-a-test'
    identifier: pause-or-start-a-test
    parent: synthetics
    generated: true
    params:
      versions:
        - v1
      operationids:
        - UpdateTestPauseStatus
      unstable: []
      order: 5
  - name: Get an API test result
    url: '#get-an-api-test-result'
    identifier: get-an-api-test-result
    parent: synthetics
    generated: true
    params:
      versions:
        - v1
      operationids:
        - GetAPITestResult
      unstable: []
      order: 11
  - name: Get an API test's latest results summaries
    url: '#get-an-api-tests-latest-results-summaries'
    identifier: get-an-api-tests-latest-results-summaries
    parent: synthetics
    generated: true
    params:
      versions:
        - v1
      operationids:
        - GetAPITestLatestResults
      unstable: []
      order: 13
  - name: Edit a test
    url: '#edit-a-test'
    identifier: edit-a-test
    parent: synthetics
    generated: true
    params:
      versions:
        - v1
      operationids:
        - UpdateTest
      unstable: []
      order: 26
  - name: Get a test configuration
    url: '#get-a-test-configuration'
    identifier: get-a-test-configuration
    parent: synthetics
    generated: true
    params:
      versions:
        - v1
      operationids:
        - GetTest
      unstable: []
      order: 27
  - name: Trigger tests from CI/CD pipelines
    url: '#trigger-tests-from-ci/cd-pipelines'
    identifier: trigger-tests-from-ci/cd-pipelines
    parent: synthetics
    generated: true
    params:
      versions:
        - v1
      operationids:
        - TriggerCITests
      unstable: []
      order: 6
  - name: Trigger Synthetics tests
    url: '#trigger-synthetics-tests'
    identifier: trigger-synthetics-tests
    parent: synthetics
    generated: true
    params:
      versions:
        - v1
      operationids:
        - TriggerTests
      unstable: []
      order: 7
  - name: Delete tests
    url: '#delete-tests'
    identifier: delete-tests
    parent: synthetics
    generated: true
    params:
      versions:
        - v1
      operationids:
        - DeleteTests
      unstable: []
      order: 16
  - name: Get a browser test result
    url: '#get-a-browser-test-result'
    identifier: get-a-browser-test-result
    parent: synthetics
    generated: true
    params:
      versions:
        - v1
      operationids:
        - GetBrowserTestResult
      unstable: []
      order: 12
  - name: Get a browser test's latest results summaries
    url: '#get-a-browser-tests-latest-results-summaries'
    identifier: get-a-browser-tests-latest-results-summaries
    parent: synthetics
    generated: true
    params:
      versions:
        - v1
      operationids:
        - GetBrowserTestLatestResults
      unstable: []
      order: 14
  - name: Edit a browser test
    url: '#edit-a-browser-test'
    identifier: edit-a-browser-test
    parent: synthetics
    generated: true
    params:
      versions:
        - v1
      operationids:
        - UpdateBrowserTest
      unstable: []
      order: 4
  - name: Get a browser test
    url: '#get-a-browser-test'
    identifier: get-a-browser-test
    parent: synthetics
    generated: true
    params:
      versions:
        - v1
      operationids:
        - GetBrowserTest
      unstable: []
      order: 9
  - name: Create a browser test
    url: '#create-a-browser-test'
    identifier: create-a-browser-test
    parent: synthetics
    generated: true
    params:
      versions:
        - v1
      operationids:
        - CreateSyntheticsBrowserTest
      unstable: []
      order: 2
  - name: Edit an API test
    url: '#edit-an-api-test'
    identifier: edit-an-api-test
    parent: synthetics
    generated: true
    params:
      versions:
        - v1
      operationids:
        - UpdateAPITest
      unstable: []
      order: 3
  - name: Get an API test
    url: '#get-an-api-test'
    identifier: get-an-api-test
    parent: synthetics
    generated: true
    params:
      versions:
        - v1
      operationids:
        - GetAPITest
      unstable: []
      order: 8
  - name: Create an API test
    url: '#create-an-api-test'
    identifier: create-an-api-test
    parent: synthetics
    generated: true
    params:
      versions:
        - v1
      operationids:
        - CreateSyntheticsAPITest
      unstable: []
      order: 1
  - name: Create a test
    url: '#create-a-test'
    identifier: create-a-test
    parent: synthetics
    generated: true
    params:
      versions:
        - v1
      operationids:
        - CreateTest
      unstable: []
      order: 27
  - name: Get the list of all tests
    url: '#get-the-list-of-all-tests'
    identifier: get-the-list-of-all-tests
    parent: synthetics
    generated: true
    params:
      versions:
        - v1
      operationids:
        - ListTests
      unstable: []
      order: 10
  - name: Edit a private location
    url: '#edit-a-private-location'
    identifier: edit-a-private-location
    parent: synthetics
    generated: true
    params:
      versions:
        - v1
      operationids:
        - UpdatePrivateLocation
      unstable: []
      order: 24
  - name: Get a private location
    url: '#get-a-private-location'
    identifier: get-a-private-location
    parent: synthetics
    generated: true
    params:
      versions:
        - v1
      operationids:
        - GetPrivateLocation
      unstable: []
      order: 23
  - name: Delete a private location
    url: '#delete-a-private-location'
    identifier: delete-a-private-location
    parent: synthetics
    generated: true
    params:
      versions:
        - v1
      operationids:
        - DeletePrivateLocation
      unstable: []
      order: 26
  - name: Create a private location
    url: '#create-a-private-location'
    identifier: create-a-private-location
    parent: synthetics
    generated: true
    params:
      versions:
        - v1
      operationids:
        - CreatePrivateLocation
      unstable: []
      order: 22
  - name: Get all locations (public and private)
    url: '#get-all-locations-public-and-private'
    identifier: get-all-locations-public-and-private
    parent: synthetics
    generated: true
    params:
      versions:
        - v1
      operationids:
        - ListLocations
      unstable: []
      order: 25
  - name: Get details of batch
    url: '#get-details-of-batch'
    identifier: get-details-of-batch
    parent: synthetics
    generated: true
    params:
      versions:
        - v1
      operationids:
        - GetSyntheticsCIBatch
      unstable: []
      order: 15
  - name: Tags
    url: /api/latest/tags/
    identifier: tags
    generated: true
  - name: Update host tags
    url: '#update-host-tags'
    identifier: update-host-tags
    parent: tags
    generated: true
    params:
      versions:
        - v1
      operationids:
        - UpdateHostTags
      unstable: []
      order: 4
  - name: Add tags to a host
    url: '#add-tags-to-a-host'
    identifier: add-tags-to-a-host
    parent: tags
    generated: true
    params:
      versions:
        - v1
      operationids:
        - CreateHostTags
      unstable: []
      order: 3
  - name: Get host tags
    url: '#get-host-tags'
    identifier: get-host-tags
    parent: tags
    generated: true
    params:
      versions:
        - v1
      operationids:
        - GetHostTags
      unstable: []
      order: 2
  - name: Remove host tags
    url: '#remove-host-tags'
    identifier: remove-host-tags
    parent: tags
    generated: true
    params:
      versions:
        - v1
      operationids:
        - DeleteHostTags
      unstable: []
      order: 5
  - name: Get Tags
    url: '#get-tags'
    identifier: get-tags
    parent: tags
    generated: true
    params:
      versions:
        - v1
      operationids:
        - ListHostTags
      unstable: []
      order: 1
  - name: Timeboards
    url: /api/latest/timeboards/
    identifier: timeboards
    generated: true
  - name: Usage Metering
    url: /api/latest/usage-metering/
    identifier: usage-metering
    generated: true
  - name: Get hourly usage for Observability Pipelines
    url: '#get-hourly-usage-for-observability-pipelines'
    identifier: get-hourly-usage-for-observability-pipelines
    parent: usage-metering
    generated: true
    params:
      versions:
        - v2
      operationids:
        - GetUsageObservabilityPipelines
      unstable: []
      order: 38
  - name: Get hourly usage for Lambda Traced Invocations
    url: '#get-hourly-usage-for-lambda-traced-invocations'
    identifier: get-hourly-usage-for-lambda-traced-invocations
    parent: usage-metering
    generated: true
    params:
      versions:
        - v2
      operationids:
        - GetUsageLambdaTracedInvocations
      unstable: []
      order: 38
  - name: Get Cost Across Multi-Org Account
    url: '#get-cost-across-multi-org-account'
    identifier: get-cost-across-multi-org-account
    parent: usage-metering
    generated: true
    params:
      versions:
        - v2
      operationids:
        - GetCostByOrg
      unstable: []
      order: 39
  - name: Get hourly usage for Application Security
    url: '#get-hourly-usage-for-application-security'
    identifier: get-hourly-usage-for-application-security
    parent: usage-metering
    generated: true
    params:
      versions:
        - v2
      operationids:
        - GetUsageApplicationSecurityMonitoring
      unstable: []
      order: 38
  - name: Get all custom metrics by hourly average
    url: '#get-all-custom-metrics-by-hourly-average'
    identifier: get-all-custom-metrics-by-hourly-average
    parent: usage-metering
    generated: true
    params:
      versions:
        - v1
      operationids:
        - GetUsageTopAvgMetrics
      unstable: []
      order: 5
  - name: Get hourly usage for custom metrics
    url: '#get-hourly-usage-for-custom-metrics'
    identifier: get-hourly-usage-for-custom-metrics
    parent: usage-metering
    generated: true
    params:
      versions:
        - v1
      operationids:
        - GetUsageTimeseries
      unstable: []
      order: 4
  - name: Get hourly usage for Synthetics Browser Checks
    url: '#get-hourly-usage-for-synthetics-browser-checks'
    identifier: get-hourly-usage-for-synthetics-browser-checks
    parent: usage-metering
    generated: true
    params:
      versions:
        - v1
      operationids:
        - GetUsageSyntheticsBrowser
      unstable: []
      order: 10
  - name: Get hourly usage for Synthetics API Checks
    url: '#get-hourly-usage-for-synthetics-api-checks'
    identifier: get-hourly-usage-for-synthetics-api-checks
    parent: usage-metering
    generated: true
    params:
      versions:
        - v1
      operationids:
        - GetUsageSyntheticsAPI
      unstable: []
      order: 9
  - name: Get hourly usage for Synthetics Checks
    url: '#get-hourly-usage-for-synthetics-checks'
    identifier: get-hourly-usage-for-synthetics-checks
    parent: usage-metering
    generated: true
    params:
      versions:
        - v1
      operationids:
        - GetUsageSynthetics
      unstable: []
      order: 8
  - name: Get usage across your multi-org account
    url: '#get-usage-across-your-multi-org-account'
    identifier: get-usage-across-your-multi-org-account
    parent: usage-metering
    generated: true
    params:
      versions:
        - v1
      operationids:
        - GetUsageSummary
      unstable: []
      order: 16
  - name: Get hourly usage for SNMP devices
    url: '#get-hourly-usage-for-snmp-devices'
    identifier: get-hourly-usage-for-snmp-devices
    parent: usage-metering
    generated: true
    params:
      versions:
        - v1
      operationids:
        - GetUsageSNMP
      unstable: []
      order: 18
  - name: Get hourly usage for Sensitive Data Scanner
    url: '#get-hourly-usage-for-sensitive-data-scanner'
    identifier: get-hourly-usage-for-sensitive-data-scanner
    parent: usage-metering
    generated: true
    params:
      versions:
        - v1
      operationids:
        - GetUsageSDS
      unstable: []
      order: 36
  - name: Get hourly usage for RUM Sessions
    url: '#get-hourly-usage-for-rum-sessions'
    identifier: get-hourly-usage-for-rum-sessions
    parent: usage-metering
    generated: true
    params:
      versions:
        - v1
      operationids:
        - GetUsageRumSessions
      unstable: []
      order: 13
  - name: Get hourly usage for RUM Units
    url: '#get-hourly-usage-for-rum-units'
    identifier: get-hourly-usage-for-rum-units
    parent: usage-metering
    generated: true
    params:
      versions:
        - v1
      operationids:
        - GetUsageRumUnits
      unstable: []
      order: 37
  - name: Get hourly usage for profiled hosts
    url: '#get-hourly-usage-for-profiled-hosts'
    identifier: get-hourly-usage-for-profiled-hosts
    parent: usage-metering
    generated: true
    params:
      versions:
        - v1
      operationids:
        - GetUsageProfiling
      unstable: []
      order: 24
  - name: Get hourly usage for Online Archive
    url: '#get-hourly-usage-for-online-archive'
    identifier: get-hourly-usage-for-online-archive
    parent: usage-metering
    generated: true
    params:
      versions:
        - v1
      operationids:
        - GetUsageOnlineArchive
      unstable: []
      order: 38
  - name: Get hourly usage for Network Hosts
    url: '#get-hourly-usage-for-network-hosts'
    identifier: get-hourly-usage-for-network-hosts
    parent: usage-metering
    generated: true
    params:
      versions:
        - v1
      operationids:
        - GetUsageNetworkHosts
      unstable: []
      order: 14
  - name: Get hourly usage for Network Flows
    url: '#get-hourly-usage-for-network-flows'
    identifier: get-hourly-usage-for-network-flows
    parent: usage-metering
    generated: true
    params:
      versions:
        - v1
      operationids:
        - GetUsageNetworkFlows
      unstable: []
      order: 15
  - name: Get Monthly Usage Attribution
    url: '#get-monthly-usage-attribution'
    identifier: get-monthly-usage-attribution
    parent: usage-metering
    generated: true
    params:
      versions:
        - v1
      operationids:
        - GetMonthlyUsageAttribution
      unstable:
        - v1
      order: 31
  - name: Get hourly usage for Logs by Index
    url: '#get-hourly-usage-for-logs-by-index'
    identifier: get-hourly-usage-for-logs-by-index
    parent: usage-metering
    generated: true
    params:
      versions:
        - v1
      operationids:
        - GetUsageLogsByIndex
      unstable: []
      order: 3
  - name: Get hourly logs usage by retention
    url: '#get-hourly-logs-usage-by-retention'
    identifier: get-hourly-logs-usage-by-retention
    parent: usage-metering
    generated: true
    params:
      versions:
        - v1
      operationids:
        - GetUsageLogsByRetention
      unstable: []
      order: 0
  - name: Get hourly usage for Logs
    url: '#get-hourly-usage-for-logs'
    identifier: get-hourly-usage-for-logs
    parent: usage-metering
    generated: true
    params:
      versions:
        - v1
      operationids:
        - GetUsageLogs
      unstable: []
      order: 2
  - name: Get hourly usage for IoT
    url: '#get-hourly-usage-for-iot'
    identifier: get-hourly-usage-for-iot
    parent: usage-metering
    generated: true
    params:
      versions:
        - v1
      operationids:
        - GetUsageInternetOfThings
      unstable: []
      order: 28
  - name: Get hourly usage for ingested spans
    url: '#get-hourly-usage-for-ingested-spans'
    identifier: get-hourly-usage-for-ingested-spans
    parent: usage-metering
    generated: true
    params:
      versions:
        - v1
      operationids:
        - GetIngestedSpans
      unstable: []
      order: 26
  - name: Get hourly usage for indexed spans
    url: '#get-hourly-usage-for-indexed-spans'
    identifier: get-hourly-usage-for-indexed-spans
    parent: usage-metering
    generated: true
    params:
      versions:
        - v1
      operationids:
        - GetUsageIndexedSpans
      unstable: []
      order: 7
  - name: Get hourly usage for incident management
    url: '#get-hourly-usage-for-incident-management'
    identifier: get-hourly-usage-for-incident-management
    parent: usage-metering
    generated: true
    params:
      versions:
        - v1
      operationids:
        - GetIncidentManagement
      unstable: []
      order: 27
  - name: Get Hourly Usage Attribution
    url: '#get-hourly-usage-attribution'
    identifier: get-hourly-usage-attribution
    parent: usage-metering
    generated: true
    params:
      versions:
        - v1
      operationids:
        - GetHourlyUsageAttribution
      unstable:
        - v1
      order: 30
  - name: Get hourly usage for hosts and containers
    url: '#get-hourly-usage-for-hosts-and-containers'
    identifier: get-hourly-usage-for-hosts-and-containers
    parent: usage-metering
    generated: true
    params:
      versions:
        - v1
      operationids:
        - GetUsageHosts
      unstable: []
      order: 1
  - name: Get hourly usage for Fargate
    url: '#get-hourly-usage-for-fargate'
    identifier: get-hourly-usage-for-fargate
    parent: usage-metering
    generated: true
    params:
      versions:
        - v1
      operationids:
        - GetUsageFargate
      unstable: []
      order: 11
  - name: Get hourly usage for Database Monitoring
    url: '#get-hourly-usage-for-database-monitoring'
    identifier: get-hourly-usage-for-database-monitoring
    parent: usage-metering
    generated: true
    params:
      versions:
        - v1
      operationids:
        - GetUsageDBM
      unstable: []
      order: 35
  - name: Get hourly usage for Cloud Workload Security
    url: '#get-hourly-usage-for-cloud-workload-security'
    identifier: get-hourly-usage-for-cloud-workload-security
    parent: usage-metering
    generated: true
    params:
      versions:
        - v1
      operationids:
        - GetUsageCWS
      unstable: []
      order: 34
  - name: Get hourly usage for CSPM
    url: '#get-hourly-usage-for-cspm'
    identifier: get-hourly-usage-for-cspm
    parent: usage-metering
    generated: true
    params:
      versions:
        - v1
      operationids:
        - GetUsageCloudSecurityPostureManagement
      unstable: []
      order: 32
  - name: Get hourly usage for CI Visibility
    url: '#get-hourly-usage-for-ci-visibility'
    identifier: get-hourly-usage-for-ci-visibility
    parent: usage-metering
    generated: true
    params:
      versions:
        - v1
      operationids:
        - GetUsageCIApp
      unstable: []
      order: 38
  - name: Get billable usage across your account
    url: '#get-billable-usage-across-your-account'
    identifier: get-billable-usage-across-your-account
    parent: usage-metering
    generated: true
    params:
      versions:
        - v1
      operationids:
        - GetUsageBillableSummary
      unstable: []
      order: 19
  - name: Get hourly usage for Lambda
    url: '#get-hourly-usage-for-lambda'
    identifier: get-hourly-usage-for-lambda
    parent: usage-metering
    generated: true
    params:
      versions:
        - v1
      operationids:
        - GetUsageLambda
      unstable: []
      order: 12
  - name: Get hourly usage for audit logs
    url: '#get-hourly-usage-for-audit-logs'
    identifier: get-hourly-usage-for-audit-logs
    parent: usage-metering
    generated: true
    params:
      versions:
        - v1
      operationids:
        - GetUsageAuditLogs
      unstable: []
      order: 33
  - name: Get Usage Attribution
    url: '#get-usage-attribution'
    identifier: get-usage-attribution
    parent: usage-metering
    generated: true
    params:
      versions:
        - v1
      operationids:
        - GetUsageAttribution
      unstable:
        - v1
      order: 29
  - name: Get hourly usage for analyzed logs
    url: '#get-hourly-usage-for-analyzed-logs'
    identifier: get-hourly-usage-for-analyzed-logs
    parent: usage-metering
    generated: true
    params:
      versions:
        - v1
      operationids:
        - GetUsageAnalyzedLogs
      unstable: []
      order: 17
  - name: Get specified monthly custom reports
    url: '#get-specified-monthly-custom-reports'
    identifier: get-specified-monthly-custom-reports
    parent: usage-metering
    generated: true
    params:
      versions:
        - v1
      operationids:
        - GetSpecifiedMonthlyCustomReports
      unstable:
        - v1
      order: 23
  - name: Get the list of available monthly custom reports
    url: '#get-the-list-of-available-monthly-custom-reports'
    identifier: get-the-list-of-available-monthly-custom-reports
    parent: usage-metering
    generated: true
    params:
      versions:
        - v1
      operationids:
        - GetMonthlyCustomReports
      unstable:
        - v1
      order: 22
  - name: Get specified daily custom reports
    url: '#get-specified-daily-custom-reports'
    identifier: get-specified-daily-custom-reports
    parent: usage-metering
    generated: true
    params:
      versions:
        - v1
      operationids:
        - GetSpecifiedDailyCustomReports
      unstable:
        - v1
      order: 21
  - name: Get the list of available daily custom reports
    url: '#get-the-list-of-available-daily-custom-reports'
    identifier: get-the-list-of-available-daily-custom-reports
    parent: usage-metering
    generated: true
    params:
      versions:
        - v1
      operationids:
        - GetDailyCustomReports
      unstable:
        - v1
      order: 20
  - name: Users
    url: /api/latest/users/
    identifier: users
    generated: true
  - name: Get a user permissions
    url: '#get-a-user-permissions'
    identifier: get-a-user-permissions
    parent: users
    generated: true
    params:
      versions:
        - v2
      operationids:
        - ListUserPermissions
      unstable: []
      order: 7
  - name: Get a user organization
    url: '#get-a-user-organization'
    identifier: get-a-user-organization
    parent: users
    generated: true
    params:
      versions:
        - v2
      operationids:
        - ListUserOrganizations
      unstable: []
      order: 6
  - name: Get a user invitation
    url: '#get-a-user-invitation'
    identifier: get-a-user-invitation
    parent: users
    generated: true
    params:
      versions:
        - v2
      operationids:
        - GetInvitation
      unstable: []
      order: 9
  - name: Send invitation emails
    url: '#send-invitation-emails'
    identifier: send-invitation-emails
    parent: users
    generated: true
    params:
      versions:
        - v2
      operationids:
        - SendInvitations
      unstable: []
      order: 8
  - name: Create a service account
    url: '#create-a-service-account'
    identifier: create-a-service-account
    parent: users
    generated: true
    params:
      versions:
        - v2
      operationids:
        - CreateServiceAccount
      unstable: []
      order: 1
  - name: Update a user
    url: '#update-a-user'
    identifier: update-a-user
    parent: users
    generated: true
    params:
      versions:
        - v1
        - v2
      operationids:
        - UpdateUser
      unstable: []
      order: 4
  - name: Get user details
    url: '#get-user-details'
    identifier: get-user-details
    parent: users
    generated: true
    params:
      versions:
        - v1
        - v2
      operationids:
        - GetUser
      unstable: []
      order: 3
  - name: Disable a user
    url: '#disable-a-user'
    identifier: disable-a-user
    parent: users
    generated: true
    params:
      versions:
        - v1
        - v2
      operationids:
        - DisableUser
      unstable: []
      order: 5
  - name: Create a user
    url: '#create-a-user'
    identifier: create-a-user
    parent: users
    generated: true
    params:
      versions:
        - v1
        - v2
      operationids:
        - CreateUser
      unstable: []
      order: 1
  - name: List all users
    url: '#list-all-users'
    identifier: list-all-users
    parent: users
    generated: true
    params:
      versions:
        - v1
        - v2
      operationids:
        - ListUsers
      unstable: []
      order: 2
  - name: Webhooks Integration
    url: /api/latest/webhooks-integration/
    identifier: webhooks-integration
    generated: true
  - name: Update a webhook
    url: '#update-a-webhook'
    identifier: update-a-webhook
    parent: webhooks-integration
    generated: true
    params:
      versions:
        - v1
      operationids:
        - UpdateWebhooksIntegration
      unstable: []
      order: 3
  - name: Get a webhook integration
    url: '#get-a-webhook-integration'
    identifier: get-a-webhook-integration
    parent: webhooks-integration
    generated: true
    params:
      versions:
        - v1
      operationids:
        - GetWebhooksIntegration
      unstable: []
      order: 2
  - name: Delete a webhook
    url: '#delete-a-webhook'
    identifier: delete-a-webhook
    parent: webhooks-integration
    generated: true
    params:
      versions:
        - v1
      operationids:
        - DeleteWebhooksIntegration
      unstable: []
      order: 4
  - name: Create a webhooks integration
    url: '#create-a-webhooks-integration'
    identifier: create-a-webhooks-integration
    parent: webhooks-integration
    generated: true
    params:
      versions:
        - v1
      operationids:
        - CreateWebhooksIntegration
      unstable: []
      order: 1
  - name: Update a custom variable
    url: '#update-a-custom-variable'
    identifier: update-a-custom-variable
    parent: webhooks-integration
    generated: true
    params:
      versions:
        - v1
      operationids:
        - UpdateWebhooksIntegrationCustomVariable
      unstable: []
      order: 7
  - name: Get a custom variable
    url: '#get-a-custom-variable'
    identifier: get-a-custom-variable
    parent: webhooks-integration
    generated: true
    params:
      versions:
        - v1
      operationids:
        - GetWebhooksIntegrationCustomVariable
      unstable: []
      order: 6
  - name: Delete a custom variable
    url: '#delete-a-custom-variable'
    identifier: delete-a-custom-variable
    parent: webhooks-integration
    generated: true
    params:
      versions:
        - v1
      operationids:
        - DeleteWebhooksIntegrationCustomVariable
      unstable: []
      order: 8
  - name: Create a custom variable
    url: '#create-a-custom-variable'
    identifier: create-a-custom-variable
    parent: webhooks-integration
    generated: true
    params:
      versions:
        - v1
      operationids:
        - CreateWebhooksIntegrationCustomVariable
      unstable: []
      order: 5
  - name: Audit
    url: /api/latest/audit/
    identifier: audit
    generated: true
  - name: Search Audit Logs events
    url: '#search-audit-logs-events'
    identifier: search-audit-logs-events
    parent: audit
    generated: true
    params:
      versions:
        - v2
      operationids:
        - SearchAuditLogs
      unstable: []
      order: 1
  - name: Get a list of Audit Logs events
    url: '#get-a-list-of-audit-logs-events'
    identifier: get-a-list-of-audit-logs-events
    parent: audit
    generated: true
    params:
      versions:
        - v2
      operationids:
        - ListAuditLogs
      unstable: []
      order: 2
  - name: AuthN Mappings
    url: /api/latest/authn-mappings/
    identifier: authn-mappings
    generated: true
  - name: Edit an AuthN Mapping
    url: '#edit-an-authn-mapping'
    identifier: edit-an-authn-mapping
    parent: authn-mappings
    generated: true
    params:
      versions:
        - v2
      operationids:
        - UpdateAuthNMapping
      unstable: []
      order: 2
  - name: Get an AuthN Mapping by UUID
    url: '#get-an-authn-mapping-by-uuid'
    identifier: get-an-authn-mapping-by-uuid
    parent: authn-mappings
    generated: true
    params:
      versions:
        - v2
      operationids:
        - GetAuthNMapping
      unstable: []
      order: 1
  - name: Delete an AuthN Mapping
    url: '#delete-an-authn-mapping'
    identifier: delete-an-authn-mapping
    parent: authn-mappings
    generated: true
    params:
      versions:
        - v2
      operationids:
        - DeleteAuthNMapping
      unstable: []
      order: 3
  - name: Create an AuthN Mapping
    url: '#create-an-authn-mapping'
    identifier: create-an-authn-mapping
    parent: authn-mappings
    generated: true
    params:
      versions:
        - v2
      operationids:
        - CreateAuthNMapping
      unstable: []
      order: 5
  - name: List all AuthN Mappings
    url: '#list-all-authn-mappings'
    identifier: list-all-authn-mappings
    parent: authn-mappings
    generated: true
    params:
      versions:
        - v2
      operationids:
        - ListAuthNMappings
      unstable: []
      order: 4
  - name: Cloud Workload Security
    url: /api/latest/cloud-workload-security/
    identifier: cloud-workload-security
    generated: true
  - name: Update a Cloud Workload Security Agent rule
    url: '#update-a-cloud-workload-security-agent-rule'
    identifier: update-a-cloud-workload-security-agent-rule
    parent: cloud-workload-security
    generated: true
    params:
      versions:
        - v2
      operationids:
        - UpdateCloudWorkloadSecurityAgentRule
      unstable: []
      order: 5
  - name: Get a Cloud Workload Security Agent rule
    url: '#get-a-cloud-workload-security-agent-rule'
    identifier: get-a-cloud-workload-security-agent-rule
    parent: cloud-workload-security
    generated: true
    params:
      versions:
        - v2
      operationids:
        - GetCloudWorkloadSecurityAgentRule
      unstable: []
      order: 2
  - name: Delete a Cloud Workload Security Agent rule
    url: '#delete-a-cloud-workload-security-agent-rule'
    identifier: delete-a-cloud-workload-security-agent-rule
    parent: cloud-workload-security
    generated: true
    params:
      versions:
        - v2
      operationids:
        - DeleteCloudWorkloadSecurityAgentRule
      unstable: []
      order: 6
  - name: Create a Cloud Workload Security Agent rule
    url: '#create-a-cloud-workload-security-agent-rule'
    identifier: create-a-cloud-workload-security-agent-rule
    parent: cloud-workload-security
    generated: true
    params:
      versions:
        - v2
      operationids:
        - CreateCloudWorkloadSecurityAgentRule
      unstable: []
      order: 4
  - name: Get all Cloud Workload Security Agent rules
    url: '#get-all-cloud-workload-security-agent-rules'
    identifier: get-all-cloud-workload-security-agent-rules
    parent: cloud-workload-security
    generated: true
    params:
      versions:
        - v2
      operationids:
        - ListCloudWorkloadSecurityAgentRules
      unstable: []
      order: 3
  - name: Get the latest Cloud Workload Security policy
    url: '#get-the-latest-cloud-workload-security-policy'
    identifier: get-the-latest-cloud-workload-security-policy
    parent: cloud-workload-security
    generated: true
    params:
      versions:
        - v2
      operationids:
        - DownloadCloudWorkloadPolicyFile
      unstable: []
      order: 1
  - name: Incident Services
    url: /api/latest/incident-services/
    identifier: incident-services
    generated: true
  - name: Update an existing incident service
    url: '#update-an-existing-incident-service'
    identifier: update-an-existing-incident-service
    parent: incident-services
    generated: true
    params:
      versions:
        - v2
      operationids:
        - UpdateIncidentService
      unstable:
        - v2
      order: 0
  - name: Get details of an incident service
    url: '#get-details-of-an-incident-service'
    identifier: get-details-of-an-incident-service
    parent: incident-services
    generated: true
    params:
      versions:
        - v2
      operationids:
        - GetIncidentService
      unstable:
        - v2
      order: 0
  - name: Delete an existing incident service
    url: '#delete-an-existing-incident-service'
    identifier: delete-an-existing-incident-service
    parent: incident-services
    generated: true
    params:
      versions:
        - v2
      operationids:
        - DeleteIncidentService
      unstable:
        - v2
      order: 0
  - name: Create a new incident service
    url: '#create-a-new-incident-service'
    identifier: create-a-new-incident-service
    parent: incident-services
    generated: true
    params:
      versions:
        - v2
      operationids:
        - CreateIncidentService
      unstable:
        - v2
      order: 0
  - name: Get a list of all incident services
    url: '#get-a-list-of-all-incident-services'
    identifier: get-a-list-of-all-incident-services
    parent: incident-services
    generated: true
    params:
      versions:
        - v2
      operationids:
        - ListIncidentServices
      unstable:
        - v2
      order: 0
  - name: Incident Teams
    url: /api/latest/incident-teams/
    identifier: incident-teams
    generated: true
  - name: Update an existing incident team
    url: '#update-an-existing-incident-team'
    identifier: update-an-existing-incident-team
    parent: incident-teams
    generated: true
    params:
      versions:
        - v2
      operationids:
        - UpdateIncidentTeam
      unstable:
        - v2
      order: 0
  - name: Get details of an incident team
    url: '#get-details-of-an-incident-team'
    identifier: get-details-of-an-incident-team
    parent: incident-teams
    generated: true
    params:
      versions:
        - v2
      operationids:
        - GetIncidentTeam
      unstable:
        - v2
      order: 0
  - name: Delete an existing incident team
    url: '#delete-an-existing-incident-team'
    identifier: delete-an-existing-incident-team
    parent: incident-teams
    generated: true
    params:
      versions:
        - v2
      operationids:
        - DeleteIncidentTeam
      unstable:
        - v2
      order: 0
  - name: Create a new incident team
    url: '#create-a-new-incident-team'
    identifier: create-a-new-incident-team
    parent: incident-teams
    generated: true
    params:
      versions:
        - v2
      operationids:
        - CreateIncidentTeam
      unstable:
        - v2
      order: 0
  - name: Get a list of all incident teams
    url: '#get-a-list-of-all-incident-teams'
    identifier: get-a-list-of-all-incident-teams
    parent: incident-teams
    generated: true
    params:
      versions:
        - v2
      operationids:
        - ListIncidentTeams
      unstable:
        - v2
      order: 0
  - name: Incidents
    url: /api/latest/incidents/
    identifier: incidents
    generated: true
  - name: Update an existing incident
    url: '#update-an-existing-incident'
    identifier: update-an-existing-incident
    parent: incidents
    generated: true
    params:
      versions:
        - v2
      operationids:
        - UpdateIncident
      unstable:
        - v2
      order: 0
  - name: Get the details of an incident
    url: '#get-the-details-of-an-incident'
    identifier: get-the-details-of-an-incident
    parent: incidents
    generated: true
    params:
      versions:
        - v2
      operationids:
        - GetIncident
      unstable:
        - v2
      order: 0
  - name: Delete an existing incident
    url: '#delete-an-existing-incident'
    identifier: delete-an-existing-incident
    parent: incidents
    generated: true
    params:
      versions:
        - v2
      operationids:
        - DeleteIncident
      unstable:
        - v2
      order: 0
  - name: Create an incident
    url: '#create-an-incident'
    identifier: create-an-incident
    parent: incidents
    generated: true
    params:
      versions:
        - v2
      operationids:
        - CreateIncident
      unstable:
        - v2
      order: 0
  - name: Get a list of incidents
    url: '#get-a-list-of-incidents'
    identifier: get-a-list-of-incidents
    parent: incidents
    generated: true
    params:
      versions:
        - v2
      operationids:
        - ListIncidents
      unstable:
        - v2
      order: 0
  - name: Logs Archives
    url: /api/latest/logs-archives/
    identifier: logs-archives
    generated: true
  - name: Grant role to an archive
    url: '#grant-role-to-an-archive'
    identifier: grant-role-to-an-archive
    parent: logs-archives
    generated: true
    params:
      versions:
        - v2
      operationids:
        - AddReadRoleToArchive
      unstable: []
      order: 7
  - name: List read roles for an archive
    url: '#list-read-roles-for-an-archive'
    identifier: list-read-roles-for-an-archive
    parent: logs-archives
    generated: true
    params:
      versions:
        - v2
      operationids:
        - ListArchiveReadRoles
      unstable: []
      order: 6
  - name: Revoke role from an archive
    url: '#revoke-role-from-an-archive'
    identifier: revoke-role-from-an-archive
    parent: logs-archives
    generated: true
    params:
      versions:
        - v2
      operationids:
        - RemoveRoleFromArchive
      unstable: []
      order: 8
  - name: Update an archive
    url: '#update-an-archive'
    identifier: update-an-archive
    parent: logs-archives
    generated: true
    params:
      versions:
        - v2
      operationids:
        - UpdateLogsArchive
      unstable: []
      order: 4
  - name: Get an archive
    url: '#get-an-archive'
    identifier: get-an-archive
    parent: logs-archives
    generated: true
    params:
      versions:
        - v2
      operationids:
        - GetLogsArchive
      unstable: []
      order: 3
  - name: Delete an archive
    url: '#delete-an-archive'
    identifier: delete-an-archive
    parent: logs-archives
    generated: true
    params:
      versions:
        - v2
      operationids:
        - DeleteLogsArchive
      unstable: []
      order: 5
  - name: Create an archive
    url: '#create-an-archive'
    identifier: create-an-archive
    parent: logs-archives
    generated: true
    params:
      versions:
        - v2
      operationids:
        - CreateLogsArchive
      unstable: []
      order: 2
  - name: Get all archives
    url: '#get-all-archives'
    identifier: get-all-archives
    parent: logs-archives
    generated: true
    params:
      versions:
        - v2
      operationids:
        - ListLogsArchives
      unstable: []
      order: 1
  - name: Update archive order
    url: '#update-archive-order'
    identifier: update-archive-order
    parent: logs-archives
    generated: true
    params:
      versions:
        - v2
      operationids:
        - UpdateLogsArchiveOrder
      unstable: []
      order: 10
  - name: Get archive order
    url: '#get-archive-order'
    identifier: get-archive-order
    parent: logs-archives
    generated: true
    params:
      versions:
        - v2
      operationids:
        - GetLogsArchiveOrder
      unstable: []
      order: 9
  - name: Logs Metrics
    url: /api/latest/logs-metrics/
    identifier: logs-metrics
    generated: true
  - name: Update a log-based metric
    url: '#update-a-log-based-metric'
    identifier: update-a-log-based-metric
    parent: logs-metrics
    generated: true
    params:
      versions:
        - v2
      operationids:
        - UpdateLogsMetric
      unstable: []
      order: 4
  - name: Get a log-based metric
    url: '#get-a-log-based-metric'
    identifier: get-a-log-based-metric
    parent: logs-metrics
    generated: true
    params:
      versions:
        - v2
      operationids:
        - GetLogsMetric
      unstable: []
      order: 3
  - name: Delete a log-based metric
    url: '#delete-a-log-based-metric'
    identifier: delete-a-log-based-metric
    parent: logs-metrics
    generated: true
    params:
      versions:
        - v2
      operationids:
        - DeleteLogsMetric
      unstable: []
      order: 5
  - name: Create a log-based metric
    url: '#create-a-log-based-metric'
    identifier: create-a-log-based-metric
    parent: logs-metrics
    generated: true
    params:
      versions:
        - v2
      operationids:
        - CreateLogsMetric
      unstable: []
      order: 2
  - name: Get all log-based metrics
    url: '#get-all-log-based-metrics'
    identifier: get-all-log-based-metrics
    parent: logs-metrics
    generated: true
    params:
      versions:
        - v2
      operationids:
        - ListLogsMetrics
      unstable: []
      order: 1
  - name: Logs Restriction Queries
    url: /api/latest/logs-restriction-queries/
    identifier: logs-restriction-queries
    generated: true
  - name: Grant role to a restriction query
    url: '#grant-role-to-a-restriction-query'
    identifier: grant-role-to-a-restriction-query
    parent: logs-restriction-queries
    generated: true
    params:
      versions:
        - v2
      operationids:
        - AddRoleToRestrictionQuery
      unstable:
        - v2
      order: 7
  - name: List roles for a restriction query
    url: '#list-roles-for-a-restriction-query'
    identifier: list-roles-for-a-restriction-query
    parent: logs-restriction-queries
    generated: true
    params:
      versions:
        - v2
      operationids:
        - ListRestrictionQueryRoles
      unstable:
        - v2
      order: 6
  - name: Revoke role from a restriction query
    url: '#revoke-role-from-a-restriction-query'
    identifier: revoke-role-from-a-restriction-query
    parent: logs-restriction-queries
    generated: true
    params:
      versions:
        - v2
      operationids:
        - RemoveRoleFromRestrictionQuery
      unstable:
        - v2
      order: 8
  - name: Update a restriction query
    url: '#update-a-restriction-query'
    identifier: update-a-restriction-query
    parent: logs-restriction-queries
    generated: true
    params:
      versions:
        - v2
      operationids:
        - UpdateRestrictionQuery
      unstable:
        - v2
      order: 4
  - name: Get a restriction query
    url: '#get-a-restriction-query'
    identifier: get-a-restriction-query
    parent: logs-restriction-queries
    generated: true
    params:
      versions:
        - v2
      operationids:
        - GetRestrictionQuery
      unstable:
        - v2
      order: 3
  - name: Delete a restriction query
    url: '#delete-a-restriction-query'
    identifier: delete-a-restriction-query
    parent: logs-restriction-queries
    generated: true
    params:
      versions:
        - v2
      operationids:
        - DeleteRestrictionQuery
      unstable:
        - v2
      order: 5
  - name: Get all restriction queries for a given user
    url: '#get-all-restriction-queries-for-a-given-user'
    identifier: get-all-restriction-queries-for-a-given-user
    parent: logs-restriction-queries
    generated: true
    params:
      versions:
        - v2
      operationids:
        - ListUserRestrictionQueries
      unstable:
        - v2
      order: 9
  - name: Get restriction query for a given role
    url: '#get-restriction-query-for-a-given-role'
    identifier: get-restriction-query-for-a-given-role
    parent: logs-restriction-queries
    generated: true
    params:
      versions:
        - v2
      operationids:
        - GetRoleRestrictionQuery
      unstable:
        - v2
      order: 10
  - name: Create a restriction query
    url: '#create-a-restriction-query'
    identifier: create-a-restriction-query
    parent: logs-restriction-queries
    generated: true
    params:
      versions:
        - v2
      operationids:
        - CreateRestrictionQuery
      unstable:
        - v2
      order: 2
  - name: List restriction queries
    url: '#list-restriction-queries'
    identifier: list-restriction-queries
    parent: logs-restriction-queries
    generated: true
    params:
      versions:
        - v2
      operationids:
        - ListRestrictionQueries
      unstable:
        - v2
      order: 1
  - name: Processes
    url: /api/latest/processes/
    identifier: processes
    generated: true
  - name: Get all processes
    url: '#get-all-processes'
    identifier: get-all-processes
    parent: processes
    generated: true
    params:
      versions:
        - v2
      operationids:
        - ListProcesses
      unstable: []
      order: 1
  - name: RUM
    url: /api/latest/rum/
    identifier: rum
    generated: true
  - name: Search RUM events
    url: '#search-rum-events'
    identifier: search-rum-events
    parent: rum
    generated: true
    params:
      versions:
        - v2
      operationids:
        - SearchRUMEvents
      unstable: []
      order: 1
  - name: Get a list of RUM events
    url: '#get-a-list-of-rum-events'
    identifier: get-a-list-of-rum-events
    parent: rum
    generated: true
    params:
      versions:
        - v2
      operationids:
        - ListRUMEvents
      unstable: []
      order: 2
  - name: Aggregate RUM events
    url: '#aggregate-rum-events'
    identifier: aggregate-rum-events
    parent: rum
    generated: true
    params:
      versions:
        - v2
      operationids:
        - AggregateRUMEvents
      unstable: []
      order: 3
  - name: Roles
    url: /api/latest/roles/
    identifier: roles
    generated: true
  - name: Add a user to a role
    url: '#add-a-user-to-a-role'
    identifier: add-a-user-to-a-role
    parent: roles
    generated: true
    params:
      versions:
        - v2
      operationids:
        - AddUserToRole
      unstable: []
      order: 10
  - name: Get all users of a role
    url: '#get-all-users-of-a-role'
    identifier: get-all-users-of-a-role
    parent: roles
    generated: true
    params:
      versions:
        - v2
      operationids:
        - ListRoleUsers
      unstable: []
      order: 9
  - name: Remove a user from a role
    url: '#remove-a-user-from-a-role'
    identifier: remove-a-user-from-a-role
    parent: roles
    generated: true
    params:
      versions:
        - v2
      operationids:
        - RemoveUserFromRole
      unstable: []
      order: 11
  - name: Grant permission to a role
    url: '#grant-permission-to-a-role'
    identifier: grant-permission-to-a-role
    parent: roles
    generated: true
    params:
      versions:
        - v2
      operationids:
        - AddPermissionToRole
      unstable: []
      order: 7
  - name: List permissions for a role
    url: '#list-permissions-for-a-role'
    identifier: list-permissions-for-a-role
    parent: roles
    generated: true
    params:
      versions:
        - v2
      operationids:
        - ListRolePermissions
      unstable: []
      order: 6
  - name: Revoke permission
    url: '#revoke-permission'
    identifier: revoke-permission
    parent: roles
    generated: true
    params:
      versions:
        - v2
      operationids:
        - RemovePermissionFromRole
      unstable: []
      order: 8
  - name: Create a new role by cloning an existing role
    url: '#create-a-new-role-by-cloning-an-existing-role'
    identifier: create-a-new-role-by-cloning-an-existing-role
    parent: roles
    generated: true
    params:
      versions:
        - v2
      operationids:
        - CloneRole
      unstable: []
      order: 12
  - name: Update a role
    url: '#update-a-role'
    identifier: update-a-role
    parent: roles
    generated: true
    params:
      versions:
        - v2
      operationids:
        - UpdateRole
      unstable: []
      order: 4
  - name: Get a role
    url: '#get-a-role'
    identifier: get-a-role
    parent: roles
    generated: true
    params:
      versions:
        - v2
      operationids:
        - GetRole
      unstable: []
      order: 3
  - name: Delete role
    url: '#delete-role'
    identifier: delete-role
    parent: roles
    generated: true
    params:
      versions:
        - v2
      operationids:
        - DeleteRole
      unstable: []
      order: 5
  - name: Create role
    url: '#create-role'
    identifier: create-role
    parent: roles
    generated: true
    params:
      versions:
        - v2
      operationids:
        - CreateRole
      unstable: []
      order: 2
  - name: List roles
    url: '#list-roles'
    identifier: list-roles
    parent: roles
    generated: true
    params:
      versions:
        - v2
      operationids:
        - ListRoles
      unstable: []
      order: 1
  - name: List permissions
    url: '#list-permissions'
    identifier: list-permissions
    parent: roles
    generated: true
    params:
      versions:
        - v2
      operationids:
        - ListPermissions
      unstable: []
      order: 1
  - name: Security Monitoring
    url: /api/latest/security-monitoring/
    identifier: security-monitoring
    generated: true
  - name: Get a list of security signals
    url: '#get-a-list-of-security-signals'
    identifier: get-a-list-of-security-signals
    parent: security-monitoring
    generated: true
    params:
      versions:
        - v2
      operationids:
        - SearchSecurityMonitoringSignals
      unstable:
        - v2
      order: 6
  - name: Get a quick list of security signals
    url: '#get-a-quick-list-of-security-signals'
    identifier: get-a-quick-list-of-security-signals
    parent: security-monitoring
    generated: true
    params:
      versions:
        - v2
      operationids:
        - ListSecurityMonitoringSignals
      unstable:
        - v2
      order: 7
  - name: Update an existing rule
    url: '#update-an-existing-rule'
    identifier: update-an-existing-rule
    parent: security-monitoring
    generated: true
    params:
      versions:
        - v2
      operationids:
        - UpdateSecurityMonitoringRule
      unstable: []
      order: 4
  - name: Get a rule's details
    url: '#get-a-rules-details'
    identifier: get-a-rules-details
    parent: security-monitoring
    generated: true
    params:
      versions:
        - v2
      operationids:
        - GetSecurityMonitoringRule
      unstable: []
      order: 3
  - name: Delete an existing rule
    url: '#delete-an-existing-rule'
    identifier: delete-an-existing-rule
    parent: security-monitoring
    generated: true
    params:
      versions:
        - v2
      operationids:
        - DeleteSecurityMonitoringRule
      unstable: []
      order: 5
  - name: Create a detection rule
    url: '#create-a-detection-rule'
    identifier: create-a-detection-rule
    parent: security-monitoring
    generated: true
    params:
      versions:
        - v2
      operationids:
        - CreateSecurityMonitoringRule
      unstable: []
      order: 2
  - name: List rules
    url: '#list-rules'
    identifier: list-rules
    parent: security-monitoring
    generated: true
    params:
      versions:
        - v2
      operationids:
        - ListSecurityMonitoringRules
      unstable: []
      order: 1
  - name: Update a security filter
    url: '#update-a-security-filter'
    identifier: update-a-security-filter
    parent: security-monitoring
    generated: true
    params:
      versions:
        - v2
      operationids:
        - UpdateSecurityFilter
      unstable: []
      order: 0
  - name: Get a security filter
    url: '#get-a-security-filter'
    identifier: get-a-security-filter
    parent: security-monitoring
    generated: true
    params:
      versions:
        - v2
      operationids:
        - GetSecurityFilter
      unstable: []
      order: 0
  - name: Delete a security filter
    url: '#delete-a-security-filter'
    identifier: delete-a-security-filter
    parent: security-monitoring
    generated: true
    params:
      versions:
        - v2
      operationids:
        - DeleteSecurityFilter
      unstable: []
      order: 0
  - name: Create a security filter
    url: '#create-a-security-filter'
    identifier: create-a-security-filter
    parent: security-monitoring
    generated: true
    params:
      versions:
        - v2
      operationids:
        - CreateSecurityFilter
      unstable: []
      order: 0
  - name: Get all security filters
    url: '#get-all-security-filters'
    identifier: get-all-security-filters
    parent: security-monitoring
    generated: true
    params:
      versions:
        - v2
      operationids:
        - ListSecurityFilters
      unstable: []
      order: 0
  - name: Service Accounts
    url: /api/latest/service-accounts/
    identifier: service-accounts
    generated: true
  - name: Edit an application key for this service account
    url: '#edit-an-application-key-for-this-service-account'
    identifier: edit-an-application-key-for-this-service-account
    parent: service-accounts
    generated: true
    params:
      versions:
        - v2
      operationids:
        - UpdateServiceAccountApplicationKey
      unstable: []
      order: 2
  - name: Get one application key for this service account
    url: '#get-one-application-key-for-this-service-account'
    identifier: get-one-application-key-for-this-service-account
    parent: service-accounts
    generated: true
    params:
      versions:
        - v2
      operationids:
        - GetServiceAccountApplicationKey
      unstable: []
      order: 1
  - name: Delete an application key for this service account
    url: '#delete-an-application-key-for-this-service-account'
    identifier: delete-an-application-key-for-this-service-account
    parent: service-accounts
    generated: true
    params:
      versions:
        - v2
      operationids:
        - DeleteServiceAccountApplicationKey
      unstable: []
      order: 3
  - name: Create an application key for this service account
    url: '#create-an-application-key-for-this-service-account'
    identifier: create-an-application-key-for-this-service-account
    parent: service-accounts
    generated: true
    params:
      versions:
        - v2
      operationids:
        - CreateServiceAccountApplicationKey
      unstable: []
      order: 0
  - name: List application keys for this service account
    url: '#list-application-keys-for-this-service-account'
    identifier: list-application-keys-for-this-service-account
    parent: service-accounts
    generated: true
    params:
      versions:
        - v2
      operationids:
        - ListServiceAccountApplicationKeys
      unstable: []
      order: 0<|MERGE_RESOLUTION|>--- conflicted
+++ resolved
@@ -1054,74 +1054,56 @@
     parent: monitors_create
     identifier: monitor_types_event
     weight: 110
+  - name: Error Tracking
+    url: monitors/create/types/error_tracking/
+    parent: monitor_types
+    identifier: monitor_types_error_tracking
+    weight: 111
   - name: Forecast
     url: monitors/create/types/forecasts/
     parent: monitors_create
     identifier: monitor_types_forecasts
-    weight: 111
+    weight: 112
   - name: Integration
     url: monitors/create/types/integration/
     parent: monitors_create
     identifier: monitor_types_integration
-    weight: 112
+    weight: 113
   - name: Live Process
     url: monitors/create/types/process/
     parent: monitors_create
     identifier: monitor_types_process
-    weight: 113
+    weight: 114
   - name: Logs
     url: monitors/create/types/log/
     parent: monitors_create
     identifier: monitor_types_log
-    weight: 114
+    weight: 115
   - name: Network
     url: monitors/create/types/network/
     parent: monitors_create
     identifier: monitor_types_network
-    weight: 115
+    weight: 116
   - name: Outlier
     url: monitors/create/types/outlier/
     parent: monitors_create
     identifier: monitor_types_outlier
-    weight: 116
+    weight: 117
   - name: Process Check
     url: monitors/create/types/process_check/
     parent: monitors_create
     identifier: monitor_types_process_check
-    weight: 117
+    weight: 118
   - name: Real User Monitoring
     url: monitors/create/types/real_user_monitoring/
     parent: monitors_create
     identifier: monitor_types_rum
-<<<<<<< HEAD
-    weight: 1034
-  - name: Error Tracking
-    url: monitors/create/types/error_tracking/
-    parent: monitor_types
-    identifier: monitor_types_error_tracking
-    weight: 1035
-=======
-    weight: 118
->>>>>>> 394dded4
+    weight: 119
   - name: Watchdog
     url: monitors/create/types/watchdog/
     parent: monitors_create
     identifier: monitor_types_watchdog
-<<<<<<< HEAD
-    weight: 1036
-  - name: Composite
-    url: monitors/create/types/composite/
-    parent: monitor_types
-    identifier: monitor_types_composite
-    weight: 1037
-  - name: CI Pipelines
-    url: monitors/create/types/ci_pipelines/
-    parent: monitor_types
-    identifier: monitor_types_cipipelines
-    weight: 1038
-=======
-    weight: 119
->>>>>>> 394dded4
+    weight: 120
   - name: Notifications
     url: monitors/notify/
     parent: alerting
