main_left:
  - identifier: product
    name: Product
    url: 'https://www.datadoghq.com/product/'
    weight: -500
  - identifier: features
    name: Features
    pre: <i class="icon-features align-middle"></i>
    url: 'https://www.datadoghq.com/product/'
    weight: 1
    parent: product
  - identifier: integrations
    name: Integrations
    pre: <i class="icon-integrations align-middle"></i>
    url: 'https://www.datadoghq.com/product/platform/integrations/'
    weight: 2
    parent: product
  - identifier: dashboarding
    name: Dashboards
    pre: <i class="icon-dashboard align-middle"></i>
    url: 'https://www.datadoghq.com/product/platform/dashboards/'
    weight: 3
    parent: product
  - identifier: infrastructure
    name: Infrastructure Monitoring
    pre: <i class="icon-host-map align-middle"></i>
    url: 'https://www.datadoghq.com/product/infrastructure-monitoring/'
    weight: 4
    parent: product
  - identifier: logs
    name: Log Management
    pre: <i class="icon-log align-middle"></i>
    url: 'https://www.datadoghq.com/product/log-management/'
    weight: 5
    parent: product
  - identifier: apm
    name: APM
    pre: <i class="icon-apm align-middle"></i>
    url: 'https://www.datadoghq.com/product/apm/'
    weight: 6
    parent: product
  - identifier: profiler
    name: Continuous Profiler
    pre: <i class="icon-profiling-1 align-middle"></i>
    url: 'https://www.datadoghq.com/product/code-profiling/'
    weight: 7
    parent: product
  - identifier: ci-visibility
    name: CI Visibility
    pre: <i class='icon-ci'></i>
    url: 'https://www.datadoghq.com/product/ci-cd-monitoring/'
    weight: 8
    parent: product
  - identifier: synthetics
    name: Synthetic Monitoring
    pre: <i class="icon-synthetics align-middle"></i>
    url: 'https://www.datadoghq.com/product/synthetic-monitoring/'
    weight: 9
    parent: product
  - identifier: rum
    name: RUM & Session Replay
    pre: <i class="icon-rum align-middle"></i>
    url: 'https://www.datadoghq.com/product/real-user-monitoring/'
    weight: 10
    parent: product
  - identifier: network-performance
    name: Network Performance Monitoring
    pre: <i class="icon-network align-middle"></i>
    url: 'https://www.datadoghq.com/product/network-monitoring/network-performance-monitoring/'
    weight: 11
    parent: product
  - identifier: network-device
    name: Network Device Monitoring
    pre: <i class='icon-ndm'></i>
    url: 'https://www.datadoghq.com/product/network-monitoring/network-device-monitoring/'
    weight: 12
    parent: product
  - identifier: security-platform
    name: Security Platform
    pre: <i class="icon-security-platform align-middle"></i>
    url: 'https://www.datadoghq.com/product/security-platform/'
    weight: 13
    parent: product
  - identifier: security-monitoring
    name: Security Monitoring
    pre: <i class="icon-siem align-middle"></i>
    url: 'https://www.datadoghq.com/product/security-platform/security-monitoring/'
    weight: 14
    parent: product
  - identifier: cloud-security-posture-management
    name: CSPM
    pre: <i class="icon-cspm align-middle"></i>
    url: 'https://www.datadoghq.com/product/security-platform/cloud-security-posture-management/'
    weight: 15
    parent: product
  - identifier: cloud-workload-security
    name: Cloud Workload Security
    pre: <i class="icon-cws align-middle"></i>
    url: 'https://www.datadoghq.com/product/security-platform/cloud-workload-security/'
    weight: 16
    parent: product
  - identifier: error-tracking
    name: Error Tracking
    pre: <i class="icon-error-tracking align-middle"></i>
    url: 'https://www.datadoghq.com/product/security-platform/error-tracking/'
    weight: 17
    parent: product
  - identifier: incident
    name: Incident Management
    pre: <i class="icon-incidents align-middle"></i>
    url: 'https://www.datadoghq.com/product/incident-management'
    weight: 18
    parent: product
  - identifier: database
    name: Database Monitoring
    pre: <i class="icon-dbm align-middle"></i>
    url: 'https://www.datadoghq.com/product/database-monitoring'
    weight: 19
    parent: product
  - identifier: serverless
    name: Serverless
    pre: <i class="icon-serverless align-middle"></i>
    url: 'https://www.datadoghq.com/product/serverless-monitoring/'
    weight: 20
    parent: product
  - identifier: alerts
    name: Alerts
    pre: <i class="icon-monitor align-middle"></i>
    url: 'https://www.datadoghq.com/product/alerts/'
    weight: 21
    parent: product
  - identifier: api
    name: API
    pre: <i class="icon-api align-middle"></i>
    url: 'https://docs.datadoghq.com/api'
    weight: 22
    parent: product
  - identifier: customers
    name: Customers
    url: 'https://www.datadoghq.com/customers/'
    weight: -480
  - identifier: pricing
    name: Pricing
    url: 'https://www.datadoghq.com/pricing/'
    weight: -480
  - identifier: solutions
    name: Solutions
    url: '#'
    weight: -460
  - identifier: industry-financial
    name: Financial Services
    parent: solutions
    title: industry
    url: 'https://www.datadoghq.com/solutions/financial-services/'
    weight: -460
  - identifier: industry-manufacturing
    name: Manufacturing & Logistics
    parent: solutions
    title: industry
    url: 'https://www.datadoghq.com/solutions/manufacturing-logistics/'
    weight: -459
  - identifier: industry-healthcare
    name: Healthcare/Life Sciences
    parent: solutions
    title: industry
    url: 'https://www.datadoghq.com/solutions/healthcare/'
    weight: -458
  - identifier: industry-retail
    name: Retail/E-Commerce
    parent: solutions
    title: industry
    url: 'https://www.datadoghq.com/solutions/retail-ecommerce/'
    weight: -457
  - identifier: industry-public
    name: Public Sector
    parent: solutions
    title: industry
    url: 'https://www.datadoghq.com/solutions/public-sector/'
    weight: -456
  - identifier: industry-media
    name: Media & Entertainment
    parent: solutions
    title: industry
    url: 'https://www.datadoghq.com/solutions/media-entertainment/'
    weight: -455
  - identifier: industry-technology
    name: Technology
    parent: solutions
    title: industry
    url: 'https://www.datadoghq.com/solutions/technology/'
    weight: -454
  - identifier: industry-gaming
    name: Gaming
    parent: solutions
    title: industry
    url: 'https://www.datadoghq.com/solutions/gaming/'
    weight: -453
  - identifier: technology-aws
    name: Amazon Web Services
    parent: solutions
    title: technology
    url: 'https://www.datadoghq.com/solutions/aws/'
    weight: -452
  - identifier: technology-azure
    name: Azure
    parent: solutions
    title: technology
    url: 'https://www.datadoghq.com/solutions/azure/'
    weight: -451
  - identifier: technology-gcp
    name: Google Cloud Platform
    parent: solutions
    title: technology
    url: 'https://www.datadoghq.com/solutions/gcp/'
    weight: -450
  - identifier: technology-kubernetes
    name: Kubernetes
    parent: solutions
    title: technology
    url: 'https://www.datadoghq.com/solutions/kubernetes/'
    weight: -449
  - identifier: technology-openshift
    name: Red Hat OpenShift
    parent: solutions
    title: technology
    url: 'https://www.datadoghq.com/solutions/openshift/'
    weight: -448
  - identifier: usecase-migration
    name: Cloud Migration
    parent: solutions
    title: usecase
    url: 'https://www.datadoghq.com/solutions/cloud-migration/'
    weight: -447
  - identifier: usecase-consolidate
    name: Monitoring Consolidation
    parent: solutions
    title: usecase
    url: 'https://www.datadoghq.com/solutions/monitoring-consolidation/'
    weight: -446
  - identifier: usecase-devops
    name: DevOps
    parent: solutions
    title: usecase
    url: 'https://www.datadoghq.com/solutions/devops/'
    weight: -445
  - identifier: usecase-testing
    name: Shift-Left Testing
    parent: solutions
    title: usecase
    url: 'https://www.datadoghq.com/solutions/shift-left-testing/'
    weight: -444
  - identifier: usecase-security
    name: Security Analytics
    parent: solutions
    title: usecase
    url: 'https://www.datadoghq.com/solutions/security-analytics/'
    weight: -443
  - identifier: usecase-compliance
    name: Compliance for CIS Benchmarks
    parent: solutions
    title: usecase
    url: 'https://www.datadoghq.com/solutions/security/cis-benchmarks/'
    weight: -442
  - identifier: usecase-hybrid
    name: Hybrid Cloud Monitoring
    parent: solutions
    title: usecase
    url: 'https://www.datadoghq.com/solutions/hybrid-cloud-monitoring/'
    weight: -441
  - identifier: usecase-iot
    name: IoT Monitoring
    parent: solutions
    title: usecase
    url: 'https://www.datadoghq.com/solutions/iot-monitoring/'
    weight: -440
  - identifier: usecase-machine
    name: Machine Learning
    parent: solutions
    title: usecase
    url: 'https://www.datadoghq.com/solutions/machine-learning/'
    weight: -439
  - identifier: usecase-analytics
    name: Real-Time BI
    parent: solutions
    title: usecase
    url: 'https://www.datadoghq.com/solutions/business-analytics/'
    weight: -438
  - identifier: usecase-onprem
    name: On-Premises Monitoring
    parent: solutions
    title: usecase
    url: 'https://www.datadoghq.com/solutions/on-premises-monitoring/'
    weight: -437
  - identifier: usecase-log
    name: Log Analysis & Correlation
    parent: solutions
    title: usecase
    url: 'https://www.datadoghq.com/solutions/log-analysis-and-correlation/'
    weight: -436
main_right:
  - identifier: about
    name: About
    url: 'https://www.datadoghq.com/about/leadership/'
    weight: -490
  - name: Contact
    parent: about
    url: 'https://www.datadoghq.com/about/contact/'
    weight: -490
  - name: Partners
    parent: about
    url: 'https://www.datadoghq.com/partner'
    weight: -480
  - name: Latest News
    parent: about
    url: 'https://www.datadoghq.com/about/latest-news/press-releases/'
    weight: -460
  - name: Leadership
    parent: about
    url: 'https://www.datadoghq.com/about/leadership/'
    weight: -440
  - name: Careers
    parent: about
    url: 'https://www.datadoghq.com/careers/'
    weight: -420
  - name: Analyst Reports
    parent: about
    url: 'https://www.datadoghq.com/about/analyst/'
    weight: -415
  - name: Investor Relations
    parent: about
    url: 'https://investors.datadoghq.com/'
    weight: -410
  - name: Awards
    parent: about
    url: 'https://www.datadoghq.com/about/awards/'
    weight: -405
  - identifier: blog
    name: Blog
    url: 'https://www.datadoghq.com/blog/'
    weight: -480
  - name: The Monitor
    url: 'https://www.datadoghq.com/blog/'
    weight: 100
    parent: blog
  - name: Engineering
    url: 'https://www.datadoghq.com/blog/engineering/'
    parent: blog
    weight: 200
  - name: Pup Culture
    url: 'https://www.datadoghq.com/blog/pup-culture/'
    parent: blog
    weight: 300
  - name: Community
    url: 'https://www.datadoghq.com/blog/community/'
    parent: blog
    weight: 400
  - identifier: docs
    name: Docs
    url: 'https://docs.datadoghq.com/'
    weight: -470
  - identifier: login
    name: Login
    url: 'https://app.datadoghq.com/'
    weight: -460
  - identifier: get_started
    name: Get Started Free
    url: '#'
    weight: -440
main:
  - name: Getting Started
    identifier: getting_started
    url: getting_started/
    pre: hex-ringed
    weight: 10000
  - name: Datadog
    identifier: getting_started_datadog
    url: getting_started/application/
    parent: getting_started
    weight: 1
  - name: Datadog Site
    identifier: getting_started_datadog_site
    url: getting_started/site/
    parent: getting_started
    weight: 2
  - name: Agent
    identifier: getting_started_agent
    url: getting_started/agent/
    parent: getting_started
    weight: 3
  - name: Autodiscovery
    identifier: getting_started_agent_autodiscovery
    url: getting_started/agent/autodiscovery
    parent: getting_started_agent
    weight: 301
  - name: Integrations
    identifier: getting_started_integrations
    url: getting_started/integrations/
    parent: getting_started
    weight: 4
  - name: Dashboards
    identifier: getting_started_dashboards
    url: getting_started/dashboards/
    parent: getting_started
    weight: 5
  - name: Monitors
    identifier: getting_started_monitors
    url: getting_started/monitors/
    parent: getting_started
    weight: 6
  - name: Logs
    identifier: getting_started_logs
    url: getting_started/logs/
    parent: getting_started
    weight: 7
  - name: Tracing
    identifier: getting_started_collect_traces
    url: getting_started/tracing/
    parent: getting_started
    weight: 8
  - name: Profiler
    identifier: getting_started_profiler
    url: getting_started/profiler/
    parent: getting_started
    weight: 9
  - name: Tags
    identifier: tagging_
    url: getting_started/tagging/
    parent: getting_started
    weight: 10
  - name: Assigning Tags
    identifier: assigning_tags
    url: getting_started/tagging/assigning_tags
    parent: tagging_
    weight: 1001
  - name: Unified Service Tagging
    identifier: unified_service_tagging
    url: getting_started/tagging/unified_service_tagging
    parent: tagging_
    weight: 1002
  - name: Using Tags
    identifier: using_tags
    url: getting_started/tagging/using_tags
    parent: tagging_
    weight: 1003
  - name: API
    identifier: getting_started_api
    url: getting_started/api/
    parent: getting_started
    weight: 11
  - name: Synthetic Monitoring
    identifier: getting_started_synthetics
    url: getting_started/synthetics/
    parent: getting_started
    weight: 12
  - name: Browser Tests
    identifier: getting_started_browser_test
    url: getting_started/synthetics/browser_test
    parent: getting_started_synthetics
    weight: 1202
  - name: API Tests
    identifier: getting_started_api_test
    url: getting_started/synthetics/api_test
    parent: getting_started_synthetics
    weight: 1201
  - name: Private Locations
    identifier: getting_started_private_location
    url: getting_started/synthetics/private_location
    parent: getting_started_synthetics
    weight: 1203
  - name: Incident Management
    url: getting_started/incident_management/
    parent: getting_started
    weight: 13
  - name: Database Monitoring
    url: getting_started/database_monitoring/
    parent: getting_started
    weight: 14
  - name: Learning Center
    url: getting_started/learning_center/
    parent: getting_started
    weight: 15
  - name: Agent
    url: agent/
    pre: agent-fill
    weight: 30000
    identifier: agent
  - name: Basic Agent Usage
    url: agent/basic_agent_usage/
    parent: agent
    identifier: basic_agent_usage
    weight: 1
  - name: AIX
    identifier: basic_agent_usage_aix
    url: agent/basic_agent_usage/aix/
    weight: 101
    parent: basic_agent_usage
  - name: Amazon Linux
    identifier: basic_agent_usage_amazon_linux
    url: agent/basic_agent_usage/amazonlinux/
    weight: 102
    parent: basic_agent_usage
  - name: Ansible
    identifier: basic_agent_usage_ansible
    url: agent/basic_agent_usage/ansible/
    parent: basic_agent_usage
    weight: 103
  - name: CentOS
    identifier: basic_agent_usage_centos
    url: agent/basic_agent_usage/centos/
    weight: 104
    parent: basic_agent_usage
  - name: Chef
    identifier: basic_agent_usage_chef
    url: agent/basic_agent_usage/chef/
    weight: 105
    parent: basic_agent_usage
  - name: Debian
    identifier: basic_agent_usage_deb
    url: agent/basic_agent_usage/deb/
    weight: 106
    parent: basic_agent_usage
  - name: Fedora
    identifier: basic_agent_usage_fedora
    url: agent/basic_agent_usage/fedora/
    weight: 107
    parent: basic_agent_usage
  - name: Heroku
    identifier: basic_agent_usage_heroku
    url: agent/basic_agent_usage/heroku/
    weight: 108
    parent: basic_agent_usage
  - name: Mac OS X
    identifier: basic_agent_usage_osx
    url: agent/basic_agent_usage/osx/
    weight: 109
    parent: basic_agent_usage
  - name: Puppet
    identifier: basic_agent_usage_puppet
    url: agent/basic_agent_usage/puppet/
    weight: 110
    parent: basic_agent_usage
  - name: Red Hat
    identifier: basic_agent_usage_redhat
    url: agent/basic_agent_usage/redhat/
    weight: 111
    parent: basic_agent_usage
  - name: SaltStack
    identifier: basic_agent_usage_saltstack
    url: agent/basic_agent_usage/saltstack/
    weight: 112
    parent: basic_agent_usage
  - name: SUSE
    identifier: basic_agent_usage_suse
    url: agent/basic_agent_usage/suse/
    weight: 113
    parent: basic_agent_usage
  - name: Ubuntu
    identifier: basic_agent_usage_ubuntu
    url: agent/basic_agent_usage/ubuntu/
    weight: 114
    parent: basic_agent_usage
  - name: Windows
    identifier: basic_agent_usage_windows
    url: agent/basic_agent_usage/windows/
    weight: 115
    parent: basic_agent_usage
  - name: From Source
    identifier: basic_agent_usage_source
    url: agent/basic_agent_usage/source/
    weight: 116
    parent: basic_agent_usage
  - name: Docker
    url: agent/docker/
    parent: agent
    identifier: agent_docker
    weight: 2
  - name: APM
    url: agent/docker/apm/
    parent: agent_docker
    identifier: agent_docker_apm
    weight: 201
  - name: Log collection
    url: agent/docker/log/
    parent: agent_docker
    identifier: agent_docker_log
    weight: 203
  - name: Tag extraction
    url: agent/docker/tag/
    parent: agent_docker
    identifier: agent_docker_tag
    weight: 204
  - name: Autodiscovery
    url: agent/docker/integrations/
    parent: agent_docker
    identifier: agent_docker_integrations
    weight: 205
  - name: Prometheus
    url: agent/docker/prometheus/
    parent: agent_docker
    identifier: agent_docker_prometheus
    weight: 206
  - name: Data Collected
    url: agent/docker/data_collected/
    parent: agent_docker
    identifier: agent_docker_data_collected
    weight: 207
  - name: Kubernetes
    url: agent/kubernetes/
    parent: agent
    identifier: agent_kubernetes
    weight: 3
  - name: Kubernetes distributions
    url: agent/kubernetes/distributions
    parent: agent_kubernetes
    identifier: agent_kubernetes_distributions
    weight: 301
  - name: APM
    url: agent/kubernetes/apm/
    parent: agent_kubernetes
    identifier: agent_kubernetes_apm
    weight: 302
  - name: Log collection
    url: agent/kubernetes/log/
    parent: agent_kubernetes
    identifier: agent_kubernetes_log
    weight: 303
  - name: Tag extraction
    url: agent/kubernetes/tag/
    parent: agent_kubernetes
    identifier: agent_kubernetes_tag
    weight: 304
  - name: Autodiscovery
    url: agent/kubernetes/integrations/
    parent: agent_kubernetes
    identifier: agent_kubernetes_integrations
    weight: 305
  - name: Prometheus
    url: agent/kubernetes/prometheus/
    parent: agent_kubernetes
    identifier: agent_kubernetes_prometheus
    weight: 306
  - name: Data collected
    url: agent/kubernetes/data_collected/
    parent: agent_kubernetes
    identifier: agent_kubernetes_data_collected
    weight: 307
  - name: Control plane monitoring
    url: agent/kubernetes/control_plane/
    parent: agent_kubernetes
    identifier: agent_kubernetes_control_plane
    weight: 308
  - name: Operator configuration
    url: agent/kubernetes/operator_configuration
    parent: agent_kubernetes
    identifier: agent_kubernetes_operator_configuration
    weight: 309
  - name: Cluster Agent
    url: agent/cluster_agent/
    parent: agent
    identifier: agent_cluster
    weight: 4
  - name: Setup
    url: agent/cluster_agent/setup/
    parent: agent_cluster
    identifier: cluster_agent_setup
    weight: 401
  - name: Event Collection
    url: agent/cluster_agent/event_collection/
    parent: agent_cluster
    identifier: cluster_agent_event_collection
    weight: 402
  - name: Custom & External Metrics
    url: agent/cluster_agent/external_metrics/
    parent: agent_cluster
    identifier: cluster_agent_external_metrics
    weight: 403
  - name: Cluster Checks
    url: agent/cluster_agent/clusterchecks/
    parent: agent_cluster
    weight: 404
  - name: Endpoints Checks
    url: agent/cluster_agent/endpointschecks/
    parent: agent_cluster
    weight: 405
  - name: Admission Controller
    url: agent/cluster_agent/admission_controller/
    parent: agent_cluster
    weight: 406
  - name: Commands & Options
    url: agent/cluster_agent/commands/
    identifier: cluster_agent_commands
    parent: agent_cluster
    weight: 407
  - name: Cluster metadata provider
    url: agent/cluster_agent/metadata_provider/
    identifier: cluster_agent_metadata_provider
    parent: agent_cluster
    weight: 408
  - name: Build
    url: agent/cluster_agent/build/
    identifier: cluster_agent_build
    parent: agent_cluster
    weight: 409
  - name: Cluster Checks Runner
    url: agent/cluster_agent/clusterchecksrunner
    identifier: cluster_agent_clcr
    parent: agent_cluster
    weight: 410
  - name: Troubleshooting
    url: agent/cluster_agent/troubleshooting/
    identifier: cluster_agent_troubleshooting
    parent: agent_cluster
    weight: 411
  - name: Amazon ECS
    url: agent/amazon_ecs/
    parent: agent
    identifier: agent_amazon_ecs
    weight: 5
  - name: APM
    url: agent/amazon_ecs/apm/
    parent: agent_amazon_ecs
    identifier: agent_amazon_ecs_apm
    weight: 501
  - name: Log collection
    url: agent/amazon_ecs/logs/
    parent: agent_amazon_ecs
    identifier: agent_amazon_ecs_logs
    weight: 502
  - name: Tag extraction
    url: agent/amazon_ecs/tags/
    parent: agent_amazon_ecs
    identifier: agent_amazon_ecs_tags
    weight: 503
  - name: Data collected
    url: agent/amazon_ecs/data_collected/
    parent: agent_amazon_ecs
    identifier: agent_amazon_ecs_data_collected
    weight: 504
  - name: IoT
    url: agent/iot/
    parent: agent
    identifier: agent_iot
    weight: 6
  - name: Log Collection
    url: agent/logs/
    identifier: agent_logs
    parent: agent
    weight: 7
  - name: Advanced Log Collection
    url: agent/logs/advanced_log_collection
    parent: agent_logs
    weight: 701
  - name: Proxy
    url: agent/logs/proxy
    parent: agent_logs
    weight: 702
  - name: Transport
    url: agent/logs/log_transport
    parent: agent_logs
    weight: 703
  - name: Proxy
    url: agent/proxy/
    parent: agent
    identifier: agent_proxy
    weight: 8
  - name: Versions
    url: agent/versions
    parent: agent
    identifier: agent_versions
    weight: 9
  - name: Upgrade to Agent v7
    url: agent/versions/upgrade_to_agent_v7/
    parent: agent_versions
    weight: 901
  - name: Upgrade to Agent v6
    url: agent/versions/upgrade_to_agent_v6/
    parent: agent_versions
    weight: 902
  - name: Troubleshooting
    url: agent/troubleshooting/
    parent: agent
    weight: 10
    identifier: agent_troubleshooting
  - name: Debug Mode
    url: agent/troubleshooting/debug_mode/
    parent: agent_troubleshooting
    weight: 1001
  - name: Agent Flare
    url: agent/troubleshooting/send_a_flare/
    parent: agent_troubleshooting
    weight: 1002
  - name: Agent Check Status
    url: agent/troubleshooting/agent_check_status/
    parent: agent_troubleshooting
    weight: 1003
  - name: NTP Issues
    url: agent/troubleshooting/ntp/
    parent: agent_troubleshooting
    weight: 1004
  - name: Permission Issues
    url: agent/troubleshooting/permissions/
    parent: agent_troubleshooting
    weight: 1005
  - name: Integrations Issues
    url: agent/troubleshooting/integrations/
    parent: agent_troubleshooting
    weight: 1006
  - name: Site Issues
    url: agent/troubleshooting/site/
    parent: agent_troubleshooting
    weight: 1007
  - name: Autodiscovery Issues
    url: agent/troubleshooting/autodiscovery/
    parent: agent_troubleshooting
    weight: 1008
  - name: Windows Container Issues
    url: agent/troubleshooting/windows_containers
    weight: 1009
    parent: agent_troubleshooting
  - name: Agent Runtime Configuration
    url: agent/troubleshooting/config
    weight: 1010
    parent: agent_troubleshooting
  - name: Guides
    url: agent/guide/
    identifier: agent_guides
    parent: agent
    weight: 11
  - name: Security
    identifier: agent_security
    url: security/agent/
    parent: agent
    weight: 12
  - name: Integrations
    url: integrations/
    identifier: integrations_top_level
    pre: integrations
    weight: 40000
  - name: Guides
    url: integrations/guide/
    identifier: integration_guides
    parent: integrations_top_level
    weight: 1
  - name: Watchdog
    url: watchdog/
    identifier: watchdog_top_level
    pre: watchdog
    weight: 50000
  - name: Events
    url: events/
    identifier: events_top_level
    pre: events
    weight: 60000
  - name: Stream
    url: events/stream/
    identifier: event_stream
    parent: events_top_level
    weight: 1
  - name: Explorer
    url: events/explorer/
    identifier: event_explorer
    parent: events_top_level
    weight: 2
  - name: Guides
    url: events/guides/
    identifier: events_guides
    parent: events_top_level
    weight: 3
  - name: Custom Agent Check
    url: events/guides/agent/
    parent: events_guides
    weight: 300
  - name: DogStatsD
    url: events/guides/dogstatsd/
    parent: events_guides
    weight: 301
  - name: Email
    url: events/guides/email/
    parent: events_guides
    weight: 302
  - name: API
    url: api/latest/events/#post-an-event
    parent: events_guides
    weight: 303
  - name: Dashboards
    url: dashboards/
    pre: dashboard
    identifier: dashboards
    weight: 70000
  - name: Dashboard Layout
    url: dashboards/dashboards/
    parent: dashboards
    weight: 1
  - name: Timeboard Layout
    url: dashboards/timeboards/
    parent: dashboards
    weight: 2
  - name: Screenboard Layout
    url: dashboards/screenboards/
    parent: dashboards
    weight: 3
  - name: Widgets
    url: dashboards/widgets/
    parent: dashboards
    identifier: dashboards_widgets
    weight: 4
  - name: Alert Graph
    url: dashboards/widgets/alert_graph/
    parent: dashboards_widgets
    weight: 10
  - name: Alert Value
    url: dashboards/widgets/alert_value/
    parent: dashboards_widgets
    weight: 11
  - name: Change
    url: dashboards/widgets/change/
    parent: dashboards_widgets
    weight: 12
  - name: Check Status
    url: dashboards/widgets/check_status/
    parent: dashboards_widgets
    weight: 13
  - name: Distribution
    url: dashboards/widgets/distribution/
    parent: dashboards_widgets
    weight: 14
  - name: Event Stream
    url: dashboards/widgets/event_stream/
    parent: dashboards_widgets
    weight: 15
  - name: Event Timeline
    url: dashboards/widgets/event_timeline/
    parent: dashboards_widgets
    weight: 16
  - name: Free Text
    url: dashboards/widgets/free_text/
    parent: dashboards_widgets
    weight: 17
  - name: Geomap
    url: dashboards/widgets/geomap/
    parent: dashboards_widgets
    weight: 18
  - name: Group
    url: dashboards/widgets/group/
    parent: dashboards_widgets
    weight: 19
  - name: Heat Map
    url: dashboards/widgets/heat_map/
    parent: dashboards_widgets
    weight: 20
  - name: Host Map
    url: dashboards/widgets/hostmap/
    parent: dashboards_widgets
    weight: 21
    identifier: widgets_host_map
  - name: Iframe
    url: dashboards/widgets/iframe/
    parent: dashboards_widgets
    weight: 22
  - name: Image
    url: dashboards/widgets/image/
    parent: dashboards_widgets
    weight: 23
  - name: Log Stream
    url: dashboards/widgets/log_stream/
    parent: dashboards_widgets
    weight: 24
  - name: Monitor Summary
    url: dashboards/widgets/monitor_summary/
    parent: dashboards_widgets
    weight: 25
  - name: Notes and Links
    url: dashboards/widgets/note/
    parent: dashboards_widgets
    weight: 26
  - name: Query Value
    url: dashboards/widgets/query_value/
    parent: dashboards_widgets
    weight: 27
  - name: Scatter Plot
    url: dashboards/widgets/scatter_plot/
    parent: dashboards_widgets
    weight: 28
  - name: SLO Summary
    url: dashboards/widgets/slo/
    parent: dashboards_widgets
    weight: 29
  - name: Service Map
    url: dashboards/widgets/service_map/
    parent: dashboards_widgets
    weight: 30
  - name: Service Summary
    url: dashboards/widgets/service_summary/
    parent: dashboards_widgets
    weight: 31
  - name: Table
    url: dashboards/widgets/table/
    parent: dashboards_widgets
    weight: 32
  - name: Timeseries
    url: dashboards/widgets/timeseries/
    parent: dashboards_widgets
    weight: 33
  - name: Top List
    url: dashboards/widgets/top_list/
    parent: dashboards_widgets
    weight: 34
  - name: Querying
    url: dashboards/querying/
    parent: dashboards
    weight: 5
  - name: Functions
    url: dashboards/functions/
    parent: dashboards
    identifier: dashboards_functions
    weight: 6
  - name: Algorithms
    url: dashboards/functions/algorithms/
    parent: dashboards_functions
    weight: 601
  - name: Arithmetic
    url: dashboards/functions/arithmetic/
    parent: dashboards_functions
    weight: 602
  - name: Count
    url: dashboards/functions/count/
    parent: dashboards_functions
    weight: 603
  - name: Exclusion
    url: dashboards/functions/exclusion/
    parent: dashboards_functions
    weight: 603
  - name: Interpolation
    url: dashboards/functions/interpolation/
    parent: dashboards_functions
    weight: 604
  - name: Rank
    url: dashboards/functions/rank/
    parent: dashboards_functions
    weight: 605
  - name: Rate
    url: dashboards/functions/rate/
    parent: dashboards_functions
    weight: 606
  - name: Regression
    url: dashboards/functions/regression/
    parent: dashboards_functions
    weight: 607
  - name: Rollup
    url: dashboards/functions/rollup/
    parent: dashboards_functions
    weight: 608
  - name: Smoothing
    url: dashboards/functions/smoothing/
    parent: dashboards_functions
    weight: 609
  - name: Timeshift
    url: dashboards/functions/timeshift/
    parent: dashboards_functions
    weight: 610
  - name: Beta
    url: dashboards/functions/beta/
    parent: dashboards_functions
    weight: 611
  - name: Correlations
    url: dashboards/correlations/
    parent: dashboards
    weight: 7
  - name: Template Variables
    url: dashboards/template_variables/
    parent: dashboards
    weight: 8
    identifier: dashboards_temp_variables
  - name: Sharing
    url: dashboards/sharing/
    parent: dashboards
    weight: 9
  - name: Graphing with JSON
    url: dashboards/graphing_json/
    parent: dashboards
    identifier: graphing_json
    weight: 10
  - name: Widget JSON schema
    url: dashboards/graphing_json/widget_json/
    parent: graphing_json
    weight: 1001
  - name: Request JSON schema
    url: dashboards/graphing_json/request_json/
    parent: graphing_json
    weight: 1002
  - name: Guides
    url: dashboards/guide/
    parent: dashboards
    weight: 11
  - name: Mobile Application
    url: mobile/
    identifier: mobile
    pre: mobile
    weight: 80000
  - name: Infrastructure
    url: infrastructure/
    identifier: infrastructure
    pre: host-map
    weight: 90000
  - name: Infrastructure List
    url: infrastructure/list/
    parent: infrastructure
    weight: 1
  - name: Host Map
    url: infrastructure/hostmap/
    parent: infrastructure
    weight: 2
    identifier: infrastructure_host_map
  - name: Container Map
    url: infrastructure/containermap/
    parent: infrastructure
    weight: 3
  - name: Live Processes
    url: infrastructure/process/
    parent: infrastructure
    identifier: infrastructure_process
    weight: 4
  - name: Increase Process Retention
    url: infrastructure/process/increase_process_retention/
    parent: infrastructure_process
    weight: 401
  - name: Live Containers
    url: infrastructure/livecontainers/
    parent: infrastructure
    weight: 5
  - name: Cloud Cost
    url: infrastructure/cloud_cost_management/
    parent: infrastructure
    weight: 6
  - name: Serverless
    url: serverless
    pre: serverless
    identifier: serverless
    weight: 100000
  - name: Installation
    url: serverless/installation
    parent: serverless
    identifier: serverless_installation
    weight: 1
  - name: Python
    url: serverless/installation/python
    parent: serverless_installation
    identifier: serverless_installation_python
    weight: 101
  - name: Node.js
    url: serverless/installation/nodejs
    parent: serverless_installation
    identifier: serverless_installation_nodejs
    weight: 102
  - name: Ruby
    url: serverless/installation/ruby
    parent: serverless_installation
    identifier: serverless_installation_ruby
    weight: 103
  - name: Java
    url: serverless/installation/java
    parent: serverless_installation
    identifier: serverless_installation_java
    weight: 104
  - name: Go
    url: serverless/installation/go
    parent: serverless_installation
    identifier: serverless_installation_go
    weight: 105
  - name: .NET
    url: serverless/installation/dotnet
    parent: serverless_installation
    identifier: serverless_installation_dotnet
    weight: 106
  - name: Libraries & Integrations
    url: serverless/libraries_integrations
    parent: serverless
    identifier: libraries_integrations
    weight: 2
  - name: Datadog Lambda Extension
    url: serverless/libraries_integrations/extension/
    parent: libraries_integrations
    weight: 201
  - name: Datadog Lambda Library
    url: serverless/libraries_integrations/library/
    parent: libraries_integrations
    weight: 202
  - name: Datadog Forwarder
    url: serverless/libraries_integrations/forwarder/
    parent: libraries_integrations
    weight: 203
  - name: Datadog Serverless Plugin
    url: serverless/libraries_integrations/plugin/
    parent: libraries_integrations
    weight: 204
  - name: Datadog Serverless Macro
    url: serverless/libraries_integrations/macro/
    parent: libraries_integrations
    weight: 205
  - name: Datadog Serverless CLI
    url: serverless/libraries_integrations/cli/
    parent: libraries_integrations
    weight: 206
  - name: Lambda Code Signing
    url: serverless/libraries_integrations/lambda_code_signing/
    parent: libraries_integrations
    weight: 207
  - name: Distributed Tracing
    url: serverless/distributed_tracing
    identifier: serverless_distributed_tracing
    parent: serverless
    weight: 3
  - name: Collect Lambda Payloads
    url: serverless/distributed_tracing/collect_lambda_payloads
    parent: serverless_distributed_tracing
    weight: 301
  - name: Trace Merging (Advanced)
    url: serverless/distributed_tracing/serverless_trace_merging
    parent: serverless_distributed_tracing
    weight: 302
  - name: Trace Propagation (Advanced)
    url: serverless/distributed_tracing/serverless_trace_propagation
    parent: serverless_distributed_tracing
    weight: 303
  - name: Custom Metrics
    url: serverless/custom_metrics
    parent: serverless
    identifier: custom_metrics
    weight: 4
  - name: Enhanced Lambda Metrics
    url: serverless/enhanced_lambda_metrics
    parent: serverless
    weight: 5
  - name: Deployment Tracking
    url: serverless/deployment_tracking
    parent: serverless
    weight: 6
  - name: Troubleshooting
    url: serverless/troubleshooting
    parent: serverless
    identifier: serverless_troubleshooting
    weight: 7
  - name: Insights
    url: serverless/troubleshooting/insights
    parent: serverless_troubleshooting
    weight: 701
  - name: Serverless Tagging
    url: serverless/troubleshooting/serverless_tagging
    parent: serverless_troubleshooting
    weight: 702
  - name: Visualizing Managed Resources
    url: serverless/troubleshooting/connect_invoking_resources
    parent: serverless_troubleshooting
    weight: 703
  - name: Webpack Compatibility
    url: serverless/troubleshooting/serverless_tracing_and_webpack
    parent: serverless_troubleshooting
    weight: 704
  - name: Azure App Service Extension
    url: serverless/azure_app_services
    parent: serverless
    identifier: serverless_app_services
    weight: 8
  - name: Guides
    url: serverless/guide/
    identifier: serverless_guides
    parent: serverless
    weight: 9
  - name: Metrics
    url: metrics/
    identifier: metrics_top_level
    pre: metric
    weight: 110000
  - name: Explorer
    url: metrics/explorer/
    parent: metrics_top_level
    identifier: metrics_explorer
    weight: 1
  - name: Distributions
    url: metrics/distributions/
    parent: metrics_explorer
    identifier: metrics_distributions
    weight: 101
  - name: Summary
    url: metrics/summary/
    parent: metrics_top_level
    weight: 2
  - name: Metrics Types
    url: metrics/types/
    parent: metrics_top_level
    weight: 3
  - name: Metrics Units
    url: metrics/units/
    parent: metrics_top_level
    weight: 4
  - name: Advanced Filtering
    url: metrics/advanced-filtering/
    parent: metrics_top_level
    identifier: metrics_advanced_filtering
    weight: 5
  - name: Custom Metrics
    url: metrics/custom_metrics/
    parent: metrics_top_level
    identifier: metrics_custom_metrics
    weight: 6
  - name: Metric Type Modifiers
    url: metrics/type_modifiers/
    parent: metrics_custom_metrics
    identifier: metrics_modifiers
    weight: 601
  - name: 'Submission - Agent Check '
    url: metrics/agent_metrics_submission/
    parent: metrics_custom_metrics
    identifier: dev_tools_metrics_agent
    weight: 602
  - name: Submission - DogStatsD
    url: metrics/dogstatsd_metrics_submission/
    parent: metrics_custom_metrics
    identifier: dev_tools_metrics_dogstatsd
    weight: 603
  - name: Submission - Powershell
    url: metrics/powershell_metrics_submission
    parent: metrics_custom_metrics
    identifier: dev_tools_metrics_powershell
    weight: 604
  - name: 'Submission - API '
    url: api/latest/metrics/#submit-metrics
    parent: metrics_custom_metrics
    identifier: dev_tools_metrics_api
    weight: 605
  - name: Notebooks
    url: notebooks/
    identifier: notebooks
    pre: notebook
    weight: 120000
  - name: Alerting
    url: monitors/
    pre: monitor
    identifier: alerting
    weight: 130000
  - name: Create Monitors
    url: monitors/create/
    parent: alerting
    identifier: monitors_create
    weight: 1
  - name: Monitor Configuration
    url: monitors/create/configuration/
    parent: monitors_create
    identifier: monitor_configuration
    weight: 101
  - name: Monitor Types
    url: monitors/create/types/
    parent: monitors_create
    identifier: monitor_types
    weight: 102
  - name: Host
    url: monitors/create/types/host/
    parent: monitor_types
    identifier: monitor_types_host
    weight: 1021
  - name: Metric
    url: monitors/create/types/metric/
    parent: monitor_types
    identifier: monitor_types_metrics
    weight: 1022
  - name: Anomaly
    url: monitors/create/types/anomaly/
    parent: monitor_types
    identifier: monitor_types_anomaly
    weight: 1023
  - name: Outlier
    url: monitors/create/types/outlier/
    parent: monitor_types
    identifier: monitor_types_outlier
    weight: 1024
  - name: Forecast
    url: monitors/create/types/forecasts/
    parent: monitor_types
    identifier: monitor_types_forecasts
    weight: 1025
  - name: Integration
    url: monitors/create/types/integration/
    parent: monitor_types
    identifier: monitor_types_integration
    weight: 1026
  - name: Live Process
    url: monitors/create/types/process/
    parent: monitor_types
    identifier: monitor_types_process
    weight: 1027
  - name: Process Check
    url: monitors/create/types/process_check/
    parent: monitor_types
    identifier: monitor_types_process_check
    weight: 1028
  - name: Network
    url: monitors/create/types/network/
    parent: monitor_types
    identifier: monitor_types_network
    weight: 1029
  - name: Custom Check
    url: monitors/create/types/custom_check/
    parent: monitor_types
    identifier: monitor_types_custom_check
    weight: 1030
  - name: Event
    url: monitors/create/types/event/
    parent: monitor_types
    identifier: monitor_types_event
    weight: 1031
  - name: Logs
    url: monitors/create/types/log/
    parent: monitor_types
    identifier: monitor_types_log
    weight: 1032
  - name: APM
    url: monitors/create/types/apm/
    parent: monitor_types
    identifier: monitor_types_apm
    weight: 1033
  - name: Real User Monitoring
    url: monitors/create/types/real_user_monitoring/
    parent: monitor_types
    identifier: monitor_types_rum
    weight: 1034
  - name: Watchdog
    url: monitors/create/types/watchdog/
    parent: monitor_types
    identifier: monitor_types_watchdog
    weight: 1035
  - name: Composite
    url: monitors/create/types/composite/
    parent: monitor_types
    identifier: monitor_types_composite
    weight: 1036
  - name: Notifications
    url: monitors/notify/
    parent: alerting
    identifier: monitors_notify
    weight: 2
  - name: Variables
    url: monitors/notify/variables/
    parent: monitors_notify
    identifier: monitors_notify_variables
    weight: 201
  - name: Downtimes
    url: monitors/notify/downtimes/
    parent: monitors_notify
    identifier: monitors_notify_downtimes
    weight: 202
  - name: Manage Monitors
    url: monitors/manage/
    parent: alerting
    identifier: monitors_manage
    weight: 3
  - name: Search Monitors
    url: monitors/manage/search/
    parent: monitors_manage
    identifier: monitors_manage_search
    weight: 301
  - name: Monitor Status
    url: monitors/manage/status/
    parent: monitors_manage
    identifier: monitors_manage_status
    weight: 302
  - name: Check Summary
    url: monitors/manage/check_summary/
    parent: monitors_manage
    identifier: monitors_check_summary
    weight: 303
  - name: Service Level Objectives
    url: monitors/service_level_objectives/
    weight: 4
    parent: alerting
    identifier: slos
  - name: Incident Management
    url: monitors/incident_management
    parent: alerting
    identifier: incidents
    weight: 8
  - name: Incident Details
    url: monitors/incident_management/incident_details
    parent: incidents
    identifier: incident_details
    weight: 801
  - name: Incident Settings
    url: monitors/incident_management/incident_settings
    parent: incidents
    identifier: incidents_settings
    weight: 802
  - name: Incident Analytics
    url: monitors/incident_management/analytics
    parent: incidents
    identifier: analytics
    weight: 803
  - name: Datadog Clipboard
    url: monitors/incident_management/datadog_clipboard
    parent: incidents
    identifier: incidents_clipboard
    weight: 804
  - name: Monitor-based SLOs
    url: monitors/service_level_objectives/monitor/
    parent: slos
    identifier: slos_monitor
    weight: 401
  - name: Metric-based SLOs
    url: monitors/service_level_objectives/metric/
    parent: slos
    identifier: slos_metric
    weight: 402
  - name: Error Budget Alerts
    url: monitors/service_level_objectives/error_budget/
    parent: slos
    identifier: error_budget
    weight: 403
  - name: Burn Rate Alerts
    url: monitors/service_level_objectives/burn_rate/
    parent: slos
    identifier: burn_rate
    weight: 404
  - name: Incident Management
    url: monitors/incident_management
    parent: alerting
    identifier: incidents
    weight: 5
  - name: Guides
    url: monitors/guide/
    weight: 100
    parent: alerting
    identifier: alerting_guide
  - name: APM & Continuous Profiler
    url: tracing/
    pre: apm
    identifier: tracing
    weight: 140000
  - name: Send traces to Datadog
    url: tracing/setup_overview/
    identifier: tracing_setup_overview
    parent: tracing
    weight: 1
  - name: Compatibility
    url: tracing/setup_overview/compatibility_requirements/java/
    identifier: tracing_compatibility_requirements
    parent: tracing_setup_overview
    weight: 101
  - name: Java
    url: tracing/setup_overview/compatibility_requirements/java/
    parent: tracing_compatibility_requirements
    identifier: tracing_compatibility_requirements_java
    weight: 101
  - name: Python
    url: tracing/setup_overview/compatibility_requirements/python/
    parent: tracing_compatibility_requirements
    identifier: tracing_compatibility_requirements_python
    weight: 102
  - name: Ruby
    url: tracing/setup_overview/compatibility_requirements/ruby/
    parent: tracing_compatibility_requirements
    identifier: tracing_compatibility_requirements_ruby
    weight: 103
  - name: Go
    url: tracing/setup_overview/compatibility_requirements/go/
    parent: tracing_compatibility_requirements
    identifier: tracing_compatibility_requirements_go
    weight: 104
  - name: NodeJS
    url: tracing/setup_overview/compatibility_requirements/nodejs/
    parent: tracing_compatibility_requirements
    identifier: tracing_compatibility_requirements_nodejs
    weight: 105
  - name: PHP
    url: tracing/setup_overview/compatibility_requirements/php/
    parent: tracing_compatibility_requirements
    identifier: tracing_compatibility_requirements_php
    weight: 106
  - name: C++
    url: tracing/setup_overview/compatibility_requirements/cpp/
    parent: tracing_compatibility_requirements
    identifier: tracing_compatibility_requirements_cpp
    weight: 107
  - name: .NET Core
    url: tracing/setup_overview/compatibility_requirements/dotnet-core/
    parent: tracing_compatibility_requirements
    identifier: tracing_compatibility_requirements_dotnet_core
    weight: 108
  - name: .NET Framework
    url: tracing/setup_overview/compatibility_requirements/dotnet-framework/
    parent: tracing_compatibility_requirements
    identifier: tracing_compatibility_requirements_dotnet_framework
    weight: 109
  - name: Add the Datadog Tracing Library
    url: tracing/setup_overview/setup/java/
    parent: tracing_setup_overview
    identifier: tracing_setup_overview_setup
    weight: 102
  - name: Java
    url: tracing/setup_overview/setup/java/
    parent: tracing_setup_overview_setup
    identifier: tracing_setup_overview_setup_java
    weight: 101
  - name: Python
    url: tracing/setup_overview/setup/python/
    parent: tracing_setup_overview_setup
    identifier: tracing_setup_overview_setup_python
    weight: 102
  - name: Ruby
    url: tracing/setup_overview/setup/ruby/
    parent: tracing_setup_overview_setup
    identifier: tracing_setup_overview_setup_ruby
    weight: 103
  - name: Go
    url: tracing/setup_overview/setup/go/
    parent: tracing_setup_overview_setup
    identifier: tracing_setup_overview_setup_go
    weight: 104
  - name: NodeJS
    url: tracing/setup_overview/setup/nodejs/
    parent: tracing_setup_overview_setup
    identifier: tracing_setup_overview_setup_nodejs
    weight: 105
  - name: PHP
    url: tracing/setup_overview/setup/php/
    parent: tracing_setup_overview_setup
    identifier: tracing_setup_overview_setup_php
    weight: 106
  - name: C++
    url: tracing/setup_overview/setup/cpp/
    parent: tracing_setup_overview_setup
    identifier: tracing_setup_overview_setup_cpp
    weight: 107
  - name: .NET Core
    url: tracing/setup_overview/setup/dotnet-core/
    parent: tracing_setup_overview_setup
    identifier: tracing_setup_overview_setup_dotnet_core
    weight: 108
  - name: .NET Framework
    url: tracing/setup_overview/setup/dotnet-framework/
    parent: tracing_setup_overview_setup
    identifier: tracing_setup_overview_setup_dotnet_framework
    weight: 109
  - name: OpenTelemetry and OpenTracing
    url: tracing/setup_overview/open_standards/
    parent: tracing_setup_overview
    identifier: tracing_open_standards_open_standards
    weight: 103
  - name: Java
    url: tracing/setup_overview/open_standards/java/
    parent: tracing_open_standards_open_standards
    identifier: tracing_open_standards_open_standards_java
    weight: 101
  - name: Python
    url: tracing/setup_overview/open_standards/python/
    parent: tracing_open_standards_open_standards
    identifier: tracing_open_standards_open_standards_python
    weight: 102
  - name: Ruby
    url: tracing/setup_overview/open_standards/ruby/
    parent: tracing_open_standards_open_standards
    identifier: tracing_open_standards_open_standards_ruby
    weight: 108
  - name: Go
    url: tracing/setup_overview/open_standards/go/
    parent: tracing_open_standards_open_standards
    identifier: tracing_open_standards_open_standards_go
    weight: 104
  - name: NodeJS
    url: tracing/setup_overview/open_standards/nodejs/
    parent: tracing_open_standards_open_standards
    identifier: tracing_open_standards_open_standards_nodejs
    weight: 105
  - name: PHP
    url: tracing/setup_overview/open_standards/php/
    parent: tracing_open_standards_open_standards
    identifier: tracing_open_standards_open_standards_php
    weight: 106
  - name: .NET
    url: tracing/setup_overview/open_standards/dotnet/
    parent: tracing_open_standards_open_standards
    identifier: tracing_open_standards_open_standards_dotnet
    weight: 108
  - name: Trace Serverless Functions
    url: serverless/distributed_tracing/
    parent: tracing_setup_overview
    identifier: tracing_serverless_functions
    weight: 104
  - name: Trace Proxies
    url: tracing/setup_overview/proxy_setup/
    parent: tracing_setup_overview
    identifier: tracing_proxy_setup
    weight: 105
  - name: Custom Instrumentation
    url: tracing/setup_overview/custom_instrumentation/java/
    parent: tracing_setup_overview
    identifier: tracing_setup_overview_custom_instrumentation
    weight: 106
  - name: Java
    url: tracing/setup_overview/custom_instrumentation/java/
    parent: tracing_setup_overview_custom_instrumentation
    identifier: tracing_setup_overview_custom_instrumentation_java
    weight: 101
  - name: Python
    url: tracing/setup_overview/custom_instrumentation/python/
    parent: tracing_setup_overview_custom_instrumentation
    identifier: tracing_setup_overview_custom_instrumentation_python
    weight: 102
  - name: Ruby
    url: tracing/setup_overview/custom_instrumentation/ruby/
    parent: tracing_setup_overview_custom_instrumentation
    identifier: tracing_setup_overview_custom_instrumentation_ruby
    weight: 108
  - name: Go
    url: tracing/setup_overview/custom_instrumentation/go/
    parent: tracing_setup_overview_custom_instrumentation
    identifier: tracing_setup_overview_custom_instrumentation_go
    weight: 104
  - name: NodeJS
    url: tracing/setup_overview/custom_instrumentation/nodejs/
    parent: tracing_setup_overview_custom_instrumentation
    identifier: tracing_setup_overview_custom_instrumentation_nodejs
    weight: 105
  - name: PHP
    url: tracing/setup_overview/custom_instrumentation/php/
    parent: tracing_setup_overview_custom_instrumentation
    identifier: tracing_setup_overview_custom_instrumentation_php
    weight: 106
  - name: C++
    url: tracing/setup_overview/custom_instrumentation/cpp/
    parent: tracing_setup_overview_custom_instrumentation
    identifier: tracing_setup_overview_custom_instrumentation_cpp
    weight: 106
  - name: .NET
    url: tracing/setup_overview/custom_instrumentation/dotnet/
    parent: tracing_setup_overview_custom_instrumentation
    identifier: tracing_setup_overview_custom_instrumentation_dotnet
    weight: 108
  - name: Configure Data Security
    url: tracing/setup_overview/configure_data_security/
    parent: tracing_setup_overview
    identifier: tracing_configure_data_security
    weight: 107
  - name: Trace Search and Analytics
    url: tracing/trace_search_and_analytics/
    parent: tracing
    identifier: trace_search_and_analytics
    weight: 4
  - name: Query Syntax
    url: tracing/trace_search_and_analytics/query_syntax/
    parent: trace_search_and_analytics
    weight: 403
  - name: Monitoring Analytics
    url: monitors/monitor_types/apm/?tab=appanalytics
    parent: trace_search_and_analytics
    weight: 404
  - name: Request Flow Map
    url: tracing/trace_search_and_analytics/request_flow_map/
    parent: trace_search_and_analytics
    weight: 405
  - name: Trace Retention and Ingestion
    url: tracing/trace_retention_and_ingestion/
    parent: tracing
    identifier: trace_retention_and_ingestion
    weight: 5
  - name: Usage Metrics
    url: tracing/trace_retention_and_ingestion/usage_metrics/
    parent: trace_retention_and_ingestion
    identifier: trace_retention_and_ingestion_usage_metrics
    weight: 501
  - name: Generate Metrics from Spans
    url: tracing/generate_metrics/
    parent: tracing
    identifier: generate_metrics
    weight: 6
  - name: Deployment Tracking
    url: tracing/deployment_tracking/
    parent: tracing
    identifier: deployment_tracking
    weight: 8
  - name: Connect Logs and Traces
    url: tracing/connect_logs_and_traces/
    parent: tracing
    identifier: tracing_connect_logs_and_traces
    weight: 9
  - name: Java
    url: tracing/connect_logs_and_traces/java/
    parent: tracing_connect_logs_and_traces
    identifier: tracing_connect_logs_and_traces_java
    weight: 901
  - name: Python
    url: tracing/connect_logs_and_traces/python/
    parent: tracing_connect_logs_and_traces
    identifier: tracing_connect_logs_and_traces_python
    weight: 902
  - name: Go
    url: tracing/connect_logs_and_traces/go/
    parent: tracing_connect_logs_and_traces
    identifier: tracing_connect_logs_and_traces_go
    weight: 903
  - name: Ruby
    url: tracing/connect_logs_and_traces/ruby/
    parent: tracing_connect_logs_and_traces
    identifier: tracing_connect_logs_and_traces_ruby
    weight: 904
  - name: PHP
    url: tracing/connect_logs_and_traces/php/
    parent: tracing_connect_logs_and_traces
    identifier: tracing_connect_logs_and_traces_php
    weight: 905
  - name: NodeJS
    url: tracing/connect_logs_and_traces/nodejs/
    parent: tracing_connect_logs_and_traces
    identifier: tracing_connect_logs_and_traces_nodejs
    weight: 906
  - name: .NET
    url: tracing/connect_logs_and_traces/dotnet/
    parent: tracing_connect_logs_and_traces
    identifier: tracing_connect_logs_and_traces_dotnet
    weight: 907
  - name: OpenTelemetry
    url: tracing/connect_logs_and_traces/opentelemetry/
    parent: tracing_connect_logs_and_traces
    identifier: tracing_connect_logs_and_traces_opentelemetry
    weight: 908
  - name: Connect Synthetic Tests and Traces
    url: synthetics/apm/
    parent: tracing
    identifier: tracing_connect_synthetics_and_traces
    weight: 10
  - name: Connect RUM and Traces
    url: real_user_monitoring/connect_rum_and_traces/
    parent: tracing
    identifier: tracing_connect_rum_and_traces
    weight: 11
  - name: Runtime Metrics
    url: tracing/runtime_metrics/
    parent: tracing
    identifier: tracing_runtime_metrics
    weight: 12
  - name: Java
    url: tracing/runtime_metrics/java/
    parent: tracing_runtime_metrics
    identifier: tracing_runtime_metrics_java
    weight: 1201
  - name: Python
    url: tracing/runtime_metrics/python/
    parent: tracing_runtime_metrics
    identifier: tracing_runtime_metrics_python
    weight: 1202
  - name: Ruby
    url: tracing/runtime_metrics/ruby/
    parent: tracing_runtime_metrics
    identifier: tracing_runtime_metrics_ruby
    weight: 1203
  - name: NodeJS
    url: tracing/runtime_metrics/nodejs/
    parent: tracing_runtime_metrics
    identifier: tracing_runtime_metrics_nodejs
    weight: 1204
  - name: .NET
    url: tracing/runtime_metrics/dotnet/
    parent: tracing_runtime_metrics
    identifier: tracing_runtime_metrics_dotnet
    weight: 1205
  - name: Continuous Profiler
    url: tracing/profiler/
    parent: tracing
    identifier: profiler
    weight: 13
  - name: Enabling the Profiler
    url: tracing/profiler/enabling/java/
    parent: profiler
    identifier: profiler_enabling
    weight: 1301
  - name: Enabling the Java Profiler
    url: tracing/profiler/enabling/java/
    parent: profiler_enabling
    identifier: profiler_enabling_java
    weight: 101
  - name: Enabling the Python Profiler
    url: tracing/profiler/enabling/python/
    parent: profiler_enabling
    identifier: profiler_enabling_python
    weight: 102
  - name: Enabling the Go Profiler
    url: tracing/profiler/enabling/go/
    parent: profiler_enabling
    identifier: profiler_enabling_go
    weight: 103
  - name: Enabling the Ruby Profiler
    url: tracing/profiler/enabling/ruby/
    parent: profiler_enabling
    identifier: profiler_enabling_ruby
    weight: 104
  - name: Search Profiles
    url: tracing/profiler/search_profiles/
    parent: profiler
    identifier: profiler_search_profiles
    weight: 1302
  - name: Investigate Code Hotspots from Traces
    url: tracing/profiler/connect_traces_and_profiles/
    parent: profiler
    identifier: profiler_traces_profiles
    weight: 1303
  - name: Compare Profiles
    url: tracing/profiler/compare_profiles
    parent: profiler
    identifier: profiler_compare
    weight: 1304
  - name: Profiler Troubleshooting
    url: tracing/profiler/profiler_troubleshooting/
    parent: profiler
    identifier: profiler_profiler_troubleshooting
    weight: 1305
  - name: APM Glossary
    url: tracing/visualization/
    parent: tracing
    identifier: tracing_vis
    weight: 14
  - name: Services List
    url: tracing/visualization/services_list/
    parent: tracing_vis
    weight: 1401
  - name: Service Page
    url: tracing/visualization/service/
    parent: tracing_vis
    weight: 1402
  - name: Resource Page
    url: tracing/visualization/resource/
    parent: tracing_vis
    weight: 1403
  - name: Trace View
    url: tracing/visualization/trace/
    parent: tracing_vis
    weight: 1404
  - name: Service Map
    url: tracing/visualization/services_map/
    parent: tracing_vis
    weight: 1405
  - name: Error Tracking
    url: tracing/error_tracking/
    identifier: tracing_error_tracking
    parent: tracing
    weight: 15
  - name: Explorer
    url: tracing/error_tracking/explorer/
    parent: tracing_error_tracking
    identifier: tracing_error_tracking_explorer
    weight: 1501
  - name: Guides
    url: tracing/guide/
    identifier: tracing_guides
    parent: tracing
    weight: 16
  - name: Troubleshooting
    url: tracing/troubleshooting/
    identifier: tracing_troubleshooting
    parent: tracing
    weight: 17
  - name: Tracer Startup Logs
    url: tracing/troubleshooting/tracer_startup_logs
    identifier: tracing_troubleshooting_startup_logs
    parent: tracing_troubleshooting
    weight: 1701
  - name: Tracer Debug Logs
    url: tracing/troubleshooting/tracer_debug_logs
    identifier: tracing_troubleshooting_debug_logs
    parent: tracing_troubleshooting
    weight: 1702
  - name: Connection Errors
    url: tracing/troubleshooting/connection_errors
    identifier: tracing_troubleshooting_connection_errors
    parent: tracing_troubleshooting
    weight: 1703
  - name: Agent Rate Limits
    url: tracing/troubleshooting/agent_rate_limits
    identifier: tracing_troubleshooting_rate_limits
    parent: tracing_troubleshooting
    weight: 1704
  - name: Agent APM metrics
    url: tracing/troubleshooting/agent_apm_metrics
    identifier: tracing_troubleshooting_apm_metrics
    parent: tracing_troubleshooting
    weight: 1705
  - name: PHP 5 Deep Call Stacks
    url: tracing/troubleshooting/php_5_deep_call_stacks
    identifier: tracing_troubleshooting_php_5_deep_call_stacks
    parent: tracing_troubleshooting
    weight: 1706
  - name: CI Visibility
    url: continuous_integration/
    pre: ci
    identifier: ci
    weight: 150000
  - name: Tracing Tests
    url: continuous_integration/setup_tests/
    parent: ci
    identifier: setup_tests
    weight: 1
  - name: Installing the Agent
    url: continuous_integration/setup_tests/agent/
    parent: setup_tests
    identifier: ci_agent
    weight: 101
  - name: Tests in Containers
    url: continuous_integration/setup_tests/containers/
    parent: setup_tests
    identifier: ci_containers
    weight: 102
  - name: .NET
    url: continuous_integration/setup_tests/dotnet/
    parent: setup_tests
    identifier: ci_dotnet
    weight: 103
  - name: Java
    url: continuous_integration/setup_tests/java/
    parent: setup_tests
    identifier: ci_java
    weight: 104
  - name: JavaScript
    url: continuous_integration/setup_tests/javascript/
    parent: setup_tests
    identifier: ci_javascript
    weight: 105
  - name: Python
    url: continuous_integration/setup_tests/python/
    parent: setup_tests
    identifier: ci_python
    weight: 106
  - name: Ruby
    url: continuous_integration/setup_tests/ruby/
    parent: setup_tests
    identifier: ci_ruby
    weight: 107
  - name: Swift
    url: continuous_integration/setup_tests/swift/
    parent: setup_tests
    identifier: ci_swift
    weight: 108
  - name: JUnit Report Uploads
    url: continuous_integration/setup_tests/junit_upload/
    parent: setup_tests
    identifier: ci_junit
    weight: 109
  - name: Tracing Pipelines
    url: continuous_integration/setup_pipelines/
    parent: ci
    identifier: setup_pipelines
    weight: 2
  - name: GitLab
    url: continuous_integration/setup_pipelines/gitlab/
    parent: setup_pipelines
    identifier: ci_gitlab
    weight: 201
  - name: Jenkins
    url: continuous_integration/setup_pipelines/jenkins/
    parent: setup_pipelines
    identifier: ci_jenkins
    weight: 202
  - name: Buildkite
    url: continuous_integration/setup_pipelines/buildkite/
    parent: setup_pipelines
    identifier: ci_buildkite
    weight: 203
  - name: CircleCI
    url: continuous_integration/setup_pipelines/circleci/
    parent: setup_pipelines
    identifier: ci_circleci
    weight: 204
  - name: Custom Commands
    url: continuous_integration/setup_pipelines/custom_commands/
    parent: setup_pipelines
    identifier: ci_custom_commands
    weight: 210
  - name: Exploring Tests
    url: continuous_integration/explore_tests/
    parent: ci
    identifier: explore_tests
    weight: 3
  - name: Exploring Pipelines
    url: continuous_integration/explore_pipelines/
    parent: ci
    identifier: explore_pipelines
    weight: 4
  - name: Guides
    url: continuous_integration/guides/
    parent: ci
    identifier: ci_guides
    weight: 5
  - name: Troubleshooting
    url: continuous_integration/troubleshooting/
    parent: ci
    identifier: ci_troubleshooting
    weight: 6
  - name: Database Monitoring
    url: database_monitoring/
    pre: dbm
    identifier: dbm
    weight: 160000
  - name: Setting Up Postgres
    url: database_monitoring/setup_postgres/
    parent: dbm
    identifier: dbm_setup_postgres
    weight: 1
  - name: Self-hosted
    url: database_monitoring/setup_postgres/selfhosted
    parent: dbm_setup_postgres
    identifier: dbm_setup_postgres_selfhosted
    weight: 101
  - name: RDS
    url: database_monitoring/setup_postgres/rds
    parent: dbm_setup_postgres
    identifier: dbm_setup_postgres_rds
    weight: 102
  - name: Aurora
    url: database_monitoring/setup_postgres/aurora
    parent: dbm_setup_postgres
    identifier: dbm_setup_postgres_aurora
    weight: 103
  - name: Google Cloud SQL
    url: database_monitoring/setup_postgres/gcsql
    parent: dbm_setup_postgres
    identifier: dbm_setup_postgres_gcsql
    weight: 104
  - name: Advanced Configuration
    url: database_monitoring/setup_postgres/advanced_configuration
    parent: dbm_setup_postgres
    identifier: dbm_postgres_advanced_configuration
    weight: 105
  - name: Setting Up MySQL
    url: database_monitoring/setup_mysql/
    parent: dbm
    identifier: dbm_setup_mysql
    weight: 2
  - name: Self-hosted
    url: database_monitoring/setup_mysql/selfhosted
    parent: dbm_setup_mysql
    identifier: dbm_setup_mysql_selfhosted
    weight: 101
  - name: RDS
    url: database_monitoring/setup_mysql/rds
    parent: dbm_setup_mysql
    identifier: dbm_setup_mysql_rds
    weight: 102
  - name: Aurora
    url: database_monitoring/setup_mysql/aurora
    parent: dbm_setup_mysql
    identifier: dbm_setup_mysql_aurora
    weight: 103
  - name: Google Cloud SQL
    url: database_monitoring/setup_mysql/gcsql
    parent: dbm_setup_mysql
    identifier: dbm_setup_mysql_gcsql
    weight: 104
  - name: Advanced Configuration
    url: database_monitoring/setup_mysql/advanced_configuration
    parent: dbm_setup_mysql
    identifier: dbm_mysql_advanced_configuration
    weight: 105
  - name: Data Collected
    url: database_monitoring/data_collected
    parent: dbm
    identifier: dbm_data_collected
    weight: 3
  - name: Exploring Query Metrics
    url: database_monitoring/query_metrics/
    parent: dbm
    identifier: dbm_query_metrics
    weight: 4
  - name: Exploring Query Samples
    url: database_monitoring/query_samples/
    parent: dbm
    identifier: dbm_query_samples
    weight: 5
  - name: Troubleshooting
    url: database_monitoring/troubleshooting/
    parent: dbm
    identifier: dbm_troubleshooting
    weight: 6
  - name: Log Management
    url: logs/
    pre: log
    identifier: log_management
    weight: 170000
  - name: Log Collection & Integrations
    url: logs/log_collection/
    parent: log_management
    identifier: log_collection
    weight: 1
  - name: Browser
    identifier: log_browser
    url: logs/log_collection/javascript/
    parent: log_collection
    weight: 101
  - name: Android
    identifier: log_android
    url: logs/log_collection/android/
    parent: log_collection
    weight: 102
  - name: iOS
    identifier: log_ios
    url: logs/log_collection/ios/
    parent: log_collection
    weight: 103
  - name: C#
    url: logs/log_collection/csharp/
    parent: log_collection
    weight: 104
  - name: Go
    identifier: log_go
    url: logs/log_collection/go/
    parent: log_collection
    weight: 105
  - name: Java
    url: logs/log_collection/java/
    parent: log_collection
    identifier: log_collection_java
    weight: 106
  - name: NodeJS
    url: logs/log_collection/nodejs/
    parent: log_collection
    weight: 107
  - name: PHP
    identifier: log_php
    url: logs/log_collection/php/
    parent: log_collection
    weight: 108
  - name: Python
    identifier: log_python
    url: logs/log_collection/python/
    parent: log_collection
    weight: 109
  - name: Ruby
    url: logs/log_collection/ruby/
    parent: log_collection
    identifier: log_collection_ruby
    weight: 110
  - name: Other Integrations
    url: integrations/#cat-log-collection
    identifier: other_integrations
    parent: log_collection
    weight: 111
  - name: Log Configuration
    url: logs/log_configuration/
    parent: log_management
    identifier: log_configuration
    weight: 2
  - name: Pipelines
    url: logs/log_configuration/pipelines/
    parent: log_configuration
    identifier: log_pipelines
    weight: 201
  - name: Processors
    url: logs/log_configuration/processors/
    parent: log_configuration
    weight: 202
  - name: Parsing
    url: logs/log_configuration/parsing/
    parent: log_configuration
    weight: 203
  - name: Attributes and Aliasing
    url: logs/log_collection/?tab=host#attributes-and-tags
    parent: log_processing
    weight: 204
  - name: Attributes and Aliasing
    url: logs/log_configuration/attributes_naming_convention/
    parent: log_configuration
    weight: 205
  - name: Generate Metrics
    url: logs/log_configuration/logs_to_metrics/
    parent: log_configuration
    identifier: log_to_metrics
    weight: 206
  - name: Indexes
    url: logs/log_configuration/indexes
    parent: log_configuration
    identifier: log_indexes
    weight: 207
  - name: Archives
    url: logs/log_configuration/archives/
    parent: log_configuration
    identifier: log_archives
    weight: 208
  - name: Rehydrate from Archives
    url: logs/log_configuration/rehydrating
    parent: log_configuration
    weight: 209
  - name: Connect Logs and Traces
    url: tracing/connect_logs_and_traces/
    parent: log_management
    identifier: logs_traces_connection
    weight: 3
  - name: Log Explorer
    url: logs/explorer/
    parent: log_management
    identifier: log_explorer
    weight: 5
  - name: Live Tail
    url: logs/explorer/live_tail/
    parent: log_explorer
    weight: 501
  - name: Search
    url: logs/explorer/search/
    parent: log_explorer
    weight: 502
  - name: Search Syntax
    url: logs/explorer/search_syntax/
    parent: log_explorer
    weight: 503
  - name: Facets
    url: logs/explorer/facets/
    parent: log_explorer
    weight: 504
  - name: Group
    url: logs/explorer/group/
    parent: log_explorer
    weight: 505
  - name: Visualize
    url: logs/explorer/visualize/
    parent: log_explorer
    weight: 506
  - name: Log Side Panel
    url: logs/explorer/side_panel/
    parent: log_explorer
    weight: 507
  - name: Export
    url: logs/explorer/export/
    parent: log_explorer
    weight: 508
  - name: Saved Views
    url: logs/explorer/saved_views/
    parent: log_explorer
    weight: 509
  - name: Guides
    url: logs/guide/
    parent: log_management
    identifier: log_guides
    weight: 6
  - name: Security
    url: security/logs/
    parent: log_management
    identifier: log_security
    weight: 7
  - name: Security Platform
    url: security_platform/
    pre: security-platform
    identifier: security_platform
    weight: 180000
  - name: Security Monitoring
    url: security_platform/security_monitoring/
    parent: security_platform
    identifier: security_monitoring
    weight: 1
  - name: Getting Started
    url: security_platform/security_monitoring/getting_started
    parent: security_monitoring
    identifier: security_monitoring_getting_started
    weight: 101
  - name: Security Home
    url: security_platform/security_monitoring/security_home
    parent: security_monitoring
    identifier: security_monitoring_security_home
    weight: 102
  - name: Log Detection Rules
    url: security_platform/security_monitoring/log_detection_rules
    parent: security_monitoring
    identifier: security_monitoring_log_detection_rules
    weight: 103
  - name: OOTB Rules
    url: /security_platform/default_rules#cat-log-detection
    parent: security_monitoring
    identifier: security_monitoring_default_rules
    weight: 104
  - name: Signals Explorer
    url: /security_platform/explorer
    parent: security_monitoring
    identifier: security_monitoring_signals_explorer
    weight: 105
  - name: Cloud Security Posture Management
    url: security_platform/cspm/
    parent: security_platform
    identifier: cspm
    weight: 2
  - name: Getting Started
    url: security_platform/cspm/getting_started
    parent: cspm
    identifier: cspm_getting_started
    weight: 201
  - name: Frameworks and Benchmarks
    url: security_platform/cspm/frameworks_and_benchmarks
    parent: cspm
    weight: 202
  - name: OOTB Rules
    url: security_platform/cspm/configuration_rules
    parent: cspm
    identifier: cspm_default_rules
    weight: 203
  - name: Posture Findings
    url: /security_platform/cspm/findings
    parent: cspm
    identifier: cspm_findings_explorer
    weight: 204
  - name: Signals Explorer
    url: /security_platform/cspm/signals_explorer/
    parent: cspm
    identifier: signals
    weight: 205
  - name: Cloud Workload Security
    url: security_platform/cloud_workload_security/
    parent: security_platform
    identifier: cloud_workload_security
    weight: 3
  - name: Getting Started
    url: security_platform/cloud_workload_security/getting_started
    parent: cloud_workload_security
    identifier: cws_getting_started
    weight: 301
  - name: Agent Expressions
    url: security_platform/cloud_workload_security/agent_expressions
    parent: cloud_workload_security
    identifier: cws_agent_expressions
    weight: 302
  - name: Workload Security Rules
    url: security_platform/cloud_workload_security/workload_security_rules
    parent: cloud_workload_security
    identifier: cws_workload_security_rules
    weight: 303
  - name: Workload Security Events
    url: security_platform/cloud_workload_security/backend
    parent: cloud_workload_security
    identifier: cws_backend_event_schema_documentation
    weight: 304
  - name: OOTB Rules
    url: security_platform/default_rules#cat-workload-security
    parent: cloud_workload_security
    identifier: cws_workload_default_rules
    weight: 305
  - name: Signals Explorer
    url: security_platform/explorer
    parent: cloud_workload_security
    identifier: cws_workload_signals_explorer
    weight: 306
  - name: Security Rules
    url: security_platform/detection_rules/
    parent: security_platform
    identifier: security_rules
    weight: 4
  - name: Signals Explorer
    url: security_platform/explorer
    parent: security_platform
    identifier: signals_explorer
    weight: 6
  - name: Guides
    url: security_platform/guide/
    parent: security_platform
    identifier: security_platform_guides
    weight: 7
  - name: Synthetic Monitoring
    url: synthetics/
    pre: synthetics
    identifier: synthetics
    weight: 190000
  - name: API Tests
    url: synthetics/api_tests/
    parent: synthetics
    weight: 1
    identifier: api_tests
  - name: HTTP
    url: synthetics/api_tests/http_tests
    parent: api_tests
    weight: 101
  - name: SSL
    url: synthetics/api_tests/ssl_tests
    parent: api_tests
    weight: 102
  - name: TCP
    url: synthetics/api_tests/tcp_tests
    parent: api_tests
    weight: 103
  - name: DNS
    url: synthetics/api_tests/dns_tests
    parent: api_tests
    weight: 104
  - name: ICMP
    url: synthetics/api_tests/icmp_tests
    parent: api_tests
    weight: 105
  - name: Multistep API Tests
    url: synthetics/multistep
    parent: synthetics
    identifier: synthetics_multistep
    weight: 2
  - name: Browser Tests
    url: synthetics/browser_tests/
    parent: synthetics
    identifier: synthetics_browser_tests
    weight: 3
  - name: Steps
    url: synthetics/browser_tests/actions
    parent: synthetics_browser_tests
    weight: 301
  - name: Test Results & Performance
    url: synthetics/browser_tests/test_results
    parent: synthetics_browser_tests
    weight: 302
  - name: Advanced Options for Steps
    url: synthetics/browser_tests/advanced_options
    parent: synthetics_browser_tests
    weight: 303
  - name: Private Locations
    url: synthetics/private_locations
    parent: synthetics
    identifier: synthetics_private_location
    weight: 4
  - name: Configuration
    url: synthetics/private_locations/configuration
    parent: synthetics_private_location
    identifier: synthetics_private_location_configuration
    weight: 401
  - name: Dimensioning
    url: synthetics/private_locations/dimensioning
    parent: synthetics_private_location
    identifier: synthetics_private_location_dimensioning
    weight: 402
<<<<<<< HEAD
  - name: Private Location Monitoring
=======
  - name: Monitoring
>>>>>>> 48142247
    url: synthetics/private_locations/private_location_monitoring
    parent: synthetics_private_location
    identifier: synthetics_private_location_monitoring
    weight: 403
  - name: CI/CD Testing
    url: /synthetics/cicd_testing
    parent: synthetics
    identifier: synthetics_cicd_testing
    weight: 5
  - name: CI Results Explorer
    url: /synthetics/cicd_testing/ci_results_explorer
    parent: synthetics_cicd_testing
    weight: 501
  - name: Testing Tunnel
    url: /synthetics/testing_tunnel
    parent: synthetics
    identifier: synthetics_testing_tunnel
    weight: 6
  - name: APM Integration
    url: synthetics/apm/
    parent: synthetics
    identifier: synthetics_apm
    weight: 7
  - name: Settings
    url: synthetics/settings/
    parent: synthetics
    weight: 8
  - name: Search and Manage
    url: synthetics/search/
    parent: synthetics
    weight: 9
  - name: Metrics
    url: synthetics/metrics/
    parent: synthetics
    weight: 10
  - name: Guides
    url: synthetics/guide/
    parent: synthetics
    identifier: synthetics_guides
    weight: 12
  - name: Troubleshooting
    url: synthetics/troubleshooting/
    parent: synthetics
    identifier: synthetics_troubleshooting
    weight: 13
  - name: Security
    url: security/synthetics/
    parent: synthetics
    weight: 14
  - name: RUM & Session Replay
    url: real_user_monitoring/
    pre: rum
    identifier: rum
    weight: 155000
  - name: Browser Monitoring
    url: real_user_monitoring/browser/
    parent: rum
    identifier: rum_browser
    weight: 1
  - name: Data Collected
    url: real_user_monitoring/browser/data_collected/
    parent: rum_browser
    identifier: rum_data_collected
    weight: 101
  - name: Modifying Data and Context
    url: real_user_monitoring/browser/modifying_data_and_context/
    parent: rum_browser
    identifier: rum_modify
    weight: 102
  - name: Monitoring Page Performance
    url: real_user_monitoring/browser/monitoring_page_performance/
    parent: rum_browser
    identifier: page_performance
    weight: 103
  - name: Monitoring Resource Performance
    url: real_user_monitoring/browser/monitoring_resource_performance/
    parent: rum_browser
    identifier: resource_performance
    weight: 104
  - name: Collecting Browser Errors
    url: real_user_monitoring/browser/collecting_browser_errors/
    parent: rum_browser
    identifier: collect_errors
    weight: 105
  - name: Tracking User Actions
    url: real_user_monitoring/browser/tracking_user_actions/
    parent: rum_browser
    identifier: track_actions
    weight: 106
  - name: Troubleshooting
    url: real_user_monitoring/browser/troubleshooting/
    parent: rum_browser
    identifier: troubleshooting
    weight: 107
  - name: Android Monitoring
    url: real_user_monitoring/android/
    parent: rum
    identifier: rum_android
    weight: 2
  - name: Data Collected
    url: real_user_monitoring/android/data_collected/
    parent: rum_android
    identifier: rum_android_data_collected
    weight: 201
  - name: Advanced Configuration
    url: real_user_monitoring/android/advanced_configuration/
    parent: rum_android
    identifier: rum_android_advanced
    weight: 202
  - name: Troubleshooting
    url: real_user_monitoring/android/troubleshooting/
    parent: rum_android
    identifier: rum_troubleshooting_android
    weight: 203
  - name: Integrated Libraries
    url: real_user_monitoring/android/integrated_libraries/
    parent: rum_android
    identifier: rum_android_libraries
    weight: 204
  - name: iOS Monitoring
    url: real_user_monitoring/ios/
    parent: rum
    identifier: rum_ios
    weight: 3
  - name: Data Collected
    url: real_user_monitoring/ios/data_collected/
    parent: rum_ios
    identifier: rum_ios_data_collected
    weight: 301
  - name: Crash Reporting
    url: real_user_monitoring/ios/crash_reporting/
    parent: rum_ios
    identifier: rum_ios_crash_reporting
    weight: 302
  - name: Advanced Configuration
    url: real_user_monitoring/ios/advanced_configuration/
    parent: rum_ios
    identifier: rum_ios_advanced
    weight: 303
  - name: Troubleshooting
    url: real_user_monitoring/ios/troubleshooting/
    parent: rum_ios
    identifier: rum_troubleshooting_ios
    weight: 304
  - name: React Native Monitoring
    url: real_user_monitoring/reactnative/
    parent: rum
    identifier: rum_reactnative
    weight: 4
  - name: Session Replay
    url: real_user_monitoring/session_replay/
    parent: rum
    weight: 5
  - name: Dashboards
    url: real_user_monitoring/dashboards/
    parent: rum
    identifier: rum_dashboards
    weight: 6
  - name: Performance Overview
    url: real_user_monitoring/dashboards/performance_overview_dashboard
    parent: rum_dashboards
    identifier: rum_dashboards_performance
    weight: 501
  - name: Resources
    url: real_user_monitoring/dashboards/resources_dashboard
    parent: rum_dashboards
    identifier: rum_dashboards_resources
    weight: 502
  - name: Errors
    url: real_user_monitoring/dashboards/errors_dashboard
    parent: rum_dashboards
    identifier: rum_dashboards_errors
    weight: 503
  - name: Explorer
    url: real_user_monitoring/explorer/
    parent: rum
    identifier: rum_explorer
    weight: 7
  - name: Search
    url: real_user_monitoring/explorer/search/
    parent: rum_explorer
    identifier: rum_explorer_search
    weight: 601
  - name: Analytics
    url: real_user_monitoring/explorer/analytics/
    parent: rum_explorer
    identifier: rum_explorer_analytics
    weight: 602
  - name: Watchdog Insights
    url: real_user_monitoring/explorer/watchdog_insights/
    parent: rum_explorer
    identifier: rum_explorer_watchdog_insights
    weight: 603
  - name: Connect RUM and Traces
    url: real_user_monitoring/connect_rum_and_traces
    parent: rum
    identifier: rum_connect_rum_and_traces
    weight: 8
  - name: Error Tracking
    url: real_user_monitoring/error_tracking/
    parent: rum
    identifier: rum_error_tracking
    weight: 9
  - name: Explorer
    url: real_user_monitoring/error_tracking/explorer
    parent: rum_error_tracking
    identifier: rum_error_tracking_explorer
    weight: 801
  - name: Track Browser Errors
    url: real_user_monitoring/error_tracking/browser_errors
    parent: rum_error_tracking
    identifier: rum_error_tracking_browser
    weight: 802
  - name: Track Android Errors
    url: real_user_monitoring/error_tracking/android
    parent: rum_error_tracking
    identifier: rum_error_tracking_android
    weight: 803
  - name: Track iOS Errors
    url: real_user_monitoring/ios/crash_reporting/
    parent: rum_error_tracking
    identifier: rum_error_tracking_ios
    weight: 804
  - name: Guides
    url: real_user_monitoring/guide/
    parent: rum
    identifier: rum_guides
    weight: 10
  - name: Network Monitoring
    url: network_monitoring/
    pre: network
    identifier: nm_parent
    weight: 200000
  - name: Network Performance Monitoring
    url: network_monitoring/performance/
    parent: nm_parent
    identifier: npm
    weight: 100
  - name: Setup
    url: network_monitoring/performance/setup/
    parent: npm
    identifier: npm_setup
    weight: 101
  - name: Network Page
    url: network_monitoring/performance/network_page/
    parent: npm
    identifier: npm_page
    weight: 102
  - name: Network Map
    url: network_monitoring/performance/network_map/
    parent: npm
    identifier: npm_map
    weight: 103
  - name: Guides
    url: network_monitoring/performance/guide/
    identifier: npm_guides
    parent: npm
    weight: 104
  - name: DNS Monitoring
    url: network_monitoring/dns/
    parent: nm_parent
    identifier: dns_monitoring
    weight: 200
  - name: Network Device Monitoring
    url: network_monitoring/devices
    parent: nm_parent
    identifier: ndm
    weight: 300
  - name: Setup
    url: network_monitoring/devices/setup
    parent: ndm
    identifier: ndm_setup
    weight: 301
  - name: Profiles
    url: network_monitoring/devices/profiles
    parent: ndm
    identifier: ndm_profiles
    weight: 302
  - name: Data Collected
    url: network_monitoring/devices/data
    parent: ndm
    identifier: ndm_data
    weight: 303
  - name: Troubleshooting
    url: network_monitoring/devices/troubleshooting
    parent: ndm
    identifier: ndm_trouble
    weight: 304
  - name: Guides
    url: network_monitoring/devices/guide/
    parent: ndm
    identifier: ndm_guide
    weight: 305
  - name: Developers
    url: developers/
    pre: dev-code
    identifier: dev_tools
    weight: 210000
  - name: DogStatsD
    url: developers/dogstatsd/
    parent: dev_tools
    identifier: dev_tools_dogstatsd
    weight: 1
  - name: Datagram Format
    url: developers/dogstatsd/datagram_shell
    parent: dev_tools_dogstatsd
    weight: 101
  - name: Unix Domain Socket
    url: /developers/dogstatsd/unix_socket
    parent: dev_tools_dogstatsd
    weight: 102
  - name: High Throughput Data
    url: developers/dogstatsd/high_throughput/
    parent: dev_tools_dogstatsd
    weight: 103
  - name: Data Aggregation
    url: developers/dogstatsd/data_aggregation/
    parent: dev_tools_dogstatsd
    weight: 104
  - name: DogStatsD Mapper
    url: developers/dogstatsd/dogstatsd_mapper/
    parent: dev_tools_dogstatsd
    weight: 105
  - name: Custom Checks
    url: developers/custom_checks/
    parent: dev_tools
    identifier: custom_checks
    weight: 2
  - name: Writing a Custom Agent Check
    url: developers/custom_checks/write_agent_check/
    parent: custom_checks
    weight: 201
  - name: Writing a Custom OpenMetrics Check
    url: developers/custom_checks/prometheus/
    parent: custom_checks
    weight: 202
  - name: Integrations
    url: developers/integrations/
    parent: dev_tools
    identifier: dev_tools_integrations
    weight: 3
  - name: Create a new Integration
    url: developers/integrations/new_check_howto/
    parent: dev_tools_integrations
    weight: 301
  - name: Integration assets reference
    url: developers/integrations/check_references/
    parent: dev_tools_integrations
    weight: 302
  - name: Python
    url: developers/integrations/python/
    parent: dev_tools_integrations
    weight: 303
  - name: Legacy
    url: developers/integrations/legacy/
    parent: dev_tools_integrations
    weight: 304
  - name: Marketplace
    url: developers/marketplace/
    parent: dev_tools
    identifier: marketplace
    weight: 4
  - name: Datadog Apps
    url: developers/datadog_apps
    parent: dev_tools
    weight: 5
  - name: Service Checks
    url: developers/service_checks/
    parent: dev_tools
    identifier: dev_tools_service_check
    weight: 7
  - name: 'Submission - Agent Check '
    url: developers/service_checks/agent_service_checks_submission/
    parent: dev_tools_service_check
    identifier: dev_tools_service_check_agent_check
    weight: 701
  - name: Submission - DogStatsD
    url: developers/service_checks/dogstatsd_service_checks_submission/
    parent: dev_tools_service_check
    identifier: dev_tools_service_check_dogstatsd
    weight: 702
  - name: Submission - API
    url: api/v1/service-checks/
    parent: dev_tools_service_check
    identifier: dev_tools_service_check_api
    weight: 703
  - name: Community
    url: developers/community/
    parent: dev_tools
    identifier: dev_community
    weight: 8
  - name: Libraries
    url: developers/community/libraries/
    parent: dev_community
    weight: 801
  - name: Community Office Hours
    url: developers/community/office_hours/
    parent: dev_community
    weight: 802
  - name: Guides
    url: developers/guide/
    parent: dev_tools
    identifier: dev_tools_guides
    weight: 10
  - name: API
    url: api/
    pre: api
    identifier: api
    weight: 220000
  - name: Account Management
    url: account_management/
    pre: cog
    identifier: account_management
    weight: 230000
  - name: Switching Between Orgs
    url: account_management/org_switching/
    parent: account_management
    weight: 1
  - name: Organization Settings
    url: account_management/org_settings/
    parent: account_management
    identifier: organization_settings
    weight: 2
  - name: User Management
    url: account_management/users/
    parent: organization_settings
    identifier: account_management_users
    weight: 201
  - name: Audit Logs
    url: account_management/audit_logs
    parent: organization_settings
    weight: 202
  - name: RBAC
    url: account_management/rbac/
    parent: account_management
    identifier: account_management_rbac
    weight: 3
  - name: Permissions
    url: account_management/rbac/permissions
    parent: account_management_rbac
    identifier: account_management_rbac_permissions
    weight: 301
  - name: SSO with SAML
    url: account_management/saml/
    identifier: account_management_saml
    parent: account_management
    weight: 4
  - name: Active Directory
    url: account_management/saml/activedirectory/
    parent: account_management_saml
    weight: 401
  - name: Auth0
    url: account_management/saml/auth0/
    parent: account_management_saml
    weight: 402
  - name: Azure
    url: account_management/saml/azure/
    parent: account_management_saml
    weight: 403
  - name: Google
    url: account_management/saml/google/
    parent: account_management_saml
    weight: 404
  - name: NoPassword
    url: account_management/saml/lastpass/
    parent: account_management_saml
    weight: 405
  - name: Okta
    url: account_management/saml/okta/
    parent: account_management_saml
    weight: 406
  - name: SafeNet
    url: account_management/saml/safenet/
    parent: account_management_saml
    weight: 407
  - name: API and Application Keys
    url: account_management/api-app-keys/
    parent: account_management
    weight: 5
  - name: Plan and Usage
    url: account_management/plan_and_usage/
    parent: account_management
    weight: 6
  - name: Billing
    url: account_management/billing/
    parent: account_management
    weight: 7
  - name: Multi-org Accounts
    url: account_management/multi_organization/
    parent: account_management
    weight: 8
  - name: Security
    url: security/
    pre: security-lock
    identifier: security
    weight: 240000
  - name: Agent
    url: security/agent/
    parent: security
    weight: 1
  - name: APM (Tracing)
    url: /tracing/setup_overview/configure_data_security/
    parent: security
    weight: 2
  - name: Log Management
    url: security/logs/
    parent: security
    weight: 3
  - name: Synthetic Monitoring
    url: security/synthetics/
    parent: security
    weight: 4
  - name: Other considerations
    url: security/other/
    parent: security
    weight: 5
  - name: Help
    url: help/
    pre: info-fill
    identifier: help_top_level
    weight: 240000
  - name: Aggregating Agents
    url: agent/vector_aggregation/
    parent: agent
    identifier: vector_aggregation
    weight: 13
footer_product:
  - name: Features
    url: 'https://www.datadoghq.com/product/'
    weight: 100
  - name: Integrations
    url: 'https://www.datadoghq.com/product/platform/integrations/'
    weight: 105
  - name: Dashboards
    url: 'https://www.datadoghq.com/product/platform/dashboards/'
    weight: 110
  - name: Log Management
    url: 'https://www.datadoghq.com/product/log-management/'
    weight: 115
  - name: APM
    url: 'https://www.datadoghq.com/product/apm/'
    weight: 120
  - name: Continuous Profiler
    url: 'https://www.datadoghq.com/product/code-profiling/'
    weight: 125
  - name: Synthetic Monitoring
    url: 'https://www.datadoghq.com/product/synthetic-monitoring/'
    weight: 130
  - name: RUM & Session Replay
    url: 'https://www.datadoghq.com/product/real-user-monitoring/'
    weight: 135
footer_product_two:
  - name: Security Platform
    url: 'https://www.datadoghq.com/product/security-platform/'
    weight: 140
  - name: Security Monitoring
    url: 'https://www.datadoghq.com/product/security-platform/security-monitoring'
    weight: 145
  - name: CSPM
    url: 'https://www.datadoghq.com/product/security-platform/cloud-security-posture-management/'
    weight: 150
  - name: Network Monitoring
    url: 'https://www.datadoghq.com/product/network-monitoring/'
    weight: 155
  - name: Incident Management
    url: 'https://www.datadoghq.com/product/incident-management/'
    weight: 160
  - name: Serverless
    url: 'https://www.datadoghq.com/product/serverless-monitoring/'
    weight: 165
  - name: Alerts
    url: 'https://www.datadoghq.com/product/alerts/'
    weight: 170
  - name: API
    url: 'https://docs.datadoghq.com/api/'
    weight: 175
footer_product_three:
  - name: Pricing
    url: 'https://www.datadoghq.com/pricing/'
    weight: 100
  - name: Documentation
    url: 'https://docs.datadoghq.com/'
    weight: 105
  - name: Support
    url: 'https://www.datadoghq.com/support/'
    weight: 110
  - name: Resources
    url: 'https://www.datadoghq.com/resources/'
    weight: 150
  - name: Webinars
    url: 'https://www.datadoghq.com/webinars/'
    weight: 160
  - name: Security
    url: 'https://www.datadoghq.com/security/'
    weight: 180
footer_about:
  - name: COVID-19 Update
    url: 'https://www.datadoghq.com/coronavirus/'
    weight: 90
  - name: Contact Us
    url: 'https://www.datadoghq.com/about/contact/'
    weight: 100
  - name: Partners
    url: 'https://www.datadoghq.com/partner-with-datadog/'
    weight: 120
  - name: Press
    url: 'https://www.datadoghq.com/about/press/'
    weight: 130
  - name: Leadership
    url: 'https://www.datadoghq.com/about/leadership/'
    weight: 140
  - name: Careers
    url: 'https://www.datadoghq.com/careers/'
    weight: 160
  - name: Legal
    url: 'https://www.datadoghq.com/legal/'
    weight: 170
  - name: Investor Relations
    url: 'https://investors.datadoghq.com/'
    weight: 175
  - name: Analyst Reports
    url: 'https://www.datadoghq.com/about/analyst/'
    weight: 180
footer_blog:
  - name: English
    url: 'https://www.datadoghq.com/blog/'
    weight: 100
  - name: Español
    url: 'https://www.datadoghq.com/es/blog/'
    weight: 110
  - name: 日本語
    url: 'https://www.datadoghq.com/ja/blog/'
    weight: 120
footer_social:
  - name: Twitter
    url: 'https://twitter.com/datadoghq'
    weight: 130
    pre: twitter.svg
  - name: Instagram
    url: 'https://www.instagram.com/datadoghq/'
    weight: 140
    pre: instagram.svg
  - name: LinkedIn
    url: 'https://www.LinkedIn.com/company/datadog/'
    weight: 160
    pre: linkedin.svg
  - name: Youtube
    url: 'https://www.youtube.com/user/DatadogHQ'
    weight: 150
    pre: youtube.svg
footer_sub:
  - name: Terms
    url: 'https://www.datadoghq.com/legal/terms/'
    weight: 100
  - name: Privacy
    url: 'https://www.datadoghq.com/legal/privacy/'
    weight: 120
  - name: Cookies
    url: 'https://www.datadoghq.com/legal/cookies/'
    weight: 130
api:
  - name: Overview
    url: /api/latest/
    identifier: API overview
    weight: -10
  - name: Using the API
    url: /api/latest/using-the-api/
    parent: API overview
    weight: 5
  - name: Rate Limits
    url: /api/latest/rate-limits/
    parent: API overview
    weight: 6
    identifier: rate-limits
  - name: AWS Integration
    url: /api/latest/aws-integration/
    identifier: aws-integration
    generated: true
  - name: Generate a new external ID
    url: '#generate-a-new-external-id'
    identifier: generate-a-new-external-id
    parent: aws-integration
    generated: true
    params:
      versions:
        - v1
      operationids:
        - CreateNewAWSExternalID
      unstable: []
      order: 4
  - name: Set an AWS tag filter
    url: '#set-an-aws-tag-filter'
    identifier: set-an-aws-tag-filter
    parent: aws-integration
    generated: true
    params:
      versions:
        - v1
      operationids:
        - CreateAWSTagFilter
      unstable: []
      order: 2
  - name: Get all AWS tag filters
    url: '#get-all-aws-tag-filters'
    identifier: get-all-aws-tag-filters
    parent: aws-integration
    generated: true
    params:
      versions:
        - v1
      operationids:
        - ListAWSTagFilters
      unstable: []
      order: 1
  - name: Delete a tag filtering entry
    url: '#delete-a-tag-filtering-entry'
    identifier: delete-a-tag-filtering-entry
    parent: aws-integration
    generated: true
    params:
      versions:
        - v1
      operationids:
        - DeleteAWSTagFilter
      unstable: []
      order: 3
  - name: List namespace rules
    url: '#list-namespace-rules'
    identifier: list-namespace-rules
    parent: aws-integration
    generated: true
    params:
      versions:
        - v1
      operationids:
        - ListAvailableAWSNamespaces
      unstable: []
      order: 5
  - name: Update an AWS integration
    url: '#update-an-aws-integration'
    identifier: update-an-aws-integration
    parent: aws-integration
    generated: true
    params:
      versions:
        - v1
      operationids:
        - UpdateAWSAccount
      unstable: []
      order: 9
  - name: Create an AWS integration
    url: '#create-an-aws-integration'
    identifier: create-an-aws-integration
    parent: aws-integration
    generated: true
    params:
      versions:
        - v1
      operationids:
        - CreateAWSAccount
      unstable: []
      order: 8
  - name: List all AWS integrations
    url: '#list-all-aws-integrations'
    identifier: list-all-aws-integrations
    parent: aws-integration
    generated: true
    params:
      versions:
        - v1
      operationids:
        - ListAWSAccounts
      unstable: []
      order: 6
  - name: Delete an AWS integration
    url: '#delete-an-aws-integration'
    identifier: delete-an-aws-integration
    parent: aws-integration
    generated: true
    params:
      versions:
        - v1
      operationids:
        - DeleteAWSAccount
      unstable: []
      order: 7
  - name: AWS Logs Integration
    url: /api/latest/aws-logs-integration/
    identifier: aws-logs-integration
    generated: true
  - name: Check permissions for log services
    url: '#check-permissions-for-log-services'
    identifier: check-permissions-for-log-services
    parent: aws-logs-integration
    generated: true
    params:
      versions:
        - v1
      operationids:
        - CheckAWSLogsServicesAsync
      unstable: []
      order: 6
  - name: Enable an AWS Logs integration
    url: '#enable-an-aws-logs-integration'
    identifier: enable-an-aws-logs-integration
    parent: aws-logs-integration
    generated: true
    params:
      versions:
        - v1
      operationids:
        - EnableAWSLogServices
      unstable: []
      order: 5
  - name: Get list of AWS log ready services
    url: '#get-list-of-aws-log-ready-services'
    identifier: get-list-of-aws-log-ready-services
    parent: aws-logs-integration
    generated: true
    params:
      versions:
        - v1
      operationids:
        - ListAWSLogsServices
      unstable: []
      order: 4
  - name: Check that an AWS Lambda Function exists
    url: '#check-that-an-aws-lambda-function-exists'
    identifier: check-that-an-aws-lambda-function-exists
    parent: aws-logs-integration
    generated: true
    params:
      versions:
        - v1
      operationids:
        - CheckAWSLogsLambdaAsync
      unstable: []
      order: 7
  - name: Add AWS Log Lambda ARN
    url: '#add-aws-log-lambda-arn'
    identifier: add-aws-log-lambda-arn
    parent: aws-logs-integration
    generated: true
    params:
      versions:
        - v1
      operationids:
        - CreateAWSLambdaARN
      unstable: []
      order: 2
  - name: List all AWS Logs integrations
    url: '#list-all-aws-logs-integrations'
    identifier: list-all-aws-logs-integrations
    parent: aws-logs-integration
    generated: true
    params:
      versions:
        - v1
      operationids:
        - ListAWSLogsIntegrations
      unstable: []
      order: 1
  - name: Delete an AWS Logs integration
    url: '#delete-an-aws-logs-integration'
    identifier: delete-an-aws-logs-integration
    parent: aws-logs-integration
    generated: true
    params:
      versions:
        - v1
      operationids:
        - DeleteAWSLambdaARN
      unstable: []
      order: 3
  - name: Authentication
    url: /api/latest/authentication/
    identifier: authentication
    generated: true
  - name: Validate API key
    url: '#validate-api-key'
    identifier: validate-api-key
    parent: authentication
    generated: true
    params:
      versions:
        - v1
      operationids:
        - Validate
      unstable: []
      order: 1
  - name: Azure Integration
    url: /api/latest/azure-integration/
    identifier: azure-integration
    generated: true
  - name: Update Azure integration host filters
    url: '#update-azure-integration-host-filters'
    identifier: update-azure-integration-host-filters
    parent: azure-integration
    generated: true
    params:
      versions:
        - v1
      operationids:
        - UpdateAzureHostFilters
      unstable: []
      order: 5
  - name: Update an Azure integration
    url: '#update-an-azure-integration'
    identifier: update-an-azure-integration
    parent: azure-integration
    generated: true
    params:
      versions:
        - v1
      operationids:
        - UpdateAzureIntegration
      unstable: []
      order: 4
  - name: Create an Azure integration
    url: '#create-an-azure-integration'
    identifier: create-an-azure-integration
    parent: azure-integration
    generated: true
    params:
      versions:
        - v1
      operationids:
        - CreateAzureIntegration
      unstable: []
      order: 2
  - name: List all Azure integrations
    url: '#list-all-azure-integrations'
    identifier: list-all-azure-integrations
    parent: azure-integration
    generated: true
    params:
      versions:
        - v1
      operationids:
        - ListAzureIntegration
      unstable: []
      order: 1
  - name: Delete an Azure integration
    url: '#delete-an-azure-integration'
    identifier: delete-an-azure-integration
    parent: azure-integration
    generated: true
    params:
      versions:
        - v1
      operationids:
        - DeleteAzureIntegration
      unstable: []
      order: 3
  - name: Dashboard Lists
    url: /api/latest/dashboard-lists/
    identifier: dashboard-lists
    generated: true
  - name: Update items of a dashboard list
    url: '#update-items-of-a-dashboard-list'
    identifier: update-items-of-a-dashboard-list
    parent: dashboard-lists
    generated: true
    params:
      versions:
        - v2
      operationids:
        - UpdateDashboardListItems
      unstable: []
      order: 3
  - name: Add Items to a Dashboard List
    url: '#add-items-to-a-dashboard-list'
    identifier: add-items-to-a-dashboard-list
    parent: dashboard-lists
    generated: true
    params:
      versions:
        - v2
      operationids:
        - CreateDashboardListItems
      unstable: []
      order: 2
  - name: Get items of a Dashboard List
    url: '#get-items-of-a-dashboard-list'
    identifier: get-items-of-a-dashboard-list
    parent: dashboard-lists
    generated: true
    params:
      versions:
        - v2
      operationids:
        - GetDashboardListItems
      unstable: []
      order: 1
  - name: Delete items from a dashboard list
    url: '#delete-items-from-a-dashboard-list'
    identifier: delete-items-from-a-dashboard-list
    parent: dashboard-lists
    generated: true
    params:
      versions:
        - v2
      operationids:
        - DeleteDashboardListItems
      unstable: []
      order: 4
  - name: Update a dashboard list
    url: '#update-a-dashboard-list'
    identifier: update-a-dashboard-list
    parent: dashboard-lists
    generated: true
    params:
      versions:
        - v1
      operationids:
        - UpdateDashboardList
      unstable: []
      order: 4
  - name: Get a dashboard list
    url: '#get-a-dashboard-list'
    identifier: get-a-dashboard-list
    parent: dashboard-lists
    generated: true
    params:
      versions:
        - v1
      operationids:
        - GetDashboardList
      unstable: []
      order: 3
  - name: Delete a dashboard list
    url: '#delete-a-dashboard-list'
    identifier: delete-a-dashboard-list
    parent: dashboard-lists
    generated: true
    params:
      versions:
        - v1
      operationids:
        - DeleteDashboardList
      unstable: []
      order: 5
  - name: Create a dashboard list
    url: '#create-a-dashboard-list'
    identifier: create-a-dashboard-list
    parent: dashboard-lists
    generated: true
    params:
      versions:
        - v1
      operationids:
        - CreateDashboardList
      unstable: []
      order: 2
  - name: Get all dashboard lists
    url: '#get-all-dashboard-lists'
    identifier: get-all-dashboard-lists
    parent: dashboard-lists
    generated: true
    params:
      versions:
        - v1
      operationids:
        - ListDashboardLists
      unstable: []
      order: 1
  - name: Dashboards
    url: /api/latest/dashboards/
    identifier: dashboards
    generated: true
  - name: Update a dashboard
    url: '#update-a-dashboard'
    identifier: update-a-dashboard
    parent: dashboards
    generated: true
    params:
      versions:
        - v1
      operationids:
        - UpdateDashboard
      unstable: []
      order: 6
  - name: Get a dashboard
    url: '#get-a-dashboard'
    identifier: get-a-dashboard
    parent: dashboards
    generated: true
    params:
      versions:
        - v1
      operationids:
        - GetDashboard
      unstable: []
      order: 7
  - name: Delete a dashboard
    url: '#delete-a-dashboard'
    identifier: delete-a-dashboard
    parent: dashboards
    generated: true
    params:
      versions:
        - v1
      operationids:
        - DeleteDashboard
      unstable: []
      order: 3
  - name: Send shared dashboard invitation email
    url: '#send-shared-dashboard-invitation-email'
    identifier: send-shared-dashboard-invitation-email
    parent: dashboards
    generated: true
    params:
      versions:
        - v1
      operationids:
        - SendPublicDashboardInvitation
      unstable: []
      order: 6
  - name: Get all invitations for a shared dashboard
    url: '#get-all-invitations-for-a-shared-dashboard'
    identifier: get-all-invitations-for-a-shared-dashboard
    parent: dashboards
    generated: true
    params:
      versions:
        - v1
      operationids:
        - GetPublicDashboardInvitations
      unstable: []
      order: 5
  - name: Revoke shared dashboard invitations
    url: '#revoke-shared-dashboard-invitations'
    identifier: revoke-shared-dashboard-invitations
    parent: dashboards
    generated: true
    params:
      versions:
        - v1
      operationids:
        - DeletePublicDashboardInvitation
      unstable: []
      order: 7
  - name: Update a shared dashboard
    url: '#update-a-shared-dashboard'
    identifier: update-a-shared-dashboard
    parent: dashboards
    generated: true
    params:
      versions:
        - v1
      operationids:
        - UpdatePublicDashboard
      unstable: []
      order: 3
  - name: Get a shared dashboard
    url: '#get-a-shared-dashboard'
    identifier: get-a-shared-dashboard
    parent: dashboards
    generated: true
    params:
      versions:
        - v1
      operationids:
        - GetPublicDashboard
      unstable: []
      order: 2
  - name: Revoke a shared dashboard URL
    url: '#revoke-a-shared-dashboard-url'
    identifier: revoke-a-shared-dashboard-url
    parent: dashboards
    generated: true
    params:
      versions:
        - v1
      operationids:
        - DeletePublicDashboard
      unstable: []
      order: 4
  - name: Create a shared dashboard
    url: '#create-a-shared-dashboard'
    identifier: create-a-shared-dashboard
    parent: dashboards
    generated: true
    params:
      versions:
        - v1
      operationids:
        - CreatePublicDashboard
      unstable: []
      order: 1
  - name: Create a new dashboard
    url: '#create-a-new-dashboard'
    identifier: create-a-new-dashboard
    parent: dashboards
    generated: true
    params:
      versions:
        - v1
      operationids:
        - CreateDashboard
      unstable: []
      order: 1
  - name: Restore deleted dashboards
    url: '#restore-deleted-dashboards'
    identifier: restore-deleted-dashboards
    parent: dashboards
    generated: true
    params:
      versions:
        - v1
      operationids:
        - RestoreDashboards
      unstable: []
      order: 5
  - name: Get all dashboards
    url: '#get-all-dashboards'
    identifier: get-all-dashboards
    parent: dashboards
    generated: true
    params:
      versions:
        - v1
      operationids:
        - ListDashboards
      unstable: []
      order: 2
  - name: Delete dashboards
    url: '#delete-dashboards'
    identifier: delete-dashboards
    parent: dashboards
    generated: true
    params:
      versions:
        - v1
      operationids:
        - DeleteDashboards
      unstable: []
      order: 4
  - name: Downtimes
    url: /api/latest/downtimes/
    identifier: downtimes
    generated: true
  - name: Get all downtimes for a monitor
    url: '#get-all-downtimes-for-a-monitor'
    identifier: get-all-downtimes-for-a-monitor
    parent: downtimes
    generated: true
    params:
      versions:
        - v1
      operationids:
        - ListMonitorDowntimes
      unstable: []
      order: 7
  - name: Update a downtime
    url: '#update-a-downtime'
    identifier: update-a-downtime
    parent: downtimes
    generated: true
    params:
      versions:
        - v1
      operationids:
        - UpdateDowntime
      unstable: []
      order: 6
  - name: Get a downtime
    url: '#get-a-downtime'
    identifier: get-a-downtime
    parent: downtimes
    generated: true
    params:
      versions:
        - v1
      operationids:
        - GetDowntime
      unstable: []
      order: 5
  - name: Cancel a downtime
    url: '#cancel-a-downtime'
    identifier: cancel-a-downtime
    parent: downtimes
    generated: true
    params:
      versions:
        - v1
      operationids:
        - CancelDowntime
      unstable: []
      order: 4
  - name: Cancel downtimes by scope
    url: '#cancel-downtimes-by-scope'
    identifier: cancel-downtimes-by-scope
    parent: downtimes
    generated: true
    params:
      versions:
        - v1
      operationids:
        - CancelDowntimesByScope
      unstable: []
      order: 3
  - name: Schedule a downtime
    url: '#schedule-a-downtime'
    identifier: schedule-a-downtime
    parent: downtimes
    generated: true
    params:
      versions:
        - v1
      operationids:
        - CreateDowntime
      unstable: []
      order: 2
  - name: Get all downtimes
    url: '#get-all-downtimes'
    identifier: get-all-downtimes
    parent: downtimes
    generated: true
    params:
      versions:
        - v1
      operationids:
        - ListDowntimes
      unstable: []
      order: 1
  - name: Embeddable Graphs
    url: /api/latest/embeddable-graphs/
    identifier: embeddable-graphs
    generated: true
  - name: Revoke embed
    url: '#revoke-embed'
    identifier: revoke-embed
    parent: embeddable-graphs
    generated: true
    params:
      versions:
        - v1
      operationids:
        - RevokeEmbeddableGraph
      unstable: []
      order: 0
  - name: Enable embed
    url: '#enable-embed'
    identifier: enable-embed
    parent: embeddable-graphs
    generated: true
    params:
      versions:
        - v1
      operationids:
        - EnableEmbeddableGraph
      unstable: []
      order: 0
  - name: Get specific embed
    url: '#get-specific-embed'
    identifier: get-specific-embed
    parent: embeddable-graphs
    generated: true
    params:
      versions:
        - v1
      operationids:
        - GetEmbeddableGraph
      unstable: []
      order: 0
  - name: Create embed
    url: '#create-embed'
    identifier: create-embed
    parent: embeddable-graphs
    generated: true
    params:
      versions:
        - v1
      operationids:
        - CreateEmbeddableGraph
      unstable: []
      order: 0
  - name: Get all embeds
    url: '#get-all-embeds'
    identifier: get-all-embeds
    parent: embeddable-graphs
    generated: true
    params:
      versions:
        - v1
      operationids:
        - ListEmbeddableGraphs
      unstable: []
      order: 0
  - name: Events
    url: /api/latest/events/
    identifier: events
    generated: true
  - name: Get an event
    url: '#get-an-event'
    identifier: get-an-event
    parent: events
    generated: true
    params:
      versions:
        - v1
      operationids:
        - GetEvent
      unstable: []
      order: 2
  - name: Post an event
    url: '#post-an-event'
    identifier: post-an-event
    parent: events
    generated: true
    params:
      versions:
        - v1
      operationids:
        - CreateEvent
      unstable: []
      order: 1
  - name: Query the event stream
    url: '#query-the-event-stream'
    identifier: query-the-event-stream
    parent: events
    generated: true
    params:
      versions:
        - v1
      operationids:
        - ListEvents
      unstable: []
      order: 1
  - name: GCP Integration
    url: /api/latest/gcp-integration/
    identifier: gcp-integration
    generated: true
  - name: Update a GCP integration
    url: '#update-a-gcp-integration'
    identifier: update-a-gcp-integration
    parent: gcp-integration
    generated: true
    params:
      versions:
        - v1
      operationids:
        - UpdateGCPIntegration
      unstable: []
      order: 4
  - name: Create a GCP integration
    url: '#create-a-gcp-integration'
    identifier: create-a-gcp-integration
    parent: gcp-integration
    generated: true
    params:
      versions:
        - v1
      operationids:
        - CreateGCPIntegration
      unstable: []
      order: 2
  - name: List all GCP integrations
    url: '#list-all-gcp-integrations'
    identifier: list-all-gcp-integrations
    parent: gcp-integration
    generated: true
    params:
      versions:
        - v1
      operationids:
        - ListGCPIntegration
      unstable: []
      order: 1
  - name: Delete a GCP integration
    url: '#delete-a-gcp-integration'
    identifier: delete-a-gcp-integration
    parent: gcp-integration
    generated: true
    params:
      versions:
        - v1
      operationids:
        - DeleteGCPIntegration
      unstable: []
      order: 3
  - name: Hosts
    url: /api/latest/hosts/
    identifier: hosts
    generated: true
  - name: Get the total number of active hosts
    url: '#get-the-total-number-of-active-hosts'
    identifier: get-the-total-number-of-active-hosts
    parent: hosts
    generated: true
    params:
      versions:
        - v1
      operationids:
        - GetHostTotals
      unstable: []
      order: 2
  - name: Get all hosts for your organization
    url: '#get-all-hosts-for-your-organization'
    identifier: get-all-hosts-for-your-organization
    parent: hosts
    generated: true
    params:
      versions:
        - v1
      operationids:
        - ListHosts
      unstable: []
      order: 1
  - name: Unmute a host
    url: '#unmute-a-host'
    identifier: unmute-a-host
    parent: hosts
    generated: true
    params:
      versions:
        - v1
      operationids:
        - UnmuteHost
      unstable: []
      order: 4
  - name: Mute a host
    url: '#mute-a-host'
    identifier: mute-a-host
    parent: hosts
    generated: true
    params:
      versions:
        - v1
      operationids:
        - MuteHost
      unstable: []
      order: 3
  - name: IP Ranges
    url: /api/latest/ip-ranges/
    identifier: ip-ranges
    generated: true
  - name: List IP Ranges
    url: '#list-ip-ranges'
    identifier: list-ip-ranges
    parent: ip-ranges
    generated: true
    params:
      versions:
        - v1
      operationids:
        - GetIPRanges
      unstable: []
      order: 1
  - name: Key Management
    url: /api/latest/key-management/
    identifier: key-management
    generated: true
  - name: Edit an application key owned by current user
    url: '#edit-an-application-key-owned-by-current-user'
    identifier: edit-an-application-key-owned-by-current-user
    parent: key-management
    generated: true
    params:
      versions:
        - v2
      operationids:
        - UpdateCurrentUserApplicationKey
      unstable: []
      order: 0
  - name: Get one application key owned by current user
    url: '#get-one-application-key-owned-by-current-user'
    identifier: get-one-application-key-owned-by-current-user
    parent: key-management
    generated: true
    params:
      versions:
        - v2
      operationids:
        - GetCurrentUserApplicationKey
      unstable: []
      order: 0
  - name: Delete an application key owned by current user
    url: '#delete-an-application-key-owned-by-current-user'
    identifier: delete-an-application-key-owned-by-current-user
    parent: key-management
    generated: true
    params:
      versions:
        - v2
      operationids:
        - DeleteCurrentUserApplicationKey
      unstable: []
      order: 0
  - name: Create an application key for current user
    url: '#create-an-application-key-for-current-user'
    identifier: create-an-application-key-for-current-user
    parent: key-management
    generated: true
    params:
      versions:
        - v2
      operationids:
        - CreateCurrentUserApplicationKey
      unstable: []
      order: 0
  - name: Get all application keys owned by current user
    url: '#get-all-application-keys-owned-by-current-user'
    identifier: get-all-application-keys-owned-by-current-user
    parent: key-management
    generated: true
    params:
      versions:
        - v2
      operationids:
        - ListCurrentUserApplicationKeys
      unstable: []
      order: 0
  - name: Edit an application key
    url: '#edit-an-application-key'
    identifier: edit-an-application-key
    parent: key-management
    generated: true
    params:
      versions:
        - v1
        - v2
      operationids:
        - UpdateApplicationKey
      unstable: []
      order: 9
  - name: Get an application key
    url: '#get-an-application-key'
    identifier: get-an-application-key
    parent: key-management
    generated: true
    params:
      versions:
        - v1
        - v2
      operationids:
        - GetApplicationKey
      unstable: []
      order: 8
  - name: Delete an application key
    url: '#delete-an-application-key'
    identifier: delete-an-application-key
    parent: key-management
    generated: true
    params:
      versions:
        - v1
        - v2
      operationids:
        - DeleteApplicationKey
      unstable: []
      order: 10
  - name: Create an application key
    url: '#create-an-application-key'
    identifier: create-an-application-key
    parent: key-management
    generated: true
    params:
      versions:
        - v1
      operationids:
        - CreateApplicationKey
      unstable: []
      order: 7
  - name: Get all application keys
    url: '#get-all-application-keys'
    identifier: get-all-application-keys
    parent: key-management
    generated: true
    params:
      versions:
        - v1
        - v2
      operationids:
        - ListApplicationKeys
      unstable: []
      order: 6
  - name: Edit an API key
    url: '#edit-an-api-key'
    identifier: edit-an-api-key
    parent: key-management
    generated: true
    params:
      versions:
        - v1
        - v2
      operationids:
        - UpdateAPIKey
      unstable: []
      order: 4
  - name: Get API key
    url: '#get-api-key'
    identifier: get-api-key
    parent: key-management
    generated: true
    params:
      versions:
        - v1
        - v2
      operationids:
        - GetAPIKey
      unstable: []
      order: 3
  - name: Delete an API key
    url: '#delete-an-api-key'
    identifier: delete-an-api-key
    parent: key-management
    generated: true
    params:
      versions:
        - v1
        - v2
      operationids:
        - DeleteAPIKey
      unstable: []
      order: 5
  - name: Create an API key
    url: '#create-an-api-key'
    identifier: create-an-api-key
    parent: key-management
    generated: true
    params:
      versions:
        - v1
        - v2
      operationids:
        - CreateAPIKey
      unstable: []
      order: 2
  - name: Get all API keys
    url: '#get-all-api-keys'
    identifier: get-all-api-keys
    parent: key-management
    generated: true
    params:
      versions:
        - v1
        - v2
      operationids:
        - ListAPIKeys
      unstable: []
      order: 1
  - name: Logs
    url: /api/latest/logs/
    identifier: logs
    generated: true
  - name: Get a list of logs
    url: '#get-a-list-of-logs'
    identifier: get-a-list-of-logs
    parent: logs
    generated: true
    params:
      versions:
        - v2
      operationids:
        - ListLogsGet
      unstable: []
      order: 3
  - name: Aggregate events
    url: '#aggregate-events'
    identifier: aggregate-events
    parent: logs
    generated: true
    params:
      versions:
        - v2
      operationids:
        - AggregateLogs
      unstable: []
      order: 1
  - name: Send logs
    url: '#send-logs'
    identifier: send-logs
    parent: logs
    generated: true
    params:
      versions:
        - v1
      operationids:
        - SubmitLog
      unstable: []
      order: 1
  - name: Search logs
    url: '#search-logs'
    identifier: search-logs
    parent: logs
    generated: true
    params:
      versions:
        - v1
        - v2
      operationids:
        - ListLogs
      unstable: []
      order: 1
  - name: Logs Indexes
    url: /api/latest/logs-indexes/
    identifier: logs-indexes
    generated: true
  - name: Update an index
    url: '#update-an-index'
    identifier: update-an-index
    parent: logs-indexes
    generated: true
    params:
      versions:
        - v1
      operationids:
        - UpdateLogsIndex
      unstable: []
      order: 4
  - name: Get an index
    url: '#get-an-index'
    identifier: get-an-index
    parent: logs-indexes
    generated: true
    params:
      versions:
        - v1
      operationids:
        - GetLogsIndex
      unstable: []
      order: 3
  - name: Create an index
    url: '#create-an-index'
    identifier: create-an-index
    parent: logs-indexes
    generated: true
    params:
      versions:
        - v1
      operationids:
        - CreateLogsIndex
      unstable: []
      order: 2
  - name: Get all indexes
    url: '#get-all-indexes'
    identifier: get-all-indexes
    parent: logs-indexes
    generated: true
    params:
      versions:
        - v1
      operationids:
        - ListLogIndexes
      unstable: []
      order: 1
  - name: Update indexes order
    url: '#update-indexes-order'
    identifier: update-indexes-order
    parent: logs-indexes
    generated: true
    params:
      versions:
        - v1
      operationids:
        - UpdateLogsIndexOrder
      unstable: []
      order: 6
  - name: Get indexes order
    url: '#get-indexes-order'
    identifier: get-indexes-order
    parent: logs-indexes
    generated: true
    params:
      versions:
        - v1
      operationids:
        - GetLogsIndexOrder
      unstable: []
      order: 5
  - name: Logs Pipelines
    url: /api/latest/logs-pipelines/
    identifier: logs-pipelines
    generated: true
  - name: Update a pipeline
    url: '#update-a-pipeline'
    identifier: update-a-pipeline
    parent: logs-pipelines
    generated: true
    params:
      versions:
        - v1
      operationids:
        - UpdateLogsPipeline
      unstable: []
      order: 7
  - name: Get a pipeline
    url: '#get-a-pipeline'
    identifier: get-a-pipeline
    parent: logs-pipelines
    generated: true
    params:
      versions:
        - v1
      operationids:
        - GetLogsPipeline
      unstable: []
      order: 5
  - name: Delete a pipeline
    url: '#delete-a-pipeline'
    identifier: delete-a-pipeline
    parent: logs-pipelines
    generated: true
    params:
      versions:
        - v1
      operationids:
        - DeleteLogsPipeline
      unstable: []
      order: 6
  - name: Create a pipeline
    url: '#create-a-pipeline'
    identifier: create-a-pipeline
    parent: logs-pipelines
    generated: true
    params:
      versions:
        - v1
      operationids:
        - CreateLogsPipeline
      unstable: []
      order: 4
  - name: Get all pipelines
    url: '#get-all-pipelines'
    identifier: get-all-pipelines
    parent: logs-pipelines
    generated: true
    params:
      versions:
        - v1
      operationids:
        - ListLogsPipelines
      unstable: []
      order: 3
  - name: Update pipeline order
    url: '#update-pipeline-order'
    identifier: update-pipeline-order
    parent: logs-pipelines
    generated: true
    params:
      versions:
        - v1
      operationids:
        - UpdateLogsPipelineOrder
      unstable: []
      order: 2
  - name: Get pipeline order
    url: '#get-pipeline-order'
    identifier: get-pipeline-order
    parent: logs-pipelines
    generated: true
    params:
      versions:
        - v1
      operationids:
        - GetLogsPipelineOrder
      unstable: []
      order: 1
  - name: Metrics
    url: /api/latest/metrics/
    identifier: metrics
    generated: true
  - name: List distinct metric volumes by metric name
    url: '#list-distinct-metric-volumes-by-metric-name'
    identifier: list-distinct-metric-volumes-by-metric-name
    parent: metrics
    generated: true
    params:
      versions:
        - v2
      operationids:
        - ListVolumesByMetricName
      unstable: []
      order: 7
  - name: Create a tag configuration
    url: '#create-a-tag-configuration'
    identifier: create-a-tag-configuration
    parent: metrics
    generated: true
    params:
      versions:
        - v2
      operationids:
        - CreateTagConfiguration
      unstable:
        - v2
      order: 1
  - name: Update a tag configuration
    url: '#update-a-tag-configuration'
    identifier: update-a-tag-configuration
    parent: metrics
    generated: true
    params:
      versions:
        - v2
      operationids:
        - UpdateTagConfiguration
      unstable:
        - v2
      order: 3
  - name: List tag configuration by name
    url: '#list-tag-configuration-by-name'
    identifier: list-tag-configuration-by-name
    parent: metrics
    generated: true
    params:
      versions:
        - v2
      operationids:
        - ListTagConfigurationByName
      unstable:
        - v2
      order: 2
  - name: Delete a tag configuration
    url: '#delete-a-tag-configuration'
    identifier: delete-a-tag-configuration
    parent: metrics
    generated: true
    params:
      versions:
        - v2
      operationids:
        - DeleteTagConfiguration
      unstable:
        - v2
      order: 4
  - name: List tags by metric name
    url: '#list-tags-by-metric-name'
    identifier: list-tags-by-metric-name
    parent: metrics
    generated: true
    params:
      versions:
        - v2
      operationids:
        - ListTagsByMetricName
      unstable: []
      order: 6
  - name: List tag configurations
    url: '#list-tag-configurations'
    identifier: list-tag-configurations
    parent: metrics
    generated: true
    params:
      versions:
        - v2
      operationids:
        - ListTagConfigurations
      unstable:
        - v2
      order: 5
  - name: Submit metrics
    url: '#submit-metrics'
    identifier: submit-metrics
    parent: metrics
    generated: true
    params:
      versions:
        - v1
      operationids:
        - SubmitMetrics
      unstable: []
      order: 1
  - name: Search metrics
    url: '#search-metrics'
    identifier: search-metrics
    parent: metrics
    generated: true
    params:
      versions:
        - v1
      operationids:
        - ListMetrics
      unstable: []
      order: 4
  - name: Query timeseries points
    url: '#query-timeseries-points'
    identifier: query-timeseries-points
    parent: metrics
    generated: true
    params:
      versions:
        - v1
      operationids:
        - QueryMetrics
      unstable: []
      order: 5
  - name: Edit metric metadata
    url: '#edit-metric-metadata'
    identifier: edit-metric-metadata
    parent: metrics
    generated: true
    params:
      versions:
        - v1
      operationids:
        - UpdateMetricMetadata
      unstable: []
      order: 3
  - name: Get metric metadata
    url: '#get-metric-metadata'
    identifier: get-metric-metadata
    parent: metrics
    generated: true
    params:
      versions:
        - v1
      operationids:
        - GetMetricMetadata
      unstable: []
      order: 2
  - name: Get active metrics list
    url: '#get-active-metrics-list'
    identifier: get-active-metrics-list
    parent: metrics
    generated: true
    params:
      versions:
        - v1
      operationids:
        - ListActiveMetrics
      unstable: []
      order: 1
  - name: Monitors
    url: /api/latest/monitors/
    identifier: monitors
    generated: true
  - name: Unmute all monitors
    url: '#unmute-all-monitors'
    identifier: unmute-all-monitors
    parent: monitors
    generated: true
    params:
      versions:
        - v1
      operationids:
        - UnmuteAllMonitors
      unstable: []
      order: 0
  - name: Mute all monitors
    url: '#mute-all-monitors'
    identifier: mute-all-monitors
    parent: monitors
    generated: true
    params:
      versions:
        - v1
      operationids:
        - MuteAllMonitors
      unstable: []
      order: 0
  - name: Unmute a monitor
    url: '#unmute-a-monitor'
    identifier: unmute-a-monitor
    parent: monitors
    generated: true
    params:
      versions:
        - v1
      operationids:
        - UnmuteMonitor
      unstable: []
      order: 0
  - name: Mute a monitor
    url: '#mute-a-monitor'
    identifier: mute-a-monitor
    parent: monitors
    generated: true
    params:
      versions:
        - v1
      operationids:
        - MuteMonitor
      unstable: []
      order: 0
  - name: Edit a monitor
    url: '#edit-a-monitor'
    identifier: edit-a-monitor
    parent: monitors
    generated: true
    params:
      versions:
        - v1
      operationids:
        - UpdateMonitor
      unstable: []
      order: 3
  - name: Get a monitor's details
    url: '#get-a-monitors-details'
    identifier: get-a-monitors-details
    parent: monitors
    generated: true
    params:
      versions:
        - v1
      operationids:
        - GetMonitor
      unstable: []
      order: 4
  - name: Delete a monitor
    url: '#delete-a-monitor'
    identifier: delete-a-monitor
    parent: monitors
    generated: true
    params:
      versions:
        - v1
      operationids:
        - DeleteMonitor
      unstable: []
      order: 5
  - name: Validate a monitor
    url: '#validate-a-monitor'
    identifier: validate-a-monitor
    parent: monitors
    generated: true
    params:
      versions:
        - v1
      operationids:
        - ValidateMonitor
      unstable: []
      order: 7
  - name: Monitors search
    url: '#monitors-search'
    identifier: monitors-search
    parent: monitors
    generated: true
    params:
      versions:
        - v1
      operationids:
        - SearchMonitors
      unstable: []
      order: 1
  - name: Monitors group search
    url: '#monitors-group-search'
    identifier: monitors-group-search
    parent: monitors
    generated: true
    params:
      versions:
        - v1
      operationids:
        - SearchMonitorGroups
      unstable: []
      order: 2
  - name: Check if a monitor can be deleted
    url: '#check-if-a-monitor-can-be-deleted'
    identifier: check-if-a-monitor-can-be-deleted
    parent: monitors
    generated: true
    params:
      versions:
        - v1
      operationids:
        - CheckCanDeleteMonitor
      unstable: []
      order: 6
  - name: Create a monitor
    url: '#create-a-monitor'
    identifier: create-a-monitor
    parent: monitors
    generated: true
    params:
      versions:
        - v1
      operationids:
        - CreateMonitor
      unstable: []
      order: 1
  - name: Get all monitor details
    url: '#get-all-monitor-details'
    identifier: get-all-monitor-details
    parent: monitors
    generated: true
    params:
      versions:
        - v1
      operationids:
        - ListMonitors
      unstable: []
      order: 2
  - name: Notebooks
    url: /api/latest/notebooks/
    identifier: notebooks
    generated: true
  - name: Update a notebook
    url: '#update-a-notebook'
    identifier: update-a-notebook
    parent: notebooks
    generated: true
    params:
      versions:
        - v1
      operationids:
        - UpdateNotebook
      unstable: []
      order: 0
  - name: Get a notebook
    url: '#get-a-notebook'
    identifier: get-a-notebook
    parent: notebooks
    generated: true
    params:
      versions:
        - v1
      operationids:
        - GetNotebook
      unstable: []
      order: 0
  - name: Delete a notebook
    url: '#delete-a-notebook'
    identifier: delete-a-notebook
    parent: notebooks
    generated: true
    params:
      versions:
        - v1
      operationids:
        - DeleteNotebook
      unstable: []
      order: 0
  - name: Create a notebook
    url: '#create-a-notebook'
    identifier: create-a-notebook
    parent: notebooks
    generated: true
    params:
      versions:
        - v1
      operationids:
        - CreateNotebook
      unstable: []
      order: 0
  - name: Get all notebooks
    url: '#get-all-notebooks'
    identifier: get-all-notebooks
    parent: notebooks
    generated: true
    params:
      versions:
        - v1
      operationids:
        - ListNotebooks
      unstable: []
      order: 0
  - name: Organizations
    url: /api/latest/organizations/
    identifier: organizations
    generated: true
  - name: Upload IdP metadata
    url: '#upload-idp-metadata'
    identifier: upload-idp-metadata
    parent: organizations
    generated: true
    params:
      versions:
        - v1
      operationids:
        - UploadIdPForOrg
      unstable: []
      order: 5
  - name: Update your organization
    url: '#update-your-organization'
    identifier: update-your-organization
    parent: organizations
    generated: true
    params:
      versions:
        - v1
      operationids:
        - UpdateOrg
      unstable: []
      order: 4
  - name: Get organization information
    url: '#get-organization-information'
    identifier: get-organization-information
    parent: organizations
    generated: true
    params:
      versions:
        - v1
      operationids:
        - GetOrg
      unstable: []
      order: 3
  - name: Create a child organization
    url: '#create-a-child-organization'
    identifier: create-a-child-organization
    parent: organizations
    generated: true
    params:
      versions:
        - v1
      operationids:
        - CreateChildOrg
      unstable: []
      order: 1
  - name: List your managed organizations
    url: '#list-your-managed-organizations'
    identifier: list-your-managed-organizations
    parent: organizations
    generated: true
    params:
      versions:
        - v1
      operationids:
        - ListOrgs
      unstable: []
      order: 2
  - name: PagerDuty Integration
    url: /api/latest/pagerduty-integration/
    identifier: pagerduty-integration
    generated: true
  - name: Update a single service object
    url: '#update-a-single-service-object'
    identifier: update-a-single-service-object
    parent: pagerduty-integration
    generated: true
    params:
      versions:
        - v1
      operationids:
        - UpdatePagerDutyIntegrationService
      unstable: []
      order: 3
  - name: Get a single service object
    url: '#get-a-single-service-object'
    identifier: get-a-single-service-object
    parent: pagerduty-integration
    generated: true
    params:
      versions:
        - v1
      operationids:
        - GetPagerDutyIntegrationService
      unstable: []
      order: 2
  - name: Delete a single service object
    url: '#delete-a-single-service-object'
    identifier: delete-a-single-service-object
    parent: pagerduty-integration
    generated: true
    params:
      versions:
        - v1
      operationids:
        - DeletePagerDutyIntegrationService
      unstable: []
      order: 4
  - name: Create a new service object
    url: '#create-a-new-service-object'
    identifier: create-a-new-service-object
    parent: pagerduty-integration
    generated: true
    params:
      versions:
        - v1
      operationids:
        - CreatePagerDutyIntegrationService
      unstable: []
      order: 1
  - name: Screenboards
    url: /api/latest/screenboards/
    identifier: screenboards
    generated: true
  - name: Service Checks
    url: /api/latest/service-checks/
    identifier: service-checks
    generated: true
  - name: Submit a Service Check
    url: '#submit-a-service-check'
    identifier: submit-a-service-check
    parent: service-checks
    generated: true
    params:
      versions:
        - v1
      operationids:
        - SubmitServiceCheck
      unstable: []
      order: 1
  - name: Service Dependencies
    url: /api/latest/service-dependencies/
    identifier: service-dependencies
    generated: true
  - name: Get one APM service's dependencies
    url: '#get-one-apm-services-dependencies'
    identifier: get-one-apm-services-dependencies
    parent: service-dependencies
    generated: true
    params:
      versions:
        - v1
      operationids:
        - ListSingleServiceDependencies
      unstable:
        - v1
      order: 2
  - name: Get all APM service dependencies
    url: '#get-all-apm-service-dependencies'
    identifier: get-all-apm-service-dependencies
    parent: service-dependencies
    generated: true
    params:
      versions:
        - v1
      operationids:
        - ListServiceDependencies
      unstable:
        - v1
      order: 1
  - name: Service Level Objective Corrections
    url: /api/latest/service-level-objective-corrections/
    identifier: service-level-objective-corrections
    generated: true
  - name: Update an SLO correction
    url: '#update-an-slo-correction'
    identifier: update-an-slo-correction
    parent: service-level-objective-corrections
    generated: true
    params:
      versions:
        - v1
      operationids:
        - UpdateSLOCorrection
      unstable:
        - v1
      order: 4
  - name: Get an SLO correction for an SLO
    url: '#get-an-slo-correction-for-an-slo'
    identifier: get-an-slo-correction-for-an-slo
    parent: service-level-objective-corrections
    generated: true
    params:
      versions:
        - v1
      operationids:
        - GetSLOCorrection
      unstable:
        - v1
      order: 3
  - name: Delete an SLO correction
    url: '#delete-an-slo-correction'
    identifier: delete-an-slo-correction
    parent: service-level-objective-corrections
    generated: true
    params:
      versions:
        - v1
      operationids:
        - DeleteSLOCorrection
      unstable:
        - v1
      order: 5
  - name: Create an SLO correction
    url: '#create-an-slo-correction'
    identifier: create-an-slo-correction
    parent: service-level-objective-corrections
    generated: true
    params:
      versions:
        - v1
      operationids:
        - CreateSLOCorrection
      unstable:
        - v1
      order: 1
  - name: Get all SLO corrections
    url: '#get-all-slo-corrections'
    identifier: get-all-slo-corrections
    parent: service-level-objective-corrections
    generated: true
    params:
      versions:
        - v1
      operationids:
        - ListSLOCorrection
      unstable:
        - v1
      order: 2
  - name: Service Level Objectives
    url: /api/latest/service-level-objectives/
    identifier: service-level-objectives
    generated: true
  - name: Get an SLO's history
    url: '#get-an-slos-history'
    identifier: get-an-slos-history
    parent: service-level-objectives
    generated: true
    params:
      versions:
        - v1
      operationids:
        - GetSLOHistory
      unstable:
        - v1
      order: 6
  - name: Update an SLO
    url: '#update-an-slo'
    identifier: update-an-slo
    parent: service-level-objectives
    generated: true
    params:
      versions:
        - v1
      operationids:
        - UpdateSLO
      unstable: []
      order: 3
  - name: Get an SLO's details
    url: '#get-an-slos-details'
    identifier: get-an-slos-details
    parent: service-level-objectives
    generated: true
    params:
      versions:
        - v1
      operationids:
        - GetSLO
      unstable: []
      order: 4
  - name: Delete an SLO
    url: '#delete-an-slo'
    identifier: delete-an-slo
    parent: service-level-objectives
    generated: true
    params:
      versions:
        - v1
      operationids:
        - DeleteSLO
      unstable: []
      order: 5
  - name: Check if SLOs can be safely deleted
    url: '#check-if-slos-can-be-safely-deleted'
    identifier: check-if-slos-can-be-safely-deleted
    parent: service-level-objectives
    generated: true
    params:
      versions:
        - v1
      operationids:
        - CheckCanDeleteSLO
      unstable: []
      order: 7
  - name: Bulk Delete SLO Timeframes
    url: '#bulk-delete-slo-timeframes'
    identifier: bulk-delete-slo-timeframes
    parent: service-level-objectives
    generated: true
    params:
      versions:
        - v1
      operationids:
        - DeleteSLOTimeframeInBulk
      unstable: []
      order: 8
  - name: Create an SLO object
    url: '#create-an-slo-object'
    identifier: create-an-slo-object
    parent: service-level-objectives
    generated: true
    params:
      versions:
        - v1
      operationids:
        - CreateSLO
      unstable: []
      order: 1
  - name: Get all SLOs
    url: '#get-all-slos'
    identifier: get-all-slos
    parent: service-level-objectives
    generated: true
    params:
      versions:
        - v1
      operationids:
        - ListSLOs
      unstable: []
      order: 2
  - name: Slack Integration
    url: /api/latest/slack-integration/
    identifier: slack-integration
    generated: true
  - name: Update a Slack integration channel
    url: '#update-a-slack-integration-channel'
    identifier: update-a-slack-integration-channel
    parent: slack-integration
    generated: true
    params:
      versions:
        - v1
      operationids:
        - UpdateSlackIntegrationChannel
      unstable: []
      order: 4
  - name: Get a Slack integration channel
    url: '#get-a-slack-integration-channel'
    identifier: get-a-slack-integration-channel
    parent: slack-integration
    generated: true
    params:
      versions:
        - v1
      operationids:
        - GetSlackIntegrationChannel
      unstable: []
      order: 3
  - name: Remove a Slack integration channel
    url: '#remove-a-slack-integration-channel'
    identifier: remove-a-slack-integration-channel
    parent: slack-integration
    generated: true
    params:
      versions:
        - v1
      operationids:
        - RemoveSlackIntegrationChannel
      unstable: []
      order: 5
  - name: Create a Slack integration channel
    url: '#create-a-slack-integration-channel'
    identifier: create-a-slack-integration-channel
    parent: slack-integration
    generated: true
    params:
      versions:
        - v1
      operationids:
        - CreateSlackIntegrationChannel
      unstable: []
      order: 2
  - name: Get all channels in a Slack integration
    url: '#get-all-channels-in-a-slack-integration'
    identifier: get-all-channels-in-a-slack-integration
    parent: slack-integration
    generated: true
    params:
      versions:
        - v1
      operationids:
        - GetSlackIntegrationChannels
      unstable: []
      order: 1
  - name: Add channels to Slack integration
    url: '#add-channels-to-slack-integration'
    identifier: add-channels-to-slack-integration
    parent: slack-integration
    generated: true
    params:
      versions:
        - v1
      operationids:
        - UpdateSlackIntegration
      unstable: []
      order: 0
  - name: Create a Slack integration
    url: '#create-a-slack-integration'
    identifier: create-a-slack-integration
    parent: slack-integration
    generated: true
    params:
      versions:
        - v1
      operationids:
        - CreateSlackIntegration
      unstable: []
      order: 0
  - name: Get info about a Slack integration
    url: '#get-info-about-a-slack-integration'
    identifier: get-info-about-a-slack-integration
    parent: slack-integration
    generated: true
    params:
      versions:
        - v1
      operationids:
        - GetSlackIntegration
      unstable: []
      order: 0
  - name: Delete a Slack integration
    url: '#delete-a-slack-integration'
    identifier: delete-a-slack-integration
    parent: slack-integration
    generated: true
    params:
      versions:
        - v1
      operationids:
        - DeleteSlackIntegration
      unstable: []
      order: 0
  - name: Snapshots
    url: /api/latest/snapshots/
    identifier: snapshots
    generated: true
  - name: Take graph snapshots
    url: '#take-graph-snapshots'
    identifier: take-graph-snapshots
    parent: snapshots
    generated: true
    params:
      versions:
        - v1
      operationids:
        - GetGraphSnapshot
      unstable: []
      order: 1
  - name: Synthetics
    url: /api/latest/synthetics/
    identifier: synthetics
    generated: true
  - name: Edit a global variable
    url: '#edit-a-global-variable'
    identifier: edit-a-global-variable
    parent: synthetics
    generated: true
    params:
      versions:
        - v1
      operationids:
        - EditGlobalVariable
      unstable: []
      order: 17
  - name: Get a global variable
    url: '#get-a-global-variable'
    identifier: get-a-global-variable
    parent: synthetics
    generated: true
    params:
      versions:
        - v1
      operationids:
        - GetGlobalVariable
      unstable: []
      order: 18
  - name: Delete a global variable
    url: '#delete-a-global-variable'
    identifier: delete-a-global-variable
    parent: synthetics
    generated: true
    params:
      versions:
        - v1
      operationids:
        - DeleteGlobalVariable
      unstable: []
      order: 19
  - name: Create a global variable
    url: '#create-a-global-variable'
    identifier: create-a-global-variable
    parent: synthetics
    generated: true
    params:
      versions:
        - v1
      operationids:
        - CreateGlobalVariable
      unstable: []
      order: 16
  - name: Get all global variables
    url: '#get-all-global-variables'
    identifier: get-all-global-variables
    parent: synthetics
    generated: true
    params:
      versions:
        - v1
      operationids:
        - ListGlobalVariables
      unstable: []
      order: 15
  - name: Pause or start a test
    url: '#pause-or-start-a-test'
    identifier: pause-or-start-a-test
    parent: synthetics
    generated: true
    params:
      versions:
        - v1
      operationids:
        - UpdateTestPauseStatus
      unstable: []
      order: 5
  - name: Get an API test result
    url: '#get-an-api-test-result'
    identifier: get-an-api-test-result
    parent: synthetics
    generated: true
    params:
      versions:
        - v1
      operationids:
        - GetAPITestResult
      unstable: []
      order: 10
  - name: Get an API test's latest results summaries
    url: '#get-an-api-tests-latest-results-summaries'
    identifier: get-an-api-tests-latest-results-summaries
    parent: synthetics
    generated: true
    params:
      versions:
        - v1
      operationids:
        - GetAPITestLatestResults
      unstable: []
      order: 12
  - name: Edit a test
    url: '#edit-a-test'
    identifier: edit-a-test
    parent: synthetics
    generated: true
    params:
      versions:
        - v1
      operationids:
        - UpdateTest
      unstable: []
      order: 26
  - name: Get a test configuration
    url: '#get-a-test-configuration'
    identifier: get-a-test-configuration
    parent: synthetics
    generated: true
    params:
      versions:
        - v1
      operationids:
        - GetTest
      unstable: []
      order: 25
  - name: Trigger tests from CI/CD pipelines
    url: '#trigger-tests-from-ci/cd-pipelines'
    identifier: trigger-tests-from-ci/cd-pipelines
    parent: synthetics
    generated: true
    params:
      versions:
        - v1
      operationids:
        - TriggerCITests
      unstable: []
      order: 6
  - name: Delete tests
    url: '#delete-tests'
    identifier: delete-tests
    parent: synthetics
    generated: true
    params:
      versions:
        - v1
      operationids:
        - DeleteTests
      unstable: []
      order: 14
  - name: Get a browser test result
    url: '#get-a-browser-test-result'
    identifier: get-a-browser-test-result
    parent: synthetics
    generated: true
    params:
      versions:
        - v1
      operationids:
        - GetBrowserTestResult
      unstable: []
      order: 11
  - name: Get a browser test's latest results summaries
    url: '#get-a-browser-tests-latest-results-summaries'
    identifier: get-a-browser-tests-latest-results-summaries
    parent: synthetics
    generated: true
    params:
      versions:
        - v1
      operationids:
        - GetBrowserTestLatestResults
      unstable: []
      order: 13
  - name: Edit a browser test
    url: '#edit-a-browser-test'
    identifier: edit-a-browser-test
    parent: synthetics
    generated: true
    params:
      versions:
        - v1
      operationids:
        - UpdateBrowserTest
      unstable: []
      order: 4
  - name: Get a browser test
    url: '#get-a-browser-test'
    identifier: get-a-browser-test
    parent: synthetics
    generated: true
    params:
      versions:
        - v1
      operationids:
        - GetBrowserTest
      unstable: []
      order: 8
  - name: Create a browser test
    url: '#create-a-browser-test'
    identifier: create-a-browser-test
    parent: synthetics
    generated: true
    params:
      versions:
        - v1
      operationids:
        - CreateSyntheticsBrowserTest
      unstable: []
      order: 2
  - name: Edit an API test
    url: '#edit-an-api-test'
    identifier: edit-an-api-test
    parent: synthetics
    generated: true
    params:
      versions:
        - v1
      operationids:
        - UpdateAPITest
      unstable: []
      order: 3
  - name: Get an API test
    url: '#get-an-api-test'
    identifier: get-an-api-test
    parent: synthetics
    generated: true
    params:
      versions:
        - v1
      operationids:
        - GetAPITest
      unstable: []
      order: 7
  - name: Create an API test
    url: '#create-an-api-test'
    identifier: create-an-api-test
    parent: synthetics
    generated: true
    params:
      versions:
        - v1
      operationids:
        - CreateSyntheticsAPITest
      unstable: []
      order: 1
  - name: Create a test
    url: '#create-a-test'
    identifier: create-a-test
    parent: synthetics
    generated: true
    params:
      versions:
        - v1
      operationids:
        - CreateTest
      unstable: []
      order: 27
  - name: Get the list of all tests
    url: '#get-the-list-of-all-tests'
    identifier: get-the-list-of-all-tests
    parent: synthetics
    generated: true
    params:
      versions:
        - v1
      operationids:
        - ListTests
      unstable: []
      order: 9
  - name: Edit a private location
    url: '#edit-a-private-location'
    identifier: edit-a-private-location
    parent: synthetics
    generated: true
    params:
      versions:
        - v1
      operationids:
        - UpdatePrivateLocation
      unstable: []
      order: 22
  - name: Get a private location
    url: '#get-a-private-location'
    identifier: get-a-private-location
    parent: synthetics
    generated: true
    params:
      versions:
        - v1
      operationids:
        - GetPrivateLocation
      unstable: []
      order: 21
  - name: Delete a private location
    url: '#delete-a-private-location'
    identifier: delete-a-private-location
    parent: synthetics
    generated: true
    params:
      versions:
        - v1
      operationids:
        - DeletePrivateLocation
      unstable: []
      order: 24
  - name: Create a private location
    url: '#create-a-private-location'
    identifier: create-a-private-location
    parent: synthetics
    generated: true
    params:
      versions:
        - v1
      operationids:
        - CreatePrivateLocation
      unstable: []
      order: 20
  - name: Get all locations (public and private)
    url: '#get-all-locations-public-and-private'
    identifier: get-all-locations-public-and-private
    parent: synthetics
    generated: true
    params:
      versions:
        - v1
      operationids:
        - ListLocations
      unstable: []
      order: 23
  - name: Get details of batch
    url: '#get-details-of-batch'
    identifier: get-details-of-batch
    parent: synthetics
    generated: true
    params:
      versions:
        - v1
      operationids:
        - GetSyntheticsCIBatch
      unstable: []
      order: 26
  - name: Tags
    url: /api/latest/tags/
    identifier: tags
    generated: true
  - name: Update host tags
    url: '#update-host-tags'
    identifier: update-host-tags
    parent: tags
    generated: true
    params:
      versions:
        - v1
      operationids:
        - UpdateHostTags
      unstable: []
      order: 4
  - name: Add tags to a host
    url: '#add-tags-to-a-host'
    identifier: add-tags-to-a-host
    parent: tags
    generated: true
    params:
      versions:
        - v1
      operationids:
        - CreateHostTags
      unstable: []
      order: 3
  - name: Get host tags
    url: '#get-host-tags'
    identifier: get-host-tags
    parent: tags
    generated: true
    params:
      versions:
        - v1
      operationids:
        - GetHostTags
      unstable: []
      order: 2
  - name: Remove host tags
    url: '#remove-host-tags'
    identifier: remove-host-tags
    parent: tags
    generated: true
    params:
      versions:
        - v1
      operationids:
        - DeleteHostTags
      unstable: []
      order: 5
  - name: Get Tags
    url: '#get-tags'
    identifier: get-tags
    parent: tags
    generated: true
    params:
      versions:
        - v1
      operationids:
        - ListHostTags
      unstable: []
      order: 1
  - name: Timeboards
    url: /api/latest/timeboards/
    identifier: timeboards
    generated: true
  - name: Usage Metering
    url: /api/latest/usage-metering/
    identifier: usage-metering
    generated: true
  - name: Get all custom metrics by hourly average
    url: '#get-all-custom-metrics-by-hourly-average'
    identifier: get-all-custom-metrics-by-hourly-average
    parent: usage-metering
    generated: true
    params:
      versions:
        - v1
      operationids:
        - GetUsageTopAvgMetrics
      unstable: []
      order: 5
  - name: Get hourly usage for custom metrics
    url: '#get-hourly-usage-for-custom-metrics'
    identifier: get-hourly-usage-for-custom-metrics
    parent: usage-metering
    generated: true
    params:
      versions:
        - v1
      operationids:
        - GetUsageTimeseries
      unstable: []
      order: 4
  - name: Get hourly usage for Synthetics Browser Checks
    url: '#get-hourly-usage-for-synthetics-browser-checks'
    identifier: get-hourly-usage-for-synthetics-browser-checks
    parent: usage-metering
    generated: true
    params:
      versions:
        - v1
      operationids:
        - GetUsageSyntheticsBrowser
      unstable: []
      order: 10
  - name: Get hourly usage for Synthetics API Checks
    url: '#get-hourly-usage-for-synthetics-api-checks'
    identifier: get-hourly-usage-for-synthetics-api-checks
    parent: usage-metering
    generated: true
    params:
      versions:
        - v1
      operationids:
        - GetUsageSyntheticsAPI
      unstable: []
      order: 9
  - name: Get hourly usage for Synthetics Checks
    url: '#get-hourly-usage-for-synthetics-checks'
    identifier: get-hourly-usage-for-synthetics-checks
    parent: usage-metering
    generated: true
    params:
      versions:
        - v1
      operationids:
        - GetUsageSynthetics
      unstable: []
      order: 8
  - name: Get usage across your multi-org account
    url: '#get-usage-across-your-multi-org-account'
    identifier: get-usage-across-your-multi-org-account
    parent: usage-metering
    generated: true
    params:
      versions:
        - v1
      operationids:
        - GetUsageSummary
      unstable: []
      order: 16
  - name: Get hourly usage for SNMP devices
    url: '#get-hourly-usage-for-snmp-devices'
    identifier: get-hourly-usage-for-snmp-devices
    parent: usage-metering
    generated: true
    params:
      versions:
        - v1
      operationids:
        - GetUsageSNMP
      unstable: []
      order: 18
  - name: Get hourly usage for Sensitive Data Scanner
    url: '#get-hourly-usage-for-sensitive-data-scanner'
    identifier: get-hourly-usage-for-sensitive-data-scanner
    parent: usage-metering
    generated: true
    params:
      versions:
        - v1
      operationids:
        - GetUsageSDS
      unstable: []
      order: 34
  - name: Get hourly usage for RUM Sessions
    url: '#get-hourly-usage-for-rum-sessions'
    identifier: get-hourly-usage-for-rum-sessions
    parent: usage-metering
    generated: true
    params:
      versions:
        - v1
      operationids:
        - GetUsageRumSessions
      unstable: []
      order: 13
  - name: Get hourly usage for profiled hosts
    url: '#get-hourly-usage-for-profiled-hosts'
    identifier: get-hourly-usage-for-profiled-hosts
    parent: usage-metering
    generated: true
    params:
      versions:
        - v1
      operationids:
        - GetUsageProfiling
      unstable: []
      order: 24
  - name: Get hourly usage for Network Hosts
    url: '#get-hourly-usage-for-network-hosts'
    identifier: get-hourly-usage-for-network-hosts
    parent: usage-metering
    generated: true
    params:
      versions:
        - v1
      operationids:
        - GetUsageNetworkHosts
      unstable: []
      order: 14
  - name: Get hourly usage for Network Flows
    url: '#get-hourly-usage-for-network-flows'
    identifier: get-hourly-usage-for-network-flows
    parent: usage-metering
    generated: true
    params:
      versions:
        - v1
      operationids:
        - GetUsageNetworkFlows
      unstable: []
      order: 15
  - name: Get hourly usage for Logs by Index
    url: '#get-hourly-usage-for-logs-by-index'
    identifier: get-hourly-usage-for-logs-by-index
    parent: usage-metering
    generated: true
    params:
      versions:
        - v1
      operationids:
        - GetUsageLogsByIndex
      unstable: []
      order: 3
  - name: Get hourly logs usage by retention
    url: '#get-hourly-logs-usage-by-retention'
    identifier: get-hourly-logs-usage-by-retention
    parent: usage-metering
    generated: true
    params:
      versions:
        - v1
      operationids:
        - GetUsageLogsByRetention
      unstable: []
      order: 0
  - name: Get hourly usage for Logs
    url: '#get-hourly-usage-for-logs'
    identifier: get-hourly-usage-for-logs
    parent: usage-metering
    generated: true
    params:
      versions:
        - v1
      operationids:
        - GetUsageLogs
      unstable: []
      order: 2
  - name: Get hourly usage for IoT
    url: '#get-hourly-usage-for-iot'
    identifier: get-hourly-usage-for-iot
    parent: usage-metering
    generated: true
    params:
      versions:
        - v1
      operationids:
        - GetUsageInternetOfThings
      unstable: []
      order: 28
  - name: Get hourly usage for ingested spans
    url: '#get-hourly-usage-for-ingested-spans'
    identifier: get-hourly-usage-for-ingested-spans
    parent: usage-metering
    generated: true
    params:
      versions:
        - v1
      operationids:
        - GetIngestedSpans
      unstable: []
      order: 26
  - name: Get hourly usage for indexed spans
    url: '#get-hourly-usage-for-indexed-spans'
    identifier: get-hourly-usage-for-indexed-spans
    parent: usage-metering
    generated: true
    params:
      versions:
        - v1
      operationids:
        - GetUsageIndexedSpans
      unstable: []
      order: 7
  - name: Get hourly usage for incident management
    url: '#get-hourly-usage-for-incident-management'
    identifier: get-hourly-usage-for-incident-management
    parent: usage-metering
    generated: true
    params:
      versions:
        - v1
      operationids:
        - GetIncidentManagement
      unstable: []
      order: 27
  - name: Get hourly usage for hosts and containers
    url: '#get-hourly-usage-for-hosts-and-containers'
    identifier: get-hourly-usage-for-hosts-and-containers
    parent: usage-metering
    generated: true
    params:
      versions:
        - v1
      operationids:
        - GetUsageHosts
      unstable: []
      order: 1
  - name: Get hourly usage for Fargate
    url: '#get-hourly-usage-for-fargate'
    identifier: get-hourly-usage-for-fargate
    parent: usage-metering
    generated: true
    params:
      versions:
        - v1
      operationids:
        - GetUsageFargate
      unstable: []
      order: 11
  - name: Get hourly usage for Database Monitoring
    url: '#get-hourly-usage-for-database-monitoring'
    identifier: get-hourly-usage-for-database-monitoring
    parent: usage-metering
    generated: true
    params:
      versions:
        - v1
      operationids:
        - GetUsageDBM
      unstable: []
      order: 33
  - name: Get hourly usage for Cloud Workload Security
    url: '#get-hourly-usage-for-cloud-workload-security'
    identifier: get-hourly-usage-for-cloud-workload-security
    parent: usage-metering
    generated: true
    params:
      versions:
        - v1
      operationids:
        - GetUsageCWS
      unstable: []
      order: 32
  - name: Get hourly usage for CSPM
    url: '#get-hourly-usage-for-cspm'
    identifier: get-hourly-usage-for-cspm
    parent: usage-metering
    generated: true
    params:
      versions:
        - v1
      operationids:
        - GetUsageCloudSecurityPostureManagement
      unstable: []
      order: 30
  - name: Get billable usage across your account
    url: '#get-billable-usage-across-your-account'
    identifier: get-billable-usage-across-your-account
    parent: usage-metering
    generated: true
    params:
      versions:
        - v1
      operationids:
        - GetUsageBillableSummary
      unstable: []
      order: 19
  - name: Get hourly usage for Lambda
    url: '#get-hourly-usage-for-lambda'
    identifier: get-hourly-usage-for-lambda
    parent: usage-metering
    generated: true
    params:
      versions:
        - v1
      operationids:
        - GetUsageLambda
      unstable: []
      order: 12
  - name: Get hourly usage for audit logs
    url: '#get-hourly-usage-for-audit-logs'
    identifier: get-hourly-usage-for-audit-logs
    parent: usage-metering
    generated: true
    params:
      versions:
        - v1
      operationids:
        - GetUsageAuditLogs
      unstable: []
      order: 31
  - name: Get Usage Attribution
    url: '#get-usage-attribution'
    identifier: get-usage-attribution
    parent: usage-metering
    generated: true
    params:
      versions:
        - v1
      operationids:
        - GetUsageAttribution
      unstable:
        - v1
      order: 29
  - name: Get hourly usage for analyzed logs
    url: '#get-hourly-usage-for-analyzed-logs'
    identifier: get-hourly-usage-for-analyzed-logs
    parent: usage-metering
    generated: true
    params:
      versions:
        - v1
      operationids:
        - GetUsageAnalyzedLogs
      unstable: []
      order: 17
  - name: Get specified monthly custom reports
    url: '#get-specified-monthly-custom-reports'
    identifier: get-specified-monthly-custom-reports
    parent: usage-metering
    generated: true
    params:
      versions:
        - v1
      operationids:
        - GetSpecifiedMonthlyCustomReports
      unstable:
        - v1
      order: 23
  - name: Get the list of available monthly custom reports
    url: '#get-the-list-of-available-monthly-custom-reports'
    identifier: get-the-list-of-available-monthly-custom-reports
    parent: usage-metering
    generated: true
    params:
      versions:
        - v1
      operationids:
        - GetMonthlyCustomReports
      unstable:
        - v1
      order: 22
  - name: Get specified daily custom reports
    url: '#get-specified-daily-custom-reports'
    identifier: get-specified-daily-custom-reports
    parent: usage-metering
    generated: true
    params:
      versions:
        - v1
      operationids:
        - GetSpecifiedDailyCustomReports
      unstable:
        - v1
      order: 21
  - name: Get the list of available daily custom reports
    url: '#get-the-list-of-available-daily-custom-reports'
    identifier: get-the-list-of-available-daily-custom-reports
    parent: usage-metering
    generated: true
    params:
      versions:
        - v1
      operationids:
        - GetDailyCustomReports
      unstable:
        - v1
      order: 20
  - name: Users
    url: /api/latest/users/
    identifier: users
    generated: true
  - name: Get a user permissions
    url: '#get-a-user-permissions'
    identifier: get-a-user-permissions
    parent: users
    generated: true
    params:
      versions:
        - v2
      operationids:
        - ListUserPermissions
      unstable: []
      order: 7
  - name: Get a user organization
    url: '#get-a-user-organization'
    identifier: get-a-user-organization
    parent: users
    generated: true
    params:
      versions:
        - v2
      operationids:
        - ListUserOrganizations
      unstable: []
      order: 6
  - name: Get a user invitation
    url: '#get-a-user-invitation'
    identifier: get-a-user-invitation
    parent: users
    generated: true
    params:
      versions:
        - v2
      operationids:
        - GetInvitation
      unstable: []
      order: 9
  - name: Send invitation emails
    url: '#send-invitation-emails'
    identifier: send-invitation-emails
    parent: users
    generated: true
    params:
      versions:
        - v2
      operationids:
        - SendInvitations
      unstable: []
      order: 8
  - name: Create a service account
    url: '#create-a-service-account'
    identifier: create-a-service-account
    parent: users
    generated: true
    params:
      versions:
        - v2
      operationids:
        - CreateServiceAccount
      unstable: []
      order: 1
  - name: Update a user
    url: '#update-a-user'
    identifier: update-a-user
    parent: users
    generated: true
    params:
      versions:
        - v1
        - v2
      operationids:
        - UpdateUser
      unstable: []
      order: 4
  - name: Get user details
    url: '#get-user-details'
    identifier: get-user-details
    parent: users
    generated: true
    params:
      versions:
        - v1
        - v2
      operationids:
        - GetUser
      unstable: []
      order: 3
  - name: Disable a user
    url: '#disable-a-user'
    identifier: disable-a-user
    parent: users
    generated: true
    params:
      versions:
        - v1
        - v2
      operationids:
        - DisableUser
      unstable: []
      order: 5
  - name: Create a user
    url: '#create-a-user'
    identifier: create-a-user
    parent: users
    generated: true
    params:
      versions:
        - v1
        - v2
      operationids:
        - CreateUser
      unstable: []
      order: 1
  - name: List all users
    url: '#list-all-users'
    identifier: list-all-users
    parent: users
    generated: true
    params:
      versions:
        - v1
        - v2
      operationids:
        - ListUsers
      unstable: []
      order: 2
  - name: Webhooks Integration
    url: /api/latest/webhooks-integration/
    identifier: webhooks-integration
    generated: true
  - name: Update a webhook
    url: '#update-a-webhook'
    identifier: update-a-webhook
    parent: webhooks-integration
    generated: true
    params:
      versions:
        - v1
      operationids:
        - UpdateWebhooksIntegration
      unstable: []
      order: 3
  - name: Get a webhook integration
    url: '#get-a-webhook-integration'
    identifier: get-a-webhook-integration
    parent: webhooks-integration
    generated: true
    params:
      versions:
        - v1
      operationids:
        - GetWebhooksIntegration
      unstable: []
      order: 2
  - name: Delete a webhook
    url: '#delete-a-webhook'
    identifier: delete-a-webhook
    parent: webhooks-integration
    generated: true
    params:
      versions:
        - v1
      operationids:
        - DeleteWebhooksIntegration
      unstable: []
      order: 4
  - name: Create a webhooks integration
    url: '#create-a-webhooks-integration'
    identifier: create-a-webhooks-integration
    parent: webhooks-integration
    generated: true
    params:
      versions:
        - v1
      operationids:
        - CreateWebhooksIntegration
      unstable: []
      order: 1
  - name: Update a custom variable
    url: '#update-a-custom-variable'
    identifier: update-a-custom-variable
    parent: webhooks-integration
    generated: true
    params:
      versions:
        - v1
      operationids:
        - UpdateWebhooksIntegrationCustomVariable
      unstable: []
      order: 7
  - name: Get a custom variable
    url: '#get-a-custom-variable'
    identifier: get-a-custom-variable
    parent: webhooks-integration
    generated: true
    params:
      versions:
        - v1
      operationids:
        - GetWebhooksIntegrationCustomVariable
      unstable: []
      order: 6
  - name: Delete a custom variable
    url: '#delete-a-custom-variable'
    identifier: delete-a-custom-variable
    parent: webhooks-integration
    generated: true
    params:
      versions:
        - v1
      operationids:
        - DeleteWebhooksIntegrationCustomVariable
      unstable: []
      order: 8
  - name: Create a custom variable
    url: '#create-a-custom-variable'
    identifier: create-a-custom-variable
    parent: webhooks-integration
    generated: true
    params:
      versions:
        - v1
      operationids:
        - CreateWebhooksIntegrationCustomVariable
      unstable: []
      order: 5
  - name: Cloud Workload Security
    url: /api/latest/cloud-workload-security/
    identifier: cloud-workload-security
    generated: true
  - name: Get the latest Cloud Workload Security policy
    url: '#get-the-latest-cloud-workload-security-policy'
    identifier: get-the-latest-cloud-workload-security-policy
    parent: cloud-workload-security
    generated: true
    params:
      versions:
        - v2
      operationids:
        - DownloadCloudWorkloadPolicyFile
      unstable:
        - v2
      order: 0
  - name: Incident Services
    url: /api/latest/incident-services/
    identifier: incident-services
    generated: true
  - name: Update an existing incident service
    url: '#update-an-existing-incident-service'
    identifier: update-an-existing-incident-service
    parent: incident-services
    generated: true
    params:
      versions:
        - v2
      operationids:
        - UpdateIncidentService
      unstable:
        - v2
      order: 0
  - name: Get details of an incident service
    url: '#get-details-of-an-incident-service'
    identifier: get-details-of-an-incident-service
    parent: incident-services
    generated: true
    params:
      versions:
        - v2
      operationids:
        - GetIncidentService
      unstable:
        - v2
      order: 0
  - name: Delete an existing incident service
    url: '#delete-an-existing-incident-service'
    identifier: delete-an-existing-incident-service
    parent: incident-services
    generated: true
    params:
      versions:
        - v2
      operationids:
        - DeleteIncidentService
      unstable:
        - v2
      order: 0
  - name: Create a new incident service
    url: '#create-a-new-incident-service'
    identifier: create-a-new-incident-service
    parent: incident-services
    generated: true
    params:
      versions:
        - v2
      operationids:
        - CreateIncidentService
      unstable:
        - v2
      order: 0
  - name: Get a list of all incident services
    url: '#get-a-list-of-all-incident-services'
    identifier: get-a-list-of-all-incident-services
    parent: incident-services
    generated: true
    params:
      versions:
        - v2
      operationids:
        - ListIncidentServices
      unstable:
        - v2
      order: 0
  - name: Incident Teams
    url: /api/latest/incident-teams/
    identifier: incident-teams
    generated: true
  - name: Update an existing incident team
    url: '#update-an-existing-incident-team'
    identifier: update-an-existing-incident-team
    parent: incident-teams
    generated: true
    params:
      versions:
        - v2
      operationids:
        - UpdateIncidentTeam
      unstable:
        - v2
      order: 0
  - name: Get details of an incident team
    url: '#get-details-of-an-incident-team'
    identifier: get-details-of-an-incident-team
    parent: incident-teams
    generated: true
    params:
      versions:
        - v2
      operationids:
        - GetIncidentTeam
      unstable:
        - v2
      order: 0
  - name: Delete an existing incident team
    url: '#delete-an-existing-incident-team'
    identifier: delete-an-existing-incident-team
    parent: incident-teams
    generated: true
    params:
      versions:
        - v2
      operationids:
        - DeleteIncidentTeam
      unstable:
        - v2
      order: 0
  - name: Create a new incident team
    url: '#create-a-new-incident-team'
    identifier: create-a-new-incident-team
    parent: incident-teams
    generated: true
    params:
      versions:
        - v2
      operationids:
        - CreateIncidentTeam
      unstable:
        - v2
      order: 0
  - name: Get a list of all incident teams
    url: '#get-a-list-of-all-incident-teams'
    identifier: get-a-list-of-all-incident-teams
    parent: incident-teams
    generated: true
    params:
      versions:
        - v2
      operationids:
        - ListIncidentTeams
      unstable:
        - v2
      order: 0
  - name: Incidents
    url: /api/latest/incidents/
    identifier: incidents
    generated: true
  - name: Update an existing incident
    url: '#update-an-existing-incident'
    identifier: update-an-existing-incident
    parent: incidents
    generated: true
    params:
      versions:
        - v2
      operationids:
        - UpdateIncident
      unstable:
        - v2
      order: 0
  - name: Get the details of an incident
    url: '#get-the-details-of-an-incident'
    identifier: get-the-details-of-an-incident
    parent: incidents
    generated: true
    params:
      versions:
        - v2
      operationids:
        - GetIncident
      unstable:
        - v2
      order: 0
  - name: Delete an existing incident
    url: '#delete-an-existing-incident'
    identifier: delete-an-existing-incident
    parent: incidents
    generated: true
    params:
      versions:
        - v2
      operationids:
        - DeleteIncident
      unstable:
        - v2
      order: 0
  - name: Create an incident
    url: '#create-an-incident'
    identifier: create-an-incident
    parent: incidents
    generated: true
    params:
      versions:
        - v2
      operationids:
        - CreateIncident
      unstable:
        - v2
      order: 0
  - name: Get a list of incidents
    url: '#get-a-list-of-incidents'
    identifier: get-a-list-of-incidents
    parent: incidents
    generated: true
    params:
      versions:
        - v2
      operationids:
        - ListIncidents
      unstable:
        - v2
      order: 0
  - name: Logs Archives
    url: /api/latest/logs-archives/
    identifier: logs-archives
    generated: true
  - name: Grant role to an archive
    url: '#grant-role-to-an-archive'
    identifier: grant-role-to-an-archive
    parent: logs-archives
    generated: true
    params:
      versions:
        - v2
      operationids:
        - AddReadRoleToArchive
      unstable: []
      order: 7
  - name: List read roles for an archive
    url: '#list-read-roles-for-an-archive'
    identifier: list-read-roles-for-an-archive
    parent: logs-archives
    generated: true
    params:
      versions:
        - v2
      operationids:
        - ListArchiveReadRoles
      unstable: []
      order: 6
  - name: Revoke role from an archive
    url: '#revoke-role-from-an-archive'
    identifier: revoke-role-from-an-archive
    parent: logs-archives
    generated: true
    params:
      versions:
        - v2
      operationids:
        - RemoveRoleFromArchive
      unstable: []
      order: 8
  - name: Update an archive
    url: '#update-an-archive'
    identifier: update-an-archive
    parent: logs-archives
    generated: true
    params:
      versions:
        - v2
      operationids:
        - UpdateLogsArchive
      unstable: []
      order: 4
  - name: Get an archive
    url: '#get-an-archive'
    identifier: get-an-archive
    parent: logs-archives
    generated: true
    params:
      versions:
        - v2
      operationids:
        - GetLogsArchive
      unstable: []
      order: 3
  - name: Delete an archive
    url: '#delete-an-archive'
    identifier: delete-an-archive
    parent: logs-archives
    generated: true
    params:
      versions:
        - v2
      operationids:
        - DeleteLogsArchive
      unstable: []
      order: 5
  - name: Create an archive
    url: '#create-an-archive'
    identifier: create-an-archive
    parent: logs-archives
    generated: true
    params:
      versions:
        - v2
      operationids:
        - CreateLogsArchive
      unstable: []
      order: 2
  - name: Get all archives
    url: '#get-all-archives'
    identifier: get-all-archives
    parent: logs-archives
    generated: true
    params:
      versions:
        - v2
      operationids:
        - ListLogsArchives
      unstable: []
      order: 1
  - name: Update archive order
    url: '#update-archive-order'
    identifier: update-archive-order
    parent: logs-archives
    generated: true
    params:
      versions:
        - v2
      operationids:
        - UpdateLogsArchiveOrder
      unstable: []
      order: 10
  - name: Get archive order
    url: '#get-archive-order'
    identifier: get-archive-order
    parent: logs-archives
    generated: true
    params:
      versions:
        - v2
      operationids:
        - GetLogsArchiveOrder
      unstable: []
      order: 9
  - name: Logs Metrics
    url: /api/latest/logs-metrics/
    identifier: logs-metrics
    generated: true
  - name: Update a log-based metric
    url: '#update-a-log-based-metric'
    identifier: update-a-log-based-metric
    parent: logs-metrics
    generated: true
    params:
      versions:
        - v2
      operationids:
        - UpdateLogsMetric
      unstable: []
      order: 4
  - name: Get a log-based metric
    url: '#get-a-log-based-metric'
    identifier: get-a-log-based-metric
    parent: logs-metrics
    generated: true
    params:
      versions:
        - v2
      operationids:
        - GetLogsMetric
      unstable: []
      order: 3
  - name: Delete a log-based metric
    url: '#delete-a-log-based-metric'
    identifier: delete-a-log-based-metric
    parent: logs-metrics
    generated: true
    params:
      versions:
        - v2
      operationids:
        - DeleteLogsMetric
      unstable: []
      order: 5
  - name: Create a log-based metric
    url: '#create-a-log-based-metric'
    identifier: create-a-log-based-metric
    parent: logs-metrics
    generated: true
    params:
      versions:
        - v2
      operationids:
        - CreateLogsMetric
      unstable: []
      order: 2
  - name: Get all log-based metrics
    url: '#get-all-log-based-metrics'
    identifier: get-all-log-based-metrics
    parent: logs-metrics
    generated: true
    params:
      versions:
        - v2
      operationids:
        - ListLogsMetrics
      unstable: []
      order: 1
  - name: Logs Restriction Queries
    url: /api/latest/logs-restriction-queries/
    identifier: logs-restriction-queries
    generated: true
  - name: Grant role to a restriction query
    url: '#grant-role-to-a-restriction-query'
    identifier: grant-role-to-a-restriction-query
    parent: logs-restriction-queries
    generated: true
    params:
      versions:
        - v2
      operationids:
        - AddRoleToRestrictionQuery
      unstable:
        - v2
      order: 7
  - name: List roles for a restriction query
    url: '#list-roles-for-a-restriction-query'
    identifier: list-roles-for-a-restriction-query
    parent: logs-restriction-queries
    generated: true
    params:
      versions:
        - v2
      operationids:
        - ListRestrictionQueryRoles
      unstable:
        - v2
      order: 6
  - name: Revoke role from a restriction query
    url: '#revoke-role-from-a-restriction-query'
    identifier: revoke-role-from-a-restriction-query
    parent: logs-restriction-queries
    generated: true
    params:
      versions:
        - v2
      operationids:
        - RemoveRoleFromRestrictionQuery
      unstable:
        - v2
      order: 8
  - name: Update a restriction query
    url: '#update-a-restriction-query'
    identifier: update-a-restriction-query
    parent: logs-restriction-queries
    generated: true
    params:
      versions:
        - v2
      operationids:
        - UpdateRestrictionQuery
      unstable:
        - v2
      order: 4
  - name: Get a restriction query
    url: '#get-a-restriction-query'
    identifier: get-a-restriction-query
    parent: logs-restriction-queries
    generated: true
    params:
      versions:
        - v2
      operationids:
        - GetRestrictionQuery
      unstable:
        - v2
      order: 3
  - name: Delete a restriction query
    url: '#delete-a-restriction-query'
    identifier: delete-a-restriction-query
    parent: logs-restriction-queries
    generated: true
    params:
      versions:
        - v2
      operationids:
        - DeleteRestrictionQuery
      unstable:
        - v2
      order: 5
  - name: Get all restriction queries for a given user
    url: '#get-all-restriction-queries-for-a-given-user'
    identifier: get-all-restriction-queries-for-a-given-user
    parent: logs-restriction-queries
    generated: true
    params:
      versions:
        - v2
      operationids:
        - ListUserRestrictionQueries
      unstable:
        - v2
      order: 9
  - name: Get restriction query for a given role
    url: '#get-restriction-query-for-a-given-role'
    identifier: get-restriction-query-for-a-given-role
    parent: logs-restriction-queries
    generated: true
    params:
      versions:
        - v2
      operationids:
        - GetRoleRestrictionQuery
      unstable:
        - v2
      order: 10
  - name: Create a restriction query
    url: '#create-a-restriction-query'
    identifier: create-a-restriction-query
    parent: logs-restriction-queries
    generated: true
    params:
      versions:
        - v2
      operationids:
        - CreateRestrictionQuery
      unstable:
        - v2
      order: 2
  - name: List restriction queries
    url: '#list-restriction-queries'
    identifier: list-restriction-queries
    parent: logs-restriction-queries
    generated: true
    params:
      versions:
        - v2
      operationids:
        - ListRestrictionQueries
      unstable:
        - v2
      order: 1
  - name: Processes
    url: /api/latest/processes/
    identifier: processes
    generated: true
  - name: Get all processes
    url: '#get-all-processes'
    identifier: get-all-processes
    parent: processes
    generated: true
    params:
      versions:
        - v2
      operationids:
        - ListProcesses
      unstable: []
      order: 1
  - name: Roles
    url: /api/latest/roles/
    identifier: roles
    generated: true
  - name: Add a user to a role
    url: '#add-a-user-to-a-role'
    identifier: add-a-user-to-a-role
    parent: roles
    generated: true
    params:
      versions:
        - v2
      operationids:
        - AddUserToRole
      unstable: []
      order: 10
  - name: Get all users of a role
    url: '#get-all-users-of-a-role'
    identifier: get-all-users-of-a-role
    parent: roles
    generated: true
    params:
      versions:
        - v2
      operationids:
        - ListRoleUsers
      unstable: []
      order: 9
  - name: Remove a user from a role
    url: '#remove-a-user-from-a-role'
    identifier: remove-a-user-from-a-role
    parent: roles
    generated: true
    params:
      versions:
        - v2
      operationids:
        - RemoveUserFromRole
      unstable: []
      order: 11
  - name: Grant permission to a role
    url: '#grant-permission-to-a-role'
    identifier: grant-permission-to-a-role
    parent: roles
    generated: true
    params:
      versions:
        - v2
      operationids:
        - AddPermissionToRole
      unstable: []
      order: 7
  - name: List permissions for a role
    url: '#list-permissions-for-a-role'
    identifier: list-permissions-for-a-role
    parent: roles
    generated: true
    params:
      versions:
        - v2
      operationids:
        - ListRolePermissions
      unstable: []
      order: 6
  - name: Revoke permission
    url: '#revoke-permission'
    identifier: revoke-permission
    parent: roles
    generated: true
    params:
      versions:
        - v2
      operationids:
        - RemovePermissionFromRole
      unstable: []
      order: 8
  - name: Update a role
    url: '#update-a-role'
    identifier: update-a-role
    parent: roles
    generated: true
    params:
      versions:
        - v2
      operationids:
        - UpdateRole
      unstable: []
      order: 4
  - name: Get a role
    url: '#get-a-role'
    identifier: get-a-role
    parent: roles
    generated: true
    params:
      versions:
        - v2
      operationids:
        - GetRole
      unstable: []
      order: 3
  - name: Delete role
    url: '#delete-role'
    identifier: delete-role
    parent: roles
    generated: true
    params:
      versions:
        - v2
      operationids:
        - DeleteRole
      unstable: []
      order: 5
  - name: Create role
    url: '#create-role'
    identifier: create-role
    parent: roles
    generated: true
    params:
      versions:
        - v2
      operationids:
        - CreateRole
      unstable: []
      order: 2
  - name: List roles
    url: '#list-roles'
    identifier: list-roles
    parent: roles
    generated: true
    params:
      versions:
        - v2
      operationids:
        - ListRoles
      unstable: []
      order: 1
  - name: List permissions
    url: '#list-permissions'
    identifier: list-permissions
    parent: roles
    generated: true
    params:
      versions:
        - v2
      operationids:
        - ListPermissions
      unstable: []
      order: 1
  - name: Security Monitoring
    url: /api/latest/security-monitoring/
    identifier: security-monitoring
    generated: true
  - name: Get a list of security signals
    url: '#get-a-list-of-security-signals'
    identifier: get-a-list-of-security-signals
    parent: security-monitoring
    generated: true
    params:
      versions:
        - v2
      operationids:
        - SearchSecurityMonitoringSignals
      unstable:
        - v2
      order: 6
  - name: Get a quick list of security signals
    url: '#get-a-quick-list-of-security-signals'
    identifier: get-a-quick-list-of-security-signals
    parent: security-monitoring
    generated: true
    params:
      versions:
        - v2
      operationids:
        - ListSecurityMonitoringSignals
      unstable:
        - v2
      order: 7
  - name: Update an existing rule
    url: '#update-an-existing-rule'
    identifier: update-an-existing-rule
    parent: security-monitoring
    generated: true
    params:
      versions:
        - v2
      operationids:
        - UpdateSecurityMonitoringRule
      unstable: []
      order: 4
  - name: Get a rule's details
    url: '#get-a-rules-details'
    identifier: get-a-rules-details
    parent: security-monitoring
    generated: true
    params:
      versions:
        - v2
      operationids:
        - GetSecurityMonitoringRule
      unstable: []
      order: 3
  - name: Delete an existing rule
    url: '#delete-an-existing-rule'
    identifier: delete-an-existing-rule
    parent: security-monitoring
    generated: true
    params:
      versions:
        - v2
      operationids:
        - DeleteSecurityMonitoringRule
      unstable: []
      order: 5
  - name: Create a detection rule
    url: '#create-a-detection-rule'
    identifier: create-a-detection-rule
    parent: security-monitoring
    generated: true
    params:
      versions:
        - v2
      operationids:
        - CreateSecurityMonitoringRule
      unstable: []
      order: 2
  - name: List rules
    url: '#list-rules'
    identifier: list-rules
    parent: security-monitoring
    generated: true
    params:
      versions:
        - v2
      operationids:
        - ListSecurityMonitoringRules
      unstable: []
      order: 1
  - name: Update a security filter
    url: '#update-a-security-filter'
    identifier: update-a-security-filter
    parent: security-monitoring
    generated: true
    params:
      versions:
        - v2
      operationids:
        - UpdateSecurityFilter
      unstable: []
      order: 0
  - name: Get a security filter
    url: '#get-a-security-filter'
    identifier: get-a-security-filter
    parent: security-monitoring
    generated: true
    params:
      versions:
        - v2
      operationids:
        - GetSecurityFilter
      unstable: []
      order: 0
  - name: Delete a security filter
    url: '#delete-a-security-filter'
    identifier: delete-a-security-filter
    parent: security-monitoring
    generated: true
    params:
      versions:
        - v2
      operationids:
        - DeleteSecurityFilter
      unstable: []
      order: 0
  - name: Create a security filter
    url: '#create-a-security-filter'
    identifier: create-a-security-filter
    parent: security-monitoring
    generated: true
    params:
      versions:
        - v2
      operationids:
        - CreateSecurityFilter
      unstable: []
      order: 0
  - name: Get all security filters
    url: '#get-all-security-filters'
    identifier: get-all-security-filters
    parent: security-monitoring
    generated: true
    params:
      versions:
        - v2
      operationids:
        - ListSecurityFilters
      unstable: []
      order: 0
  - name: Service Accounts
    url: /api/latest/service-accounts/
    identifier: service-accounts
    generated: true
  - name: Edit an application key for this service account
    url: '#edit-an-application-key-for-this-service-account'
    identifier: edit-an-application-key-for-this-service-account
    parent: service-accounts
    generated: true
    params:
      versions:
        - v2
      operationids:
        - UpdateServiceAccountApplicationKey
      unstable: []
      order: 2
  - name: Get one application key for this service account
    url: '#get-one-application-key-for-this-service-account'
    identifier: get-one-application-key-for-this-service-account
    parent: service-accounts
    generated: true
    params:
      versions:
        - v2
      operationids:
        - GetServiceAccountApplicationKey
      unstable: []
      order: 1
  - name: Delete an application key for this service account
    url: '#delete-an-application-key-for-this-service-account'
    identifier: delete-an-application-key-for-this-service-account
    parent: service-accounts
    generated: true
    params:
      versions:
        - v2
      operationids:
        - DeleteServiceAccountApplicationKey
      unstable: []
      order: 3
  - name: Create an application key for this service account
    url: '#create-an-application-key-for-this-service-account'
    identifier: create-an-application-key-for-this-service-account
    parent: service-accounts
    generated: true
    params:
      versions:
        - v2
      operationids:
        - CreateServiceAccountApplicationKey
      unstable: []
      order: 0
  - name: List application keys for this service account
    url: '#list-application-keys-for-this-service-account'
    identifier: list-application-keys-for-this-service-account
    parent: service-accounts
    generated: true
    params:
      versions:
        - v2
      operationids:
        - ListServiceAccountApplicationKeys
      unstable: []
      order: 0<|MERGE_RESOLUTION|>--- conflicted
+++ resolved
@@ -2520,11 +2520,7 @@
     parent: synthetics_private_location
     identifier: synthetics_private_location_dimensioning
     weight: 402
-<<<<<<< HEAD
-  - name: Private Location Monitoring
-=======
   - name: Monitoring
->>>>>>> 48142247
     url: synthetics/private_locations/private_location_monitoring
     parent: synthetics_private_location
     identifier: synthetics_private_location_monitoring
