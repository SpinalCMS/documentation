main:
  - name: Débuter
    identifier: getting_started
    url: getting_started/
    pre: nav_start
    weight: 10000
  - name: Agent
    identifier: getting_started_agent
    url: getting_started/agent/
    parent: getting_started
    weight: 1
  - name: Intégrations
    identifier: getting_started_integrations
    url: getting_started/integrations/
    parent: getting_started
    weight: 2
  - name: Prometheus/Openmetrics
    identifier: getting_started_prometheus
    url: getting_started/integrations/prometheus
    parent: getting_started_integrations
    weight: 201
  - name: Datadog
    identifier: getting_started_datadog
    url: getting_started/application/
    parent: getting_started
    weight: 3
  - name: Monitors
    identifier: getting_started_monitors
    url: getting_started/application/monitors
    parent: getting_started_datadog
    weight: 301
  - name: Logs
    identifier: getting_started_logs
    url: getting_started/logs/
    parent: getting_started
    weight: 4
  - name: Tracing
    identifier: getting_started_collect_traces
    url: getting_started/tracing/
    parent: getting_started
    weight: 5
  - name: Tracing distribué
    identifier: getting_started_distributed_tracing
    url: getting_started/tracing/distributed-tracing/
    parent: getting_started_collect_traces
    weight: 501
  - name: API
    identifier: getting_started_api
    url: getting_started/api/
    parent: getting_started
    weight: 6
  - name: Centre d'apprentissage
    url: getting_started/learning_center/
    parent: getting_started
    weight: 7
  - name: Tagging
    url: tagging/
    pre: nav_tagging
    identifier: tagging_
    weight: 20000
  - name: Assigner des tags
    url: tagging/assigning_tags/
    parent: tagging_
    weight: 1
  - name: Utiliser les tags
    url: tagging/using_tags/
    parent: tagging_
    weight: 2
  - name: Agent
    url: agent/
    pre: nav_agent
    weight: 30000
    identifier: agent
  - name: Utilisation de base de l'Agent
    url: agent/basic_agent_usage/
    parent: agent
    identifier: basic_agent_usage
    weight: 1
  - name: AIX
    identifier: basic_agent_usage_aix
    url: agent/basic_agent_usage/aix/
    weight: 101
    parent: basic_agent_usage
  - name: "Amazon\_Linux"
    identifier: basic_agent_usage_amazon_linux
    url: agent/basic_agent_usage/amazonlinux/
    weight: 102
    parent: basic_agent_usage
  - name: CentOS
    identifier: basic_agent_usage_centos
    url: agent/basic_agent_usage/centos/
    weight: 103
    parent: basic_agent_usage
  - name: Debian
    identifier: basic_agent_usage_deb
    url: agent/basic_agent_usage/deb/
    weight: 104
    parent: basic_agent_usage
  - name: Fedora
    identifier: basic_agent_usage_fedora
    url: agent/basic_agent_usage/fedora/
    weight: 106
    parent: basic_agent_usage
  - name: Heroku
    identifier: basic_agent_usage_heroku
    url: agent/basic_agent_usage/heroku/
    weight: 107
    parent: basic_agent_usage
  - name: Mac OS X
    identifier: basic_agent_usage_osx
    url: agent/basic_agent_usage/osx/
    weight: 108
    parent: basic_agent_usage
  - name: "Red\_Hat"
    identifier: basic_agent_usage_redhat
    url: agent/basic_agent_usage/redhat/
    weight: 109
    parent: basic_agent_usage
  - name: SUSE
    identifier: basic_agent_usage_suse
    url: agent/basic_agent_usage/suse/
    weight: 110
    parent: basic_agent_usage
  - name: Ubuntu
    identifier: basic_agent_usage_ubuntu
    url: agent/basic_agent_usage/ubuntu/
    weight: 111
    parent: basic_agent_usage
  - name: Windows
    identifier: basic_agent_usage_windows
    url: agent/basic_agent_usage/windows/
    weight: 112
    parent: basic_agent_usage
  - name: Depuis les sources
    identifier: basic_agent_usage_source
    url: agent/basic_agent_usage/source/
    weight: 113
    parent: basic_agent_usage
  - name: Docker
    url: agent/docker/
    parent: agent
    identifier: agent_docker
    weight: 2
  - name: APM
    identifier: agent_docker_apm
    url: agent/docker/apm/
    parent: agent_docker
    weight: 201
  - name: Collecte de logs
    identifier: agent_docker_log
    url: agent/docker/log/
    parent: agent_docker
    weight: 203
  - name: Kubernetes
    url: agent/kubernetes/
    parent: agent
    identifier: agent_kubernetes
    weight: 3
  - name: Configuration DaemonSet
    url: agent/kubernetes/daemonset_setup/
    parent: agent_kubernetes
    weight: 301
  - name: Configuration de host
    url: agent/kubernetes/host_setup/
    parent: agent_kubernetes
    weight: 302
  - name: Helm
    url: agent/kubernetes/helm/
    parent: agent_kubernetes
    weight: 303
  - name: Collecte d'événements
    url: agent/kubernetes/event_collection/
    parent: agent_kubernetes
    weight: 304
  - name: Intégrations personnalisées
    url: agent/kubernetes/integrations/
    parent: agent_kubernetes
    weight: 305
  - name: Métriques
    url: agent/kubernetes/metrics/
    parent: agent_kubernetes
    weight: 306
  - name: Métriques custom et DogStatsD
    url: agent/kubernetes/dogstatsd/
    parent: agent_kubernetes
    weight: 307
  - name: Version antérieures
    url: agent/kubernetes/legacy/
    parent: agent_kubernetes
    weight: 308
  - name: Agent de cluster
    url: agent/cluster_agent/
    parent: agent
    identifier: agent_cluster
    weight: 4
  - name: Implémentation
    url: agent/cluster_agent/setup/
    parent: agent_cluster
    identifier: cluster_agent_setup
    weight: 401
  - name: Collecte d'événements
    url: agent/cluster_agent/event_collection/
    parent: agent_cluster
    identifier: cluster_agent_event_collection
    weight: 402
  - name: Métriques externes et custom
    url: agent/cluster_agent/external_metrics/
    parent: agent_cluster
    identifier: cluster_agent_external_metrics
    weight: 403
  - name: Commandes et options
    url: agent/cluster_agent/commands/
    identifier: cluster_agent_commands
    parent: agent_cluster
    weight: 404
  - name: Dépannage
    url: agent/cluster_agent/troubleshooting/
    identifier: cluster_agent_troubleshooting
    parent: agent_cluster
    weight: 405
  - name: Autodiscovery
    url: agent/autodiscovery/
    identifier: agent_autodiscovery
    parent: agent
    weight: 5
  - name: Configuration automatique
    url: agent/autodiscovery/auto_conf/
    parent: agent_autodiscovery
    weight: 501
  - name: Modèles d'intégration
    url: agent/autodiscovery/integrations/
    parent: agent_autodiscovery
    weight: 502
  - name: Identificateur de conteneur
    url: agent/autodiscovery/ad_identifiers/
    parent: agent_autodiscovery
    weight: 503
  - name: Template variables
    url: agent/autodiscovery/template_variables/
    parent: agent_autodiscovery
    weight: 504
  - name: Extraction de tag
    url: agent/autodiscovery/tag/
    parent: agent_autodiscovery
    weight: 505
  - name: Gestion de découverte
    url: agent/autodiscovery/management/
    parent: agent_autodiscovery
    weight: 506
  - name: Checks d'endpoints
    url: agent/autodiscovery/endpointschecks/
    parent: agent_autodiscovery
    weight: 507
  - name: Checks de cluster
    url: agent/autodiscovery/clusterchecks/
    parent: agent_autodiscovery
    weight: 508
  - name: Dépannage
    url: agent/autodiscovery/troubleshooting/
    parent: agent_autodiscovery
    weight: 509
  - name: Collecte de logs
    url: agent/logs/
    identifier: agent_logs
    parent: agent
    weight: 6
  - name: Collecte de logs avancée
    url: agent/logs/advanced_log_collection
    parent: agent_logs
    weight: 601
  - name: Proxy
    url: agent/logs/proxy
    parent: agent_logs
    weight: 602
  - name: Proxy
    url: agent/proxy/
    parent: agent
    identifier: agent_proxy
    weight: 7
  - name: Mise à niveau vers Agent v6
    url: agent/guide/upgrade-to-agent-v6/
    parent: agent
    weight: 8
  - name: Dépannage
    url: agent/troubleshooting/
    parent: agent
    weight: 9
    identifier: agent_troubleshooting
  - name: Mode debugging
    url: agent/troubleshooting/debug_mode/
    parent: agent_troubleshooting
    weight: 901
  - name: Commande flare de l'Agent
    url: agent/troubleshooting/send_a_flare/
    parent: agent_troubleshooting
    weight: 902
  - name: Statut d'un check de l'Agent
    url: agent/troubleshooting/agent_check_status/
    parent: agent_troubleshooting
    weight: 903
  - name: Problèmes NTP
    url: agent/troubleshooting/ntp/
    parent: agent_troubleshooting
    weight: 904
  - name: Problèmes d'autorisation
    url: agent/troubleshooting/permissions/
    parent: agent_troubleshooting
    weight: 905
  - name: Problèmes d'intégration
    url: agent/troubleshooting/integrations/
    parent: agent_troubleshooting
    weight: 906
  - name: Guides
    url: agent/guide/
    identifier: agent_guides
    parent: agent
    weight: 10
  - name: Sécurité
    identifier: agent_security
    url: security/agent/
    parent: agent
    weight: 11
  - name: Intégrations
    url: integrations/
    identifier: integrations_top_level
    pre: nav_integrations
    weight: 40000
  - name: Watchdog
    url: watchdog/
    identifier: watchdog_top_level
    pre: nav_watchdog
    weight: 50000
  - name: Graphiques
    url: graphing/
    pre: nav_graphing
    identifier: graphing
    weight: 60000
  - name: Utiliser les graphiques
    url: graphing/using_graphs/
    parent: graphing
    identifier: graphing_using_graphs
    weight: 1
  - name: Dashboards
    url: graphing/dashboards/
    parent: graphing
    identifier: graphing_dashboards
    weight: 2
  - name: Screenboard
    url: graphing/dashboards/screenboard/
    parent: graphing_dashboards
    weight: 201
  - name: Timeboard
    url: graphing/dashboards/timeboard/
    parent: graphing_dashboards
    weight: 202
  - name: Template variables
    url: graphing/dashboards/template_variables/
    parent: graphing_dashboards
    weight: 203
    identifier: graphing_dashboards_temp_variables
  - name: Graphiques partagés
    url: graphing/dashboards/shared_graph/
    parent: graphing_dashboards
    weight: 204
  - name: Métriques
    url: graphing/metrics/
    parent: graphing
    identifier: graphing_metrics
    weight: 3
  - name: Introduction
    url: graphing/metrics/introduction/
    parent: graphing_metrics
    weight: 301
  - name: Explorer
    url: graphing/metrics/explorer/
    parent: graphing_metrics
    weight: 302
  - name: Résumé
    url: graphing/metrics/summary/
    parent: graphing_metrics
    weight: 303
  - name: Distributions
    url: graphing/metrics/distributions/
    parent: graphing_metrics
    identifier: graphing_metrics_distributions
    weight: 304
  - name: Corrélations de métriques
    url: graphing/correlations/
    parent: graphing
    weight: 4
  - name: Notebooks
    url: graphing/notebooks/
    parent: graphing
    weight: 5
  - name: Flux d'événements
    url: graphing/event_stream/
    parent: graphing
    weight: 6
  - name: Infrastructure
    url: graphing/infrastructure/
    parent: graphing
    identifier: graphing_infrastructure
    weight: 7
  - name: Container map
    url: graphing/infrastructure/containermap/
    parent: graphing_infrastructure
    weight: 701
  - name: Hostmap
    url: graphing/infrastructure/hostmap/
    parent: graphing_infrastructure
    weight: 702
  - name: Live containers
    url: graphing/infrastructure/livecontainers/
    parent: graphing_infrastructure
    weight: 703
  - name: Live processes
    url: graphing/infrastructure/process/
    parent: graphing_infrastructure
    weight: 704
  - name: Informatique sans serveur
    url: graphing/infrastructure/serverless/
    parent: graphing_infrastructure
    weight: 706
  - name: De la requête au graphique
    url: graphing/functions/
    parent: graphing
    identifier: graphing_functions
    weight: 8
  - name: Algorithmes
    url: graphing/functions/algorithms/
    parent: graphing_functions
    weight: 801
  - name: Opérations arithmétiques
    url: graphing/functions/arithmetic/
    parent: graphing_functions
    weight: 802
  - name: Total
    url: graphing/functions/count/
    parent: graphing_functions
    weight: 803
  - name: Interpolation
    url: graphing/functions/interpolation/
    parent: graphing_functions
    weight: 804
  - name: Rang
    url: graphing/functions/rank/
    parent: graphing_functions
    weight: 805
  - name: Taux
    url: graphing/functions/rate/
    parent: graphing_functions
    weight: 806
  - name: Régression
    url: graphing/functions/regression/
    parent: graphing_functions
    weight: 807
  - name: Rollup
    url: graphing/functions/rollup/
    parent: graphing_functions
    weight: 808
  - name: Lissage
    url: graphing/functions/smoothing/
    parent: graphing_functions
    weight: 809
  - name: Décalage temporel
    url: graphing/functions/timeshift/
    parent: graphing_functions
    weight: 810
  - name: Bêta
    url: graphing/functions/beta/
    parent: graphing_functions
    weight: 811
  - name: Graphiques JSON
    url: graphing/graphing_json/
    parent: graphing
    identifier: graphing_json
    weight: 9
  - name: Schéma JSON des widgets
    url: graphing/graphing_json/widget_json/
    parent: graphing_json
    weight: 901
  - name: Schéma JSON des requêtes
    url: graphing/graphing_json/request_json/
    parent: graphing_json
    weight: 902
  - name: Widgets
    url: graphing/widgets/
    parent: graphing
    weight: 10
  - name: Guides
    url: graphing/guide/
    parent: graphing
    weight: 11
  - name: Alertes
    url: monitors/
    pre: nav_alerting
    identifier: alerting
    weight: 70000
  - name: Monitors
    url: monitors/monitor_types/
    parent: alerting
    identifier: monitor_types
    weight: 1
  - name: Host
    url: monitors/monitor_types/host/
    parent: monitor_types
    weight: 101
  - name: Métrique
    url: monitors/monitor_types/metric/
    parent: monitor_types
    weight: 102
  - name: Anomalie
    url: monitors/monitor_types/anomaly/
    parent: monitor_types
    weight: 103
  - name: Singularité
    url: monitors/monitor_types/outlier/
    parent: monitor_types
    weight: 104
  - name: Prévision
    url: monitors/monitor_types/forecasts/
    parent: monitor_types
    weight: 105
  - name: Intégration
    url: monitors/monitor_types/integration/
    parent: monitor_types
    weight: 106
  - name: Live process
    url: monitors/monitor_types/process/
    parent: monitor_types
    weight: 107
  - name: Check de processus
    url: monitors/monitor_types/process_check/
    parent: monitor_types
    weight: 108
  - name: Réseau
    url: monitors/monitor_types/network/
    parent: monitor_types
    weight: 109
  - name: Check custom
    url: monitors/monitor_types/custom_check/
    parent: monitor_types
    weight: 110
  - name: Événement
    url: monitors/monitor_types/event/
    parent: monitor_types
    weight: 111
  - name: Logs
    url: monitors/monitor_types/log/
    parent: monitor_types
    weight: 112
  - name: APM
    url: monitors/monitor_types/apm/
    parent: monitor_types
    weight: 113
    identifier: monitor_apm
<<<<<<< HEAD
  - name: Analyses de traces
    url: monitors/monitor_types/app_analytics
    parent: monitor_types
    identifier: monitors_trace_analytics
    weight: 114
=======
>>>>>>> be9aa1e3
  - name: Watchdog
    url: monitors/monitor_types/watchdog/
    parent: monitor_types
    weight: 114
    identifier: monitor_watchdog
  - name: Composite
    url: monitors/monitor_types/composite/
    parent: monitor_types
    weight: 115
  - name: Gérer des monitors
    url: monitors/manage_monitor/
    weight: 2
    parent: alerting
  - name: Statut des monitors
    url: monitors/monitor_status/
    weight: 3
    parent: alerting
  - name: Sommaire des checks
    url: monitors/check_summary/
    weight: 4
    parent: alerting
  - name: Notifications
    url: monitors/notifications/
    weight: 5
    parent: alerting
  - name: Downtimes
    url: monitors/downtimes/
    weight: 6
    parent: alerting
  - name: Service Level Objectives
    url: monitors/service_level_objectives/
    weight: 7
    parent: alerting
    identifier: slos
  - name: SLO pour un monitor
    url: monitors/service_level_objectives/monitor/
    parent: slos
    weight: 7.1
  - name: SLO pour un événement
    url: monitors/service_level_objectives/event/
    parent: slos
    weight: 7.2
  - name: Guides
    url: monitors/guide/
    weight: 100
    parent: alerting
  - name: APM et tracing distribué
    url: tracing/
    pre: nav_tracing
    identifier: tracing
    weight: 80000
  - name: Activer la collecte de traces
    url: tracing/send_traces/
    identifier: tracing_send_traces
    parent: tracing
    weight: 1
  - name: Métriques APM de l'Agent
    url: tracing/send_traces/agent-apm-metrics/
    parent: tracing_send_traces
    weight: 101
  - name: Instrumenter votre application
    url: tracing/setup/
    parent: tracing
    identifier: tracing_setup
    weight: 2
  - name: Java
    url: tracing/setup/java/
    parent: tracing_setup
    weight: 201
  - name: Python
    url: tracing/setup/python/
    parent: tracing_setup
    identifier: python
    weight: 202
  - name: Ruby
    url: tracing/setup/ruby/
    parent: tracing_setup
    weight: 203
  - name: Go
    url: tracing/setup/go/
    parent: tracing_setup
    weight: 204
  - name: Node.js
    url: tracing/setup/nodejs/
    parent: tracing_setup
    weight: 205
  - name: .NET
    url: tracing/setup/dotnet/
    parent: tracing_setup
    weight: 206
  - name: PHP
    url: tracing/setup/php/
    parent: tracing_setup
    weight: 207
  - name: C++
    url: tracing/setup/cpp/
    parent: tracing_setup
    weight: 208
  - name: Envoy
    url: tracing/setup/envoy/
    parent: tracing_setup
    weight: 209
  - name: NGINX
    url: tracing/setup/nginx/
    parent: tracing_setup
    weight: 210
  - name: Istio
    url: tracing/setup/istio/
    parent: tracing_setup
    weight: 211
  - name: Enrichir vos traces
    url: tracing/advanced/
    parent: tracing
    identifier: tracing_advanced
    weight: 3
  - name: Associer vos logs à vos traces
    url: tracing/advanced/connect_logs_and_traces/
    parent: tracing_advanced
    weight: 301
  - name: Ajouter des tags de span
    url: tracing/advanced/adding_metadata_to_spans/
    parent: tracing_advanced
    weight: 302
  - name: Métriques d'exécution
    url: tracing/advanced/runtime_metrics/
    parent: tracing_advanced
    weight: 303
  - name: OpenTracing
    url: tracing/advanced/opentracing/
    parent: tracing_advanced
    weight: 304
  - name: Instrumentation manuelle
    url: tracing/advanced/manual_instrumentation/
    parent: tracing_advanced
    weight: 305
  - name: Configurer les tags primaires
    url: tracing/advanced/setting_primary_tags_to_scope/
    parent: tracing_advanced
    weight: 306
  - name: Glossaire de l'APM
    url: tracing/visualization/
    parent: tracing
    identifier: tracing_vis
    weight: 4
  - name: Liste des services
    url: tracing/visualization/services_list/
    parent: tracing_vis
    weight: 401
  - name: Page Service
    url: tracing/visualization/service/
    parent: tracing_vis
    weight: 402
  - name: Page Ressource
    url: tracing/visualization/resource/
    parent: tracing_vis
    weight: 403
  - name: Vue Trace
    url: tracing/visualization/trace/
    parent: tracing_vis
    weight: 404
  - name: Service Map
    url: tracing/visualization/services_map/
    parent: tracing_vis
    weight: 405
  - name: Analyse et recherche de traces
    url: tracing/app_analytics/
    parent: tracing
    identifier: tracing_search_analytics
    weight: 5
  - name: Configuration de l'Agent
    url: tracing/app_analytics/agent_trace_search/
    parent: tracing_search_analytics
    weight: 501
  - name: Recherche de traces
    url: tracing/advanced/search/
    parent: tracing_search_analytics
    weight: 502
  - name: Analyse de traces
    url: tracing/app_analytics/analytics/
    parent: tracing_search_analytics
    weight: 503
<<<<<<< HEAD
  - name: Les monitors
    url: monitors/monitor_types/app_analytics
=======
  - name: Monitors
    url: monitors/monitor_types/trace_analytics
>>>>>>> be9aa1e3
    parent: tracing_search_analytics
    weight: 504
  - name: Guides
    url: tracing/guide/
    identifier: tracing_guides
    parent: tracing
    weight: 8
  - name: Dépannage
    url: tracing/troubleshooting/
    identifier: tracing_troubleshooting
    parent: tracing
    weight: 9
  - name: Log Management
    url: logs/
    pre: nav_logs
    identifier: log_management
    weight: 90000
  - name: Collecte de logs et intégrations
    url: logs/log_collection/
    parent: log_management
    identifier: log_collection
    weight: 1
  - name: Browser
    identifier: log_browser
    url: logs/log_collection/javascript/
    parent: log_collection
    weight: 101
  - name: Csharp
    url: logs/log_collection/csharp/
    parent: log_collection
    weight: 102
  - name: Go
    identifier: log_go
    url: logs/log_collection/go/
    parent: log_collection
    weight: 103
  - name: Java
    url: logs/log_collection/java/
    parent: log_collection
    identifier: log_collection_java
    weight: 104
  - name: Nodejs
    url: logs/log_collection/nodejs/
    parent: log_collection
    weight: 105
  - name: PHP
    identifier: log_php
    url: logs/log_collection/php/
    parent: log_collection
    weight: 106
  - name: Python
    identifier: log_python
    url: logs/log_collection/python/
    parent: log_collection
    weight: 107
  - name: Ruby
    url: logs/log_collection/ruby/
    parent: log_collection
    identifier: log_collection_ruby
    weight: 108
  - name: Autres intégrations
    url: 'integrations/#collecte-de-logs-cat'
    identifier: other_integrations
    parent: log_collection
    weight: 109
  - name: Traitement
    url: logs/processing/
    parent: log_management
    identifier: log_processing
    weight: 2
  - name: Pipelines
    url: logs/processing/pipelines/
    parent: log_processing
    identifier: log_pipelines
    weight: 201
  - name: Processeurs
    url: logs/processing/processors/
    parent: log_processing
    weight: 202
  - name: Parsing
    url: logs/processing/parsing/
    parent: log_processing
    weight: 203
  - name: Convention de nommage
    url: logs/processing/attributes_naming_convention/
    parent: log_processing
    weight: 204
  - name: "Live\_Tail"
    url: logs/live_tail/
    parent: log_management
    identifier: log_live_tail
    weight: 3
  - name: Générer des métriques
    url: logs/logs_to_metrics/
    parent: log_management
    identifier: log_to_metrics
    weight: 4
  - name: Archives
    url: logs/archives/
    parent: log_management
    identifier: log_archives
    weight: 5
  - name: "Archivage sur AWS\_S3"
    url: logs/archives/s3/
    parent: log_archives
    weight: 501
  - name: Réintégration à partir des archives
    url: logs/archives/rehydrating
    parent: log_archives
    weight: 502
  - name: Index
    url: logs/indexes
    parent: log_management
    identifier: log_indexes
    weight: 6
  - name: Log Explorer
    url: logs/explorer/
    parent: log_management
    identifier: log_explorer
    weight: 7
  - name: Recherche
    url: logs/explorer/search/
    parent: log_explorer
    weight: 701
  - name: Analyse de logs
    url: logs/explorer/analytics/
    parent: log_explorer
    weight: 702
  - name: Vues enregistrées
    url: logs/explorer/saved_views/
    parent: log_explorer
    weight: 703
  - name: Log Patterns
    url: logs/explorer/patterns/
    parent: log_explorer
    weight: 704
  - name: Guides
    url: logs/guide/
    parent: log_management
    identifier: log_guides
    weight: 8
  - name: Sécurité
    url: security/logs/
    parent: log_management
    weight: 9
  - name: Synthetics
    url: 'https://www.datadoghq.com/synthetics/'
    pre: nav_synthetics
    identifier: synthetics
    weight: 100000
  - name: Tests API
    url: synthetics/api_tests/
    parent: synthetics
    weight: 1
    id: api_tests
  - name: Tests Browser
    url: synthetics/browser_tests/
    parent: synthetics
    identifier: synthetics_browser_tests
    weight: 2
  - name: Emplacements privés
    url: synthetics/private_locations
    parent: synthetics
    identifier: synthetics_private_location
    weight: 3
  - name: Intégration APM
    url: synthetics/apm/
    parent: synthetics
    identifier: synthetics_apm
    weight: 4
  - name: Tests Browser
    url: synthetics/apm/browser_tests
    parent: synthetics_apm
    weight: 401
  - name: Identifier les bots Synthetics
    url: synthetics/identify_synthetics_bots/
    parent: synthetics
    weight: 5
  - name: Paramètres
    url: synthetics/settings/
    parent: synthetics
    weight: 6
  - name: Dépannage
    url: synthetics/troubleshooting/
    parent: synthetics
    identifier: synthetics_troubleshooting
    weight: 7
  - name: Surveillance réseau
    url: network_performance_monitoring/
    pre: nav_network
    identifier: npm
    weight: 120000
  - name: Installation
    url: network_performance_monitoring/installation
    parent: npm
    identifier: npm_installation
    weight: 1
  - name: Page Réseau
    url: network_performance_monitoring/network_table
    parent: npm
    identifier: npm_page
    weight: 2
  - name: Carte réseau
    url: network_performance_monitoring/network_map
    parent: npm
    identifier: npm_map
    weight: 3
  - name: Outils de développement
    url: developers/
    pre: nav_developers
    identifier: dev_tools
    weight: 130000
  - name: DogStatsD
    url: developers/dogstatsd/
    parent: dev_tools
    identifier: dev_tools_dogstatsd
    weight: 1
  - name: Format des datagrammes
    url: developers/dogstatsd/datagram_shell
    parent: dev_tools_dogstatsd
    weight: 101
  - name: Socket de domaine Unix
    url: /developers/dogstatsd/unix_socket
    parent: dev_tools_dogstatsd
    weight: 102
  - name: Débit de données élevé
    url: developers/dogstatsd/high_throughput/
    parent: dev_tools_dogstatsd
    weight: 103
  - name: Métriques
    url: developers/metrics/
    parent: dev_tools
    identifier: dev_tools_metrics
    weight: 2
  - name: Types de métriques
    url: developers/metrics/metrics_type/
    parent: dev_tools_metrics
    identifier: dev_tools_metrics_metrics_type
    weight: 201
  - name: Envoi de métriques - Check de l'Agent
    url: developers/metrics/agent_metrics_submission/
    parent: dev_tools_metrics
    identifier: dev_tools_metrics_agent
    weight: 202
  - name: Envoi de métriques - DogStatsD
    url: developers/metrics/dogstatsd_metrics_submission/
    parent: dev_tools_metrics
    identifier: dev_tools_metrics_dogstatsd
    weight: 203
  - name: Envoi de métriques - Powershell
    url: developers/metrics/powershell_metrics_submission
    parent: dev_tools_metrics
    identifier: dev_tools_metrics_powershell
    weight: 204
  - name: Envoi de métriques - API
    url: 'api/#envoyer-des-points-de-series-temporelles'
    parent: dev_tools_metrics
    identifier: dev_tools_metrics_api
    weight: 205
  - name: Modificateurs de type de métriques
    url: developers/metrics/metric_type_modifiers/
    parent: dev_tools_metrics
    identifier: dev_tools_metrics_modifiers
    weight: 206
  - name: Unités des métriques
    url: developers/metrics/metrics_units/
    parent: dev_tools_metrics
    identifier: dev_tools_metrics_units
    weight: 207
  - name: Métriques custom
    url: developers/metrics/custom_metrics/
    parent: dev_tools_metrics
    identifier: dev_tools_metrics_custom_metrics
    weight: 208
  - name: Événements
    url: developers/events/
    parent: dev_tools
    identifier: dev_tools_events
    weight: 3
  - name: Check custom d'Agent
    url: developers/events/agent/
    parent: dev_tools_events
    identifier: dev_tools_events_agent
    weight: 301
  - name: DogStatsD
    url: developers/events/dogstatsd/
    parent: dev_tools_events
    identifier: dev_tools_events_dogstatsd
    weight: 302
  - name: E-mail
    url: developers/events/email/
    parent: dev_tools_events
    identifier: dev_tools_events_mail
    weight: 303
  - name: API
    url: 'api/#envoyer-un-evenement'
    parent: dev_tools_events
    identifier: dev_tools_events_api
    weight: 304
  - name: Checks de service
    url: developers/service_checks/
    parent: dev_tools
    identifier: dev_tools_service_check
    weight: 4
  - name: Envoi de checks de service - Check de l'Agent
    url: developers/service_checks/agent_service_checks_submission/
    parent: dev_tools_service_check
    identifier: dev_tools_service_check_agent_check
    weight: 401
  - name: Envoi de checks de service - DogStatsD
    url: developers/service_checks/dogstatsd_service_checks_submission/
    parent: dev_tools_service_check
    identifier: dev_tools_service_check_dogstatsd
    weight: 402
  - name: Envoi de checks de service - API
    url: 'https://docs.datadoghq.com/api/#service-checks'
    parent: dev_tools_service_check
    identifier: dev_tools_service_check_api
    weight: 403
  - name: Bibliothèques
    url: developers/libraries/
    parent: dev_tools
    weight: 5
  - name: Heures de permanence
    url: developers/office_hours/
    parent: dev_tools
    weight: 6
  - name: Écrire un check custom
    url: developers/write_agent_check/
    parent: dev_tools
    weight: 7
  - name: Écrire un check OpenMetrics
    url: developers/prometheus/
    parent: dev_tools
    weight: 8
  - name: Intégrations
    url: developers/integrations/
    parent: dev_tools
    identifier: dev_tools_integrations
    weight: 9
  - name: Créer une intégration
    url: developers/integrations/new_check_howto/
    parent: dev_tools_integrations
    weight: 901
  - name: Python
    url: developers/integrations/python/
    parent: dev_tools_integrations
    weight: 902
  - name: Ancien Agent
    url: developers/integrations/legacy/
    parent: dev_tools_integrations
    weight: 903
  - name: Guides
    url: developers/guide/
    parent: dev_tools
    identifier: dev_tools_guides
    weight: 10
  - name: API
    url: api/
    pre: nav_api
    identifier: api
    weight: 140000
  - name: Gestion de compte
    url: account_management/
    pre: nav_account
    identifier: account_management
    weight: 150000
  - name: Gestion d'équipe
    url: account_management/team/
    parent: account_management
    weight: 1
  - name: Paramètres d'organisation
    url: account_management/org_settings/
    parent: account_management
    weight: 2
  - name: Authentification unique avec SAML
    url: account_management/saml/
    identifier: account_management_saml
    parent: account_management
    weight: 3
  - name: "Active\_Directory"
    url: account_management/saml/activedirectory/
    parent: account_management_saml
    weight: 301
  - name: Auth0
    url: account_management/saml/auth0/
    parent: account_management_saml
    weight: 302
  - name: Azure
    url: account_management/saml/azure/
    parent: account_management_saml
    weight: 303
  - name: Google
    url: account_management/saml/google/
    parent: account_management_saml
    weight: 304
  - name: NoPassword
    url: account_management/saml/nopassword/
    parent: account_management_saml
    weight: 305
  - name: Okta
    url: account_management/saml/okta/
    parent: account_management_saml
    weight: 306
  - name: SafeNet
    url: account_management/saml/safenet/
    parent: account_management_saml
    weight: 307
  - name: Comptes multi-org
    url: account_management/multi_organization/
    parent: account_management
    weight: 4
  - name: Changer d'organisation
    url: account_management/org_switching/
    parent: account_management
    weight: 5
  - name: Facturation
    url: account_management/billing/
    parent: account_management
    weight: 6
  - name: Clés d'API et clés d'application
    url: account_management/api-app-keys/
    parent: account_management
    weight: 7
  - name: Sécurité
    url: 'https://www.datadoghq.com/security/'
    pre: nav_security
    identifier: security
    weight: 160000
  - name: Agent
    url: security/agent/
    parent: security
    weight: 1
  - name: APM (tracing)
    url: security/tracing/
    parent: security
    weight: 2
  - name: Log Management
    url: security/logs/
    parent: security
    weight: 3
  - name: Considérations supplémentaires
    url: security/other/
    parent: security
    weight: 4
  - name: Glossaire
    url: glossary/
    pre: nav_glossary
    identifier: glossary_top_level
    weight: 170000
  - name: Aide
    url: help/
    pre: nav_help
    identifier: help_top_level
    weight: 190000<|MERGE_RESOLUTION|>--- conflicted
+++ resolved
@@ -554,14 +554,11 @@
     parent: monitor_types
     weight: 113
     identifier: monitor_apm
-<<<<<<< HEAD
   - name: Analyses de traces
     url: monitors/monitor_types/app_analytics
     parent: monitor_types
     identifier: monitors_trace_analytics
     weight: 114
-=======
->>>>>>> be9aa1e3
   - name: Watchdog
     url: monitors/monitor_types/watchdog/
     parent: monitor_types
@@ -743,13 +740,8 @@
     url: tracing/app_analytics/analytics/
     parent: tracing_search_analytics
     weight: 503
-<<<<<<< HEAD
   - name: Les monitors
     url: monitors/monitor_types/app_analytics
-=======
-  - name: Monitors
-    url: monitors/monitor_types/trace_analytics
->>>>>>> be9aa1e3
     parent: tracing_search_analytics
     weight: 504
   - name: Guides
