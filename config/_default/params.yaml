environment: default
imgix:
  header_jpg: "?ch=Width&fit=max&fm=jpg&auto=format&lossless=true"
  header_png: "?ch=Width&fit=max&fm=png&auto=format&lossless=1"
  header_gif: "?ch=Width,Save-Data&fm=gif"
  jpg: "?fm=jpg&auto=format&lossless=true"
  png: "?fm=png&auto=format&lossless=1"
  gif: ""
code_languages:
  - display_name: Python
    key: python
  - display_name: Ruby
    key: ruby
  - display_name: Curl
    key: bash
footer_scripts:
<<<<<<< HEAD
  - marketo: false
=======
  - snowplow: false
  - marketo: false
  - adroll: false

algolia:
  appId: EOIG7V0A2O
  apiKey: c7ec32b3838892b10610af30d06a4e42
  indexName: docsearch_docs_prod

datadog:
  clientToken: pube66a8c26c2159b101d6c36b5317fa7f9
  forwardErrorsToLogs: true
>>>>>>> ef03ed87
<|MERGE_RESOLUTION|>--- conflicted
+++ resolved
@@ -14,12 +14,7 @@
   - display_name: Curl
     key: bash
 footer_scripts:
-<<<<<<< HEAD
   - marketo: false
-=======
-  - snowplow: false
-  - marketo: false
-  - adroll: false
 
 algolia:
   appId: EOIG7V0A2O
@@ -28,5 +23,4 @@
 
 datadog:
   clientToken: pube66a8c26c2159b101d6c36b5317fa7f9
-  forwardErrorsToLogs: true
->>>>>>> ef03ed87
+  forwardErrorsToLogs: true