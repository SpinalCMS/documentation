# make
.PHONY: clean clean-all clean-build clean-docker clean-exe clean-integrations clean-auto-doc clean-node clean-virt docker-start docker-stop help start stop
.DEFAULT_GOAL := help
PY3=$(shell if [ `which pyenv` ]; then \
				if [ `pyenv which python3` ]; then \
					printf `pyenv which python3`; \
				fi \
			elif command -v python3 > /dev/null 2>&1; then \
				printf "python3"; \
			else printf "false"; \
			fi)
IMAGE_VERSION="latest"

# config
CONFIG_FILE := Makefile.config
ifeq ($(wildcard $(CONFIG_FILE)),)
	$(error $(CONFIG_FILE) not found. See $(CONFIG_FILE).example.)
endif
include $(CONFIG_FILE)


help:
	@perl -nle'print $& if m{^[a-zA-Z_-]+:.*?## .*$$}' $(MAKEFILE_LIST) | sort | awk 'BEGIN {FS = ":.*?## "}; {printf "\033[36m%-25s\033[0m %s\n", $$1, $$2}'

clean: stop  ## clean all make installs.
	@echo "cleaning up..."
	make clean-build
	make clean-integrations
	make clean-auto-doc
	make clean-static

clean-all: stop  ## clean everything.
	make clean-build
	make clean-exe
	make clean-integrations
	make clean-auto-doc
	make clean-node
	make clean-virt
	make clean-docker

clean-build:  ## remove build artifacts.
	@if [ -d public ]; then rm -r public; fi

clean-docker:  ## remove image.
	@if [[ `docker ps -a | grep docs` ]]; then printf  "removing:" && docker rm -f docs; fi || true
	@if [[ `docker images | grep mstbbs/docker-dd-docs:${IMAGE_VERSION}` ]]; then printf  "removing:" && docker rmi -f mstbbs/docker-dd-docs:${IMAGE_VERSION}; fi || true

clean-exe:  ## remove execs.
	@rm -rf ${EXE_LIST}

clean-integrations:  ## remove built integrations files.
	@if [ -d data/integrations ]; then \
		find ./data/integrations -type f -maxdepth 1 \
	    -a -not -name '*.fr.yaml' \
	    -exec rm -rf {} \; ;fi
	@if [ -d data/service_checks ]; then \
		find ./data/service_checks -type f -maxdepth 1 \
	    -a -not -name '*.fr.json' \
	    -exec rm -rf {} \; ;fi
	@find ./content/integrations -type f -maxdepth 1 \
	    -a -not -name '_index.md' \
	    -a -not -name 'amazon_guardduty.md' \
<<<<<<< HEAD
	    -a -not -name 'amazon_vpc.md' \
	    -a -not -name 'azure_dbformysql.md' \
	    -a -not -name 'azure_dbforpostgresql.md' \
=======
	    -a -not -name 'amazon_cloudhsm.md' \
>>>>>>> 7455f273
	    -a -not -name 'cloud_foundry.md' \
	    -a -not -name 'cloudcheckr.md' \
	    -a -not -name 'integration_sdk.md' \
	    -a -not -name 'jenkins.md' \
	    -a -not -name 'journald.md' \
	    -a -not -name 'kubernetes.md' \
	    -a -not -name 'new_integration.md' \
	    -a -not -name 'nxlog.md' \
	    -a -not -name 'rss.md' \
	    -a -not -name 'rsyslog.md' \
	    -a -not -name 'stunnel.md' \
	    -a -not -name 'syslog_ng.md' \
	    -a -not -name 'system.md' \
	    -a -not -name 'tcprtt.md' \
	    -a -not -name 'uwsgi.md' \
	    -a -not -name '*.fr.md' \
	    -exec rm -rf {} \;

clean-auto-doc: ##remove all doc automatically created
	@if [ -d content/developers/integrations ]; then \
	find ./content/developers/integrations -type f -maxdepth 1 -exec rm -rf {} \; ;fi

clean-node:  ## remove node_modules.
	@if [ -d node_modules ]; then rm -r node_modules; fi

clean-static:  ## remove compiled static assets
	@if [ -d static/css ]; then rm -r static/css; fi
	@if [ -d static/images ]; then rm -r static/images; fi
	@if [ -d static/js ]; then rm -r static/js; fi
	@if [ -d data/manifests ]; then rm -r data/manifests; fi

clean-virt:  ## remove python virtual env.
	@if [ -d ${VIRENV} ]; then rm -rf $(VIRENV); fi

docker-start: clean docker-stop  ## start container and run default commands to start hugo site.
	@docker run -ti --name "docs" -v `pwd`:/src:cached \
		-e FETCH_INTEGRATIONS=${FETCH_INTEGRATIONS} \
		-e GITHUB_TOKEN \
		-e RUN_SERVER=${RUN_SERVER} \
		-e CREATE_I18N_PLACEHOLDERS=${CREATE_I18N_PLACEHOLDERS} \
		-e DOGWEB=${DOGWEB} \
		-e INTEGRATIONS_CORE=${INTEGRATIONS_CORE} \
		-e INTEGRATIONS_EXTRAS=${INTEGRATIONS_EXTRAS} \
		-e USE_DOCKER=true \
		-p 1313:1313 mstbbs/docker-dd-docs:${IMAGE_VERSION}

docker-stop:  ## kill the site and stop the running container.
	@if [[ `docker ps -a | grep docs` ]]; then printf  "removing:" && docker rm -f docs; fi || echo "nothing to clean."

docker-tests: stop  ## run the tests through the docker container.
	@docker run -tid --name "docs" -v `pwd`:/src:cached \
		-e RUN_SERVER=true \
		-e RUN_GULP=false \
		-p 1313:1313 mstbbs/docker-dd-docs:${IMAGE_VERSION}
	@printf "\e[93mSetting up test environment, this may take a minute...\033[0m\n"
	@docker exec -ti docs run-tests.sh
	@make docker-stop

hugpython: hugpython/bin/activate  ## build virtualenv used for tests.

hugpython/bin/activate: local/etc/requirements3.txt  ## start python virtual environment.
	@if [ ${PY3} != "false" ]; then \
		test -d ${VIRENV} || ${PY3} -m venv ${VIRENV}; \
		$(VIRENV)/bin/pip install -r local/etc/requirements3.txt; \
	else printf "\e[93mPython 3 is required to fetch integrations and run tests.\033[0m Try https://github.com/pyenv/pyenv.\n"; fi

source-helpers: hugpython  ## source the helper functions used in build, test, deploy.
	@mkdir -p ${EXEDIR}
	@find ${LOCALBIN}/*  -type f -exec cp {} ${EXEDIR} \;

start: clean source-helpers ## start the gulp/hugo server.
	@echo "starting up..."
	@if [ ${PY3} != "false" ]; then \
		source ${VIRENV}/bin/activate;  \
		FETCH_INTEGRATIONS=${FETCH_INTEGRATIONS} \
		GITHUB_TOKEN=${GITHUB_TOKEN} \
		RUN_SERVER=${RUN_SERVER} \
		CREATE_I18N_PLACEHOLDERS=${CREATE_I18N_PLACEHOLDERS} \
		DOGWEB=${DOGWEB} \
		INTEGRATIONS_CORE=${INTEGRATIONS_CORE} \
		INTEGRATIONS_EXTRAS=${INTEGRATIONS_EXTRAS} \
		run-site.sh; \
	else \
		FETCH_INTEGRATIONS="false" \
		CREATE_I18N_PLACEHOLDERS="false" \
		RUN_SERVER=${RUN_SERVER} \
		run-site.sh; fi

stop:  ## stop the gulp/hugo server.
	@echo "stopping previous..."
	@pkill -x gulp || true
	@pkill -x hugo server --renderToDisk || true<|MERGE_RESOLUTION|>--- conflicted
+++ resolved
@@ -60,13 +60,10 @@
 	@find ./content/integrations -type f -maxdepth 1 \
 	    -a -not -name '_index.md' \
 	    -a -not -name 'amazon_guardduty.md' \
-<<<<<<< HEAD
 	    -a -not -name 'amazon_vpc.md' \
 	    -a -not -name 'azure_dbformysql.md' \
 	    -a -not -name 'azure_dbforpostgresql.md' \
-=======
 	    -a -not -name 'amazon_cloudhsm.md' \
->>>>>>> 7455f273
 	    -a -not -name 'cloud_foundry.md' \
 	    -a -not -name 'cloudcheckr.md' \
 	    -a -not -name 'integration_sdk.md' \
