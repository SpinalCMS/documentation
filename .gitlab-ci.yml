--- conflicted
+++ resolved
@@ -368,12 +368,13 @@
     - manage_ignored_translation_files
   when: manual
 
-<<<<<<< HEAD
 # Legacy translations nightly job
 # manage_translations:on-schedule:
 #   <<: *base_template
 #   stage: post-deploy
-#   cache: {}
+#   cache:
+#     <<: *cache
+#     policy: pull
 #   environment: "live"
 #   variables:
 #     URL: ${PREVIEW_DOMAIN}
@@ -392,46 +393,6 @@
 #       - translate-debug.log
 #   only:
 #     - schedules
-=======
-manage_translations:on-schedule:
-  <<: *base_template
-  stage: post-deploy
-  cache:
-    <<: *cache
-    policy: pull
-  environment: "live"
-  variables:
-    URL: ${PREVIEW_DOMAIN}
-    CONFIG: ${PREVIEW_CONFIG}
-  script:
-    - |-
-      if [[ $(date +%u) -lt 6 ]]; then
-        nodenv shell 14.16.0
-        [ -d ./node_modules ] && rm -rf ./node_modules
-        yarn add https://s3.amazonaws.com/origin-static-assets/corp-node-packages/master/translate-v1.0.42.tgz
-        DATADOG_API_KEY="$(get_secret 'dd-api-key')" manage_translations "${APIKEY}";
-      fi
-      chmod +x ./local/bin/py/translate_metrics.py && ./local/bin/py/translate_metrics.py -k "${APIKEY}" -a $(get_secret 'dd-api-key')
-  artifacts:
-    paths:
-      - translate-debug.log
-  only:
-    - schedules
-
-
-
-#push_translations:
-#  <<: *base_template
-#  stage: post-deploy
-#  environment: "live"
-#  script:
-#    - push_changed_translations
-#  only:
-#    - master
-#  except:
-#    - triggers
-#    - schedules
->>>>>>> e5126370
 
 test_missing_tms_live:
   <<: *base_template
