--- conflicted
+++ resolved
@@ -40,12 +40,8 @@
     LOCAL: "False"
   script:
     - post_dd_event "documentation deploy ${CI_COMMIT_REF_NAME} started" "${CI_PROJECT_URL}/pipelines/${CI_PIPELINE_ID}" "info"
-<<<<<<< HEAD
-=======
-    - version_static_assets
     - touch Makefile.config
     - make examples
->>>>>>> b9fd6061
     - sync_integration_descriptions
     #- sync_integration_descriptions_cached
     - placehold_translations
@@ -75,6 +71,8 @@
 #   script:
 #     - post_dd_event "documentation deploy ${CI_COMMIT_REF_NAME} started" "${CI_PROJECT_URL}/pipelines/${CI_PIPELINE_ID}" "info"
 #     - version_static_assets
+#     - touch Makefile.config
+#     - make examples
 #     - sync_integration_descriptions
 #     #- sync_integration_descriptions_cached
 #     - placehold_translations
@@ -149,12 +147,8 @@
   script:
     - post_dd_event "documentation deploy ${CI_COMMIT_REF_NAME} started" "${CI_PROJECT_URL}/pipelines/${CI_PIPELINE_ID}" "info"
     - notify_slack "<https://github.com/DataDog/documentation/commit/${CI_COMMIT_SHA}|${CI_COMMIT_SHA:0:8}> sent to gitlab for production deployment. <${CI_PROJECT_URL}/pipelines/${CI_PIPELINE_ID}|details>" "#FFD700"
-<<<<<<< HEAD
-=======
-    - version_static_assets
     - touch Makefile.config
     - make examples
->>>>>>> b9fd6061
     - sync_integration_descriptions
     - sync_integration_metrics
     - placehold_translations
@@ -186,6 +180,8 @@
 #     - post_dd_event "documentation deploy ${CI_COMMIT_REF_NAME} started" "${CI_PROJECT_URL}/pipelines/${CI_PIPELINE_ID}" "info"
 #     - notify_slack "<https://github.com/DataDog/documentation/commit/${CI_COMMIT_SHA}|${CI_COMMIT_SHA:0:8}> sent to gitlab for production deployment. <${CI_PROJECT_URL}/pipelines/${CI_PIPELINE_ID}|details>" "#FFD700"
 #     - version_static_assets
+#     - touch Makefile.config
+#     - make examples
 #     - sync_integration_descriptions
 #     - sync_integration_metrics
 #     - placehold_translations
