--- conflicted
+++ resolved
@@ -4,7 +4,6 @@
 aliases:
   - /fr/monitoring
 ---
-<<<<<<< HEAD
 Pour [créer un monitor][1] dans Datadog, passez le curseur sur **Monitors** dans le menu principal et cliquez sur **New Monitor** dans le sous-menu. Pour programmer la création d'un monitor, consultez la documentation relative à l'[API Datadog][2] ou aux [bibliothèques entretenues par la communauté][3].
 
 {{< whatsnext desc="Choisissez votre type de monitor :">}}
@@ -28,39 +27,6 @@
 ## Contrôler des monitors
 
 Pour tous les types de monitor, les modifications qui y sont apportées crée dans le [flux d'événements][4] un événement qui explique la modification et affiche l'utilisateur à son origine.
-=======
-## Création
-
-Pour [créer un monitor][1] dans Datadog, passez le curseur sur **Monitors** dans le menu principal et cliquez sur **New Monitor** dans le sous-menu. Pour programmer la création d'un monitor, consultez la documentation relative à l'[API Datadog][2] ou aux [bibliothèques maintenues par la communauté][3].
-
-Sélectionnez un type de monitor :
-
-* [Host][4]
-* [Métrique][5]
-* [Anomalie][6]
-* [Outlier][7]
-* [Prévision][8]
-* [Intégration][9]
-* [Live Process][10]
-* [Check de processus][11]
-* [Réseau][12]
-* [Check custom][13]
-* [Événement][14]
-* [Logs][15]
-* [APM][16]
-* [Watchdog][17]
-* [Composite][18]
-
-## Importation
-
-[Importez un monitor][19] vers Datadog au format JSON via la navigation principale : *Monitors --> New Monitor --> Import*.
-
-Vous pouvez exporter un monitor au format JSON depuis la page de statut du monitor. Cliquez sur l'icône des paramètres en forme d'engrenage (en haut à droite) et sélectionnez **Export** depuis le menu.
-
-## Audit
-
-Quel que soit le type de monitor utilisé, toute modification crée dans le [flux d'événements][20] un événement qui explique la modification et affiche l'utilisateur à son origine.
->>>>>>> 45157be0
 
 Si vous avez apporté des modifications à un monitor, vous pouvez consulter des exemples en effectuant la recherche d'événement suivante :
 ```
