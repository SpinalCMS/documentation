---
title: Exigences de compatibilité Python
kind: documentation
description: Exigences de compatibilité pour le traceur Python
further_reading:
  - link: tracing/setup/python
    tag: Documentation
    text: Instrumenter votre application
---
La bibliothèque de tracing Datadog Python est open source. Consultez le [référentiel GitHub][1] pour en savoir plus.

Les versions `2.7` et `3.4` et les versions ultérieures de Python sont prises en charge.

## Intégrations

Pour demander la prise en charge d'une autre bibliothèque, contactez notre [formidable équipe d'assistance][2].

### Compatibilité des frameworks Web

La bibliothèque `ddtrace` prend en charge de nombreux frameworks Web, y compris :

| Framework                 | Version prise en charge | Documentation PyPi de Datadog                                         |
| ------------------------- | ----------------- | ------------------------------------------------------------------ |
<<<<<<< HEAD
| [aiohttp][3]             | >= 1.2            | https://ddtrace.readthedocs.io/en/stable/integrations.html#aiohttp |
| [Bottle][4]              | >= 0.11           | https://ddtrace.readthedocs.io/en/stable/integrations.html#bottle  |
| [Django][5]              | >= 1.8            | https://ddtrace.readthedocs.io/en/stable/integrations.html#django  |
| [djangorestframework][5] | >= 3.4            | https://ddtrace.readthedocs.io/en/stable/integrations.html#django  |
| [Falcon][6]              | >= 1.0            | https://ddtrace.readthedocs.io/en/stable/integrations.html#falcon  |
| [Flask][7]               | >= 0.10           | https://ddtrace.readthedocs.io/en/stable/integrations.html#flask   |
| [Molten][8]              | >= 0.7.0          | https://ddtrace.readthedocs.io/en/stable/integrations.html#molten  |
| [Pylons][9]              | >= 0.9.6          | https://ddtrace.readthedocs.io/en/stable/integrations.html#pylons  |
| [Pyramid][10]             | >= 1.7            | https://ddtrace.readthedocs.io/en/stable/integrations.html#pyramid |
| [Tornado][11]             | >= 4.0            | https://ddtrace.readthedocs.io/en/stable/integrations.html#tornado |
=======
| [aiohttp][3]             | >= 1.2            | https://ddtrace.readthedocs.io/en/stable/web_integrations.html#aiohttp |
| [Bottle][4]              | >= 0.11           | https://ddtrace.readthedocs.io/en/stable/web_integrations.html#bottle  |
| [Django][5]              | >= 1.8            | https://ddtrace.readthedocs.io/en/stable/web_integrations.html#django  |
| [djangorestframework][5] | >= 3.4            | https://ddtrace.readthedocs.io/en/stable/web_integrations.html#django  |
| [Falcon][6]              | >= 1.0            | https://ddtrace.readthedocs.io/en/stable/web_integrations.html#falcon  |
| [Flask][7]               | >= 0.10           | https://ddtrace.readthedocs.io/en/stable/web_integrations.html#flask   |
| [Molten][8]              | >= 0.7.0          | https://ddtrace.readthedocs.io/en/stable/web_integrations.html#molten  |
| [Pylons][9]              | >= 0.9.6          | https://ddtrace.readthedocs.io/en/stable/web_integrations.html#pylons  |
| [Pyramid][10]             | >= 1.7            | https://ddtrace.readthedocs.io/en/stable/web_integrations.html#pyramid |
| [Tornado][11]             | >= 4.0            | https://ddtrace.readthedocs.io/en/stable/web_integrations.html#tornado |
>>>>>>> 143061c5

### Compatibilité des datastores

La bibliothèque `ddtrace` prend en charge les datastores suivants :

| Datastore                          | Version prise en charge | Documentation PyPi de Datadog                                                                    |
| ---------------------------------- | ----------------- | --------------------------------------------------------------------------------------------- |
<<<<<<< HEAD
| [Cassandra][12]                    | >= 3.5            | https://ddtrace.readthedocs.io/en/stable/integrations.html#cassandra                           |
| [Elasticsearch][13]                | >= 1.6            | https://ddtrace.readthedocs.io/en/stable/integrations.html#elasticsearch                       |
| [Flask Cache][14]                  | >= 0.12           | https://ddtrace.readthedocs.io/en/stable/integrations.html#flask-cache                         |
| [Memcached][15] [pylibmc][16]      | >= 1.4            | https://ddtrace.readthedocs.io/en/stable/integrations.html#pylibmc                             |
| [Memcached][15] [pymemcache][17]   | >= 1.3            | https://ddtrace.readthedocs.io/en/stable/integrations.html#pymemcache                          |
| [MongoDB][18] [Mongoengine][19]    | >= 0.11           | https://ddtrace.readthedocs.io/en/stable/integrations.html#mongoengine                         |
| [MongoDB][18] [Pymongo][20]        | >= 3.0            | https://ddtrace.readthedocs.io/en/stable/integrations.html#pymongo                             |
| [MySQL][21] [MySQL-python][22]     | >= 1.2.3          | https://ddtrace.readthedocs.io/en/stable/integrations.html#module-ddtrace.contrib.mysqldb      |
| [MySQL][21] [mysqlclient][23]      | >= 1.3            | https://ddtrace.readthedocs.io/en/stable/integrations.html#module-ddtrace.contrib.mysqldb      |
| [MySQL][21] mysql-connector        | >= 2.1            | https://ddtrace.readthedocs.io/en/stable/integrations.html#mysql-connector                     |
| [Postgres][24] [aiopg][25]         | >= 0.12.0         | https://ddtrace.readthedocs.io/en/stable/integrations.html#aiopg                               |
| [Postgres][24] [psycopg][26]       | >= 2.4            | https://ddtrace.readthedocs.io/en/stable/integrations.html#module-ddtrace.contrib.psycopg      |
| [Redis][27]                        | >= 2.6            | https://ddtrace.readthedocs.io/en/stable/integrations.html#redis                               |
| [Redis][27] [redis-py-cluster][28] | >= 1.3.5          | https://ddtrace.readthedocs.io/en/stable/integrations.html#module-ddtrace.contrib.rediscluster |
| [SQLAlchemy][29]                   | >= 1.0            | https://ddtrace.readthedocs.io/en/stable/integrations.html#sqlalchemy                          |
| [SQLite3][30]                      | Prise en charge complète   | https://ddtrace.readthedocs.io/en/stable/integrations.html#sqlite                              |
| [Vertica][31]                      | >= 0.6            | https://ddtrace.readthedocs.io/en/stable/integrations.html#vertica                             |
=======
| [Cassandra][12]                    | >= 3.5            | https://ddtrace.readthedocs.io/en/stable/db_integrations.html#cassandra                           |
| [Elasticsearch][13]                | >= 1.6            | https://ddtrace.readthedocs.io/en/stable/db_integrations.html#elasticsearch                       |
| [Flask Cache][14]                  | >= 0.12           | https://ddtrace.readthedocs.io/en/stable/db_integrations.html#flask-cache                         |
| [Memcached][15] [pylibmc][16]      | >= 1.4            | https://ddtrace.readthedocs.io/en/stable/db_integrations.html#pylibmc                             |
| [Memcached][15] [pymemcache][17]   | >= 1.3            | https://ddtrace.readthedocs.io/en/stable/db_integrations.html#pymemcache                          |
| [MongoDB][18] [Mongoengine][19]    | >= 0.11           | https://ddtrace.readthedocs.io/en/stable/db_integrations.html#mongoengine                         |
| [MongoDB][18] [Pymongo][20]        | >= 3.0            | https://ddtrace.readthedocs.io/en/stable/db_integrations.html#pymongo                             |
| [MySQL][21] [MySQL-python][22]     | >= 1.2.3          | https://ddtrace.readthedocs.io/en/stable/db_integrations.html#module-ddtrace.contrib.mysqldb      |
| [MySQL][21] [mysqlclient][23]      | >= 1.3            | https://ddtrace.readthedocs.io/en/stable/db_integrations.html#module-ddtrace.contrib.mysqldb      |
| [MySQL][21] mysql-connector        | >= 2.1            | https://ddtrace.readthedocs.io/en/stable/db_integrations.html#mysql-connector                     |
| [Postgres][24] [aiopg][25]         | >= 0.12.0         | https://ddtrace.readthedocs.io/en/stable/db_integrations.html#aiopg                               |
| [Postgres][24] [psycopg][26]       | >= 2.4            | https://ddtrace.readthedocs.io/en/stable/db_integrations.html#module-ddtrace.contrib.psycopg      |
| [Redis][27]                        | >= 2.6            | https://ddtrace.readthedocs.io/en/stable/db_integrations.html#redis                               |
| [Redis][27] [redis-py-cluster][28] | >= 1.3.5          | https://ddtrace.readthedocs.io/en/stable/db_integrations.html#module-ddtrace.contrib.rediscluster |
| [SQLAlchemy][29]                   | >= 1.0            | https://ddtrace.readthedocs.io/en/stable/db_integrations.html#sqlalchemy                          |
| [SQLite3][30]                      | Prise en charge complète   | https://ddtrace.readthedocs.io/en/stable/db_integrations.html#sqlite                              |
| [Vertica][31]                      | >= 0.6            | https://ddtrace.readthedocs.io/en/stable/db_integrations.html#vertica                             |
>>>>>>> 143061c5

### Compatibilité des bibliothèques

La bibliothèque `ddtrace` prend en charge les bibliothèques suivantes :

| Bibliothèque           | Version prise en charge | Documentation PyPi de Datadog                                               |
| ----------------- | ----------------- | ------------------------------------------------------------------------ |
<<<<<<< HEAD
| [asyncio][32]     | Prise en charge complète   | https://ddtrace.readthedocs.io/en/stable/integrations.html#asyncio     |
| [gevent][33]      | >= 1.0            | https://ddtrace.readthedocs.io/en/stable/integrations.html#gevent      |
| [aiobotocore][34] | >= 0.2.3          | https://ddtrace.readthedocs.io/en/stable/integrations.html#aiobotocore |
| [Boto2][34]       | >= 2.29.0         | https://ddtrace.readthedocs.io/en/stable/integrations.html#boto2       |
| [Botocore][34]    | >= 1.4.51         | https://ddtrace.readthedocs.io/en/stable/integrations.html#botocore    |
| [Celery][35]      | >= 4.0.2          | https://ddtrace.readthedocs.io/en/stable/integrations.html#celery      |
| [Futures][36]     | Prise en charge complète   | https://ddtrace.readthedocs.io/en/stable/integrations.html#futures     |
| [Grpc][37]        | >= 1.8.0          | https://ddtrace.readthedocs.io/en/stable/integrations.html#grpc        |
| [httplib][38]     | Prise en charge complète   | https://ddtrace.readthedocs.io/en/stable/integrations.html#httplib     |
| [Jinja2][39]      | >= 2.7            | https://ddtrace.readthedocs.io/en/stable/integrations.html#jinja2      |
| [Kombu][40]       | >= 4.0            | https://ddtrace.readthedocs.io/en/stable/integrations.html#kombu       |
| [Mako][41]        | >= 0.1.0          | https://ddtrace.readthedocs.io/en/stable/integrations.html#mako        |
| [Requests][42]    | >= 2.08           | https://ddtrace.readthedocs.io/en/stable/integrations.html#requests    |
=======
| [asyncio][32]     | Prise en charge complète   | https://ddtrace.readthedocs.io/en/stable/async_integrations.html#asyncio     |
| [gevent][33]      | >= 1.0            | https://ddtrace.readthedocs.io/en/stable/async_integrations.html#gevent      |
| [aiobotocore][34] | >= 0.2.3          | https://ddtrace.readthedocs.io/en/stable/other_integrations.html#aiobotocore |
| [Boto2][34]       | >= 2.29.0         | https://ddtrace.readthedocs.io/en/stable/other_integrations.html#boto2       |
| [Botocore][34]    | >= 1.4.51         | https://ddtrace.readthedocs.io/en/stable/other_integrations.html#botocore    |
| [Celery][35]      | >= 4.0.2          | https://ddtrace.readthedocs.io/en/stable/other_integrations.html#celery      |
| [Futures][36]     | Prise en charge complète   | https://ddtrace.readthedocs.io/en/stable/other_integrations.html#futures     |
| [Grpc][37]        | >= 1.8.0          | https://ddtrace.readthedocs.io/en/stable/other_integrations.html#grpc        |
| [httplib][38]     | Prise en charge complète   | https://ddtrace.readthedocs.io/en/stable/other_integrations.html#httplib     |
| [Jinja2][39]      | >= 2.7            | https://ddtrace.readthedocs.io/en/stable/other_integrations.html#jinja2      |
| [Kombu][40]       | >= 4.0            | https://ddtrace.readthedocs.io/en/stable/other_integrations.html#kombu       |
| [Mako][41]        | >= 0.1.0          | https://ddtrace.readthedocs.io/en/stable/other_integrations.html#mako        |
| [Requests][42]    | >= 2.08           | https://ddtrace.readthedocs.io/en/stable/other_integrations.html#requests    |
>>>>>>> 143061c5


## Pour aller plus loin

{{< partial name="whats-next/whats-next.html" >}}

[1]: https://github.com/DataDog/dd-trace-py
[2]: /fr/help
[3]: https://aiohttp.readthedocs.io
[4]: https://bottlepy.org
[5]: https://www.djangoproject.com
[6]: https://falconframework.org
[7]: http://flask.pocoo.org
[8]: https://moltenframework.com
[9]: http://pylonsproject.org
[10]: https://trypyramid.com
[11]: http://www.tornadoweb.org
[12]: https://cassandra.apache.org
[13]: https://www.elastic.co/products/elasticsearch
[14]: https://pythonhosted.org/Flask-Cache
[15]: https://memcached.org
[16]: http://sendapatch.se/projects/pylibmc
[17]: https://pymemcache.readthedocs.io
[18]: https://www.mongodb.com/what-is-mongodb
[19]: http://mongoengine.org
[20]: https://api.mongodb.com/python/current
[21]: https://www.mysql.com
[22]: https://pypi.org/project/MySQL-python
[23]: https://pypi.org/project/mysqlclient
[24]: https://www.postgresql.org
[25]: https://aiopg.readthedocs.io
[26]: http://initd.org/psycopg
[27]: https://redis.io
[28]: https://redis-py-cluster.readthedocs.io
[29]: https://www.sqlalchemy.org
[30]: https://www.sqlite.org
[31]: https://www.vertica.com
[32]: https://docs.python.org/3/library/asyncio.html
[33]: http://www.gevent.org
[34]: http://docs.pythonboto.org/en/latest
[35]: http://www.celeryproject.org
[36]: https://docs.python.org/3/library/concurrent.futures.html
[37]: https://grpc.io
[38]: https://docs.python.org/2/library/httplib.html
[39]: http://jinja.pocoo.org
[40]: https://kombu.readthedocs.io/en/latest
[41]: https://www.makotemplates.org
[42]: http://docs.python-requests.org/en/master<|MERGE_RESOLUTION|>--- conflicted
+++ resolved
@@ -21,7 +21,6 @@
 
 | Framework                 | Version prise en charge | Documentation PyPi de Datadog                                         |
 | ------------------------- | ----------------- | ------------------------------------------------------------------ |
-<<<<<<< HEAD
 | [aiohttp][3]             | >= 1.2            | https://ddtrace.readthedocs.io/en/stable/integrations.html#aiohttp |
 | [Bottle][4]              | >= 0.11           | https://ddtrace.readthedocs.io/en/stable/integrations.html#bottle  |
 | [Django][5]              | >= 1.8            | https://ddtrace.readthedocs.io/en/stable/integrations.html#django  |
@@ -32,18 +31,7 @@
 | [Pylons][9]              | >= 0.9.6          | https://ddtrace.readthedocs.io/en/stable/integrations.html#pylons  |
 | [Pyramid][10]             | >= 1.7            | https://ddtrace.readthedocs.io/en/stable/integrations.html#pyramid |
 | [Tornado][11]             | >= 4.0            | https://ddtrace.readthedocs.io/en/stable/integrations.html#tornado |
-=======
-| [aiohttp][3]             | >= 1.2            | https://ddtrace.readthedocs.io/en/stable/web_integrations.html#aiohttp |
-| [Bottle][4]              | >= 0.11           | https://ddtrace.readthedocs.io/en/stable/web_integrations.html#bottle  |
-| [Django][5]              | >= 1.8            | https://ddtrace.readthedocs.io/en/stable/web_integrations.html#django  |
-| [djangorestframework][5] | >= 3.4            | https://ddtrace.readthedocs.io/en/stable/web_integrations.html#django  |
-| [Falcon][6]              | >= 1.0            | https://ddtrace.readthedocs.io/en/stable/web_integrations.html#falcon  |
-| [Flask][7]               | >= 0.10           | https://ddtrace.readthedocs.io/en/stable/web_integrations.html#flask   |
-| [Molten][8]              | >= 0.7.0          | https://ddtrace.readthedocs.io/en/stable/web_integrations.html#molten  |
-| [Pylons][9]              | >= 0.9.6          | https://ddtrace.readthedocs.io/en/stable/web_integrations.html#pylons  |
-| [Pyramid][10]             | >= 1.7            | https://ddtrace.readthedocs.io/en/stable/web_integrations.html#pyramid |
-| [Tornado][11]             | >= 4.0            | https://ddtrace.readthedocs.io/en/stable/web_integrations.html#tornado |
->>>>>>> 143061c5
+
 
 ### Compatibilité des datastores
 
@@ -51,7 +39,6 @@
 
 | Datastore                          | Version prise en charge | Documentation PyPi de Datadog                                                                    |
 | ---------------------------------- | ----------------- | --------------------------------------------------------------------------------------------- |
-<<<<<<< HEAD
 | [Cassandra][12]                    | >= 3.5            | https://ddtrace.readthedocs.io/en/stable/integrations.html#cassandra                           |
 | [Elasticsearch][13]                | >= 1.6            | https://ddtrace.readthedocs.io/en/stable/integrations.html#elasticsearch                       |
 | [Flask Cache][14]                  | >= 0.12           | https://ddtrace.readthedocs.io/en/stable/integrations.html#flask-cache                         |
@@ -69,25 +56,6 @@
 | [SQLAlchemy][29]                   | >= 1.0            | https://ddtrace.readthedocs.io/en/stable/integrations.html#sqlalchemy                          |
 | [SQLite3][30]                      | Prise en charge complète   | https://ddtrace.readthedocs.io/en/stable/integrations.html#sqlite                              |
 | [Vertica][31]                      | >= 0.6            | https://ddtrace.readthedocs.io/en/stable/integrations.html#vertica                             |
-=======
-| [Cassandra][12]                    | >= 3.5            | https://ddtrace.readthedocs.io/en/stable/db_integrations.html#cassandra                           |
-| [Elasticsearch][13]                | >= 1.6            | https://ddtrace.readthedocs.io/en/stable/db_integrations.html#elasticsearch                       |
-| [Flask Cache][14]                  | >= 0.12           | https://ddtrace.readthedocs.io/en/stable/db_integrations.html#flask-cache                         |
-| [Memcached][15] [pylibmc][16]      | >= 1.4            | https://ddtrace.readthedocs.io/en/stable/db_integrations.html#pylibmc                             |
-| [Memcached][15] [pymemcache][17]   | >= 1.3            | https://ddtrace.readthedocs.io/en/stable/db_integrations.html#pymemcache                          |
-| [MongoDB][18] [Mongoengine][19]    | >= 0.11           | https://ddtrace.readthedocs.io/en/stable/db_integrations.html#mongoengine                         |
-| [MongoDB][18] [Pymongo][20]        | >= 3.0            | https://ddtrace.readthedocs.io/en/stable/db_integrations.html#pymongo                             |
-| [MySQL][21] [MySQL-python][22]     | >= 1.2.3          | https://ddtrace.readthedocs.io/en/stable/db_integrations.html#module-ddtrace.contrib.mysqldb      |
-| [MySQL][21] [mysqlclient][23]      | >= 1.3            | https://ddtrace.readthedocs.io/en/stable/db_integrations.html#module-ddtrace.contrib.mysqldb      |
-| [MySQL][21] mysql-connector        | >= 2.1            | https://ddtrace.readthedocs.io/en/stable/db_integrations.html#mysql-connector                     |
-| [Postgres][24] [aiopg][25]         | >= 0.12.0         | https://ddtrace.readthedocs.io/en/stable/db_integrations.html#aiopg                               |
-| [Postgres][24] [psycopg][26]       | >= 2.4            | https://ddtrace.readthedocs.io/en/stable/db_integrations.html#module-ddtrace.contrib.psycopg      |
-| [Redis][27]                        | >= 2.6            | https://ddtrace.readthedocs.io/en/stable/db_integrations.html#redis                               |
-| [Redis][27] [redis-py-cluster][28] | >= 1.3.5          | https://ddtrace.readthedocs.io/en/stable/db_integrations.html#module-ddtrace.contrib.rediscluster |
-| [SQLAlchemy][29]                   | >= 1.0            | https://ddtrace.readthedocs.io/en/stable/db_integrations.html#sqlalchemy                          |
-| [SQLite3][30]                      | Prise en charge complète   | https://ddtrace.readthedocs.io/en/stable/db_integrations.html#sqlite                              |
-| [Vertica][31]                      | >= 0.6            | https://ddtrace.readthedocs.io/en/stable/db_integrations.html#vertica                             |
->>>>>>> 143061c5
 
 ### Compatibilité des bibliothèques
 
@@ -95,7 +63,6 @@
 
 | Bibliothèque           | Version prise en charge | Documentation PyPi de Datadog                                               |
 | ----------------- | ----------------- | ------------------------------------------------------------------------ |
-<<<<<<< HEAD
 | [asyncio][32]     | Prise en charge complète   | https://ddtrace.readthedocs.io/en/stable/integrations.html#asyncio     |
 | [gevent][33]      | >= 1.0            | https://ddtrace.readthedocs.io/en/stable/integrations.html#gevent      |
 | [aiobotocore][34] | >= 0.2.3          | https://ddtrace.readthedocs.io/en/stable/integrations.html#aiobotocore |
@@ -109,21 +76,6 @@
 | [Kombu][40]       | >= 4.0            | https://ddtrace.readthedocs.io/en/stable/integrations.html#kombu       |
 | [Mako][41]        | >= 0.1.0          | https://ddtrace.readthedocs.io/en/stable/integrations.html#mako        |
 | [Requests][42]    | >= 2.08           | https://ddtrace.readthedocs.io/en/stable/integrations.html#requests    |
-=======
-| [asyncio][32]     | Prise en charge complète   | https://ddtrace.readthedocs.io/en/stable/async_integrations.html#asyncio     |
-| [gevent][33]      | >= 1.0            | https://ddtrace.readthedocs.io/en/stable/async_integrations.html#gevent      |
-| [aiobotocore][34] | >= 0.2.3          | https://ddtrace.readthedocs.io/en/stable/other_integrations.html#aiobotocore |
-| [Boto2][34]       | >= 2.29.0         | https://ddtrace.readthedocs.io/en/stable/other_integrations.html#boto2       |
-| [Botocore][34]    | >= 1.4.51         | https://ddtrace.readthedocs.io/en/stable/other_integrations.html#botocore    |
-| [Celery][35]      | >= 4.0.2          | https://ddtrace.readthedocs.io/en/stable/other_integrations.html#celery      |
-| [Futures][36]     | Prise en charge complète   | https://ddtrace.readthedocs.io/en/stable/other_integrations.html#futures     |
-| [Grpc][37]        | >= 1.8.0          | https://ddtrace.readthedocs.io/en/stable/other_integrations.html#grpc        |
-| [httplib][38]     | Prise en charge complète   | https://ddtrace.readthedocs.io/en/stable/other_integrations.html#httplib     |
-| [Jinja2][39]      | >= 2.7            | https://ddtrace.readthedocs.io/en/stable/other_integrations.html#jinja2      |
-| [Kombu][40]       | >= 4.0            | https://ddtrace.readthedocs.io/en/stable/other_integrations.html#kombu       |
-| [Mako][41]        | >= 0.1.0          | https://ddtrace.readthedocs.io/en/stable/other_integrations.html#mako        |
-| [Requests][42]    | >= 2.08           | https://ddtrace.readthedocs.io/en/stable/other_integrations.html#requests    |
->>>>>>> 143061c5
 
 
 ## Pour aller plus loin
