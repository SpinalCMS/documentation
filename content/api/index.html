---
title: API Reference
kind: documentation
---

<%
  # Some shortcuts for the columns.
  left_side_div  = '<div class="span6 api-left">'
  right_side_div = '<div class="span6 api-right">'

  no_args = '<em>This end point takes no JSON arguments.</em>'
  no_response = '<em>This end point does not return JSON on successful requests.</em>'
%>


<div class="container-fluid api-page">

  <div class="row-fluid floating-header" data-spy="affix" data-offset-top="60">
    <h1><%= @item[:title] %> </h1>
    <div class="btn-toolbar">
      <div class="btn-group api-section-links">
        <a class="btn" href="#authentication">Auth</a>
        <a class="btn" href="#errors">Errors</a>
        <a class="btn" href="#metrics">Metrics</a>
        <a class="btn" href="#events">Events</a>
<<<<<<< HEAD
=======
        <a class="btn" href="#service_checks">Checks</a>
>>>>>>> 0aeedd2d
        <a class="btn" href="#monitors">Monitors</a>
        <a class="btn" href="#timeboards">Timeboards</a>
        <a class="btn" href="#screenboards">Screenboards</a>
        <a class="btn" href="#tags">Tags</a>
        <a class="btn" href="#search">Search</a>
        <a class="btn" href="#comments">Comments</a>
        <a class="btn" href="#alerts">Alerts</a>
        <a class="btn" href="#users">Users</a>
        <a class="btn" href="#graphs">Graphs</a>
      </div>
      <div class="btn-group language-links">
        <div lang="console" class="lang-btn btn">Shell</div>
        <div lang="python" class="active lang-btn btn">Python</div>
        <div lang="ruby" class="lang-btn btn">Ruby</div>
      </div>
      <div class="btn-group">
        <a class="btn" href="#troubleshooting">Troubleshooting</a>
      </div>
    </div>
  </div>

  <div class="scrollable-api-docs">

    <!--
    =====================================================================
      OVERVIEW
    ====================================================================
    -->

    <h3 id="overview">Overview</h3>
    <div class="row-fluid">
      <%= left_side_div %>
        This section details Datadog's HTTP API. It makes it easy to get data in and
        out of Datadog.

        The Datadog API uses resource-oriented URLs, uses status codes to indicate the
        success or failure of requests and returns JSON from all requests. Let's dive
        in and see how it works.
      </div>
      <%= right_side_div %>
        <h5>Libraries</h5>
        There are many client libraries that wrap the Datadog API. <a href="/libraries/">Check them out.</a>

        <h5>API Endpoint</h5>
        <code>https://app.datadoghq.com/api/</code>
      </div>
    </div>

    <!--
   =====================================================================
      AUTHENTICATION
    ====================================================================
    -->
    <h3 id="authentication">Authentication</h3>
    <div class="row-fluid">
      <%= left_side_div %>
        <p>
          All requests to Datadog's API must be authenticated. Requests that write data require
          <em>reporting access</em> and require an <code>API key</code>. Requests that read data
          require <em>full access</em> and also require an <code>application key</code>.
        </p>

        <p>You can manage your account's API and application keys <a href="https://app.datadoghq.com/account/settings#api">here</a>.</p>
      </div>
      <%= right_side_div %>
        <h5>Example</h5>
        <%= snippet_code_block "api-auth.sh" %>
        <%= snippet_code_block "api-auth.py" %>
        <%= snippet_code_block "api-auth.rb" %>
      </div>
    </div>

    <!--
   =====================================================================
      Success & Errors
    ====================================================================
    -->

    <h3 id="errors">Success and Errors</h3>
    <div class="row-fluid">
      <%= left_side_div %>
        <p>
        The Datadog API uses HTTP status codes to indicate the success or failure
        of a request.
        </p>

        <p>
        An error indicates that the service did not successfully handle your request. In addition to the status code, the response may contain a JSON object with an errors array containing more detailed error messages.
        </p>

        <p>
  If the service is able to handle your request, but some issues are present (e.g. using a deprecated API or API version), the HTTP status code will indicate success and the response body will contain the expected result with the addition of a warnings array containing detailed warning messages.
        </p>



      </div>
      <%= right_side_div %>
        <h5>Status Codes</h5>
        <ul>
        <% STATUS_CODES.values.sort.each do |value| %>
          <li> <code><%= value %> </code></li>
        <% end %>
        </ul>
        <h5>Example Error Response</h5>
        <%= snippet_code_block "api-error.json", :static => true, :highlight => false %>
        <h5>Example Warning Response</h5>
        <%= snippet_code_block "api-warning.json", :static => true, :highlight => false %>
      </div>
    </div>

    <!--
   =====================================================================
    Metrics
    ====================================================================
    -->

    <h3 id="metrics">Metrics</h3>
    <div class="row-fluid">
      <%= left_side_div %>
        <p>
          The metrics end-point allows you to post metrics data so it can
          be graphed on Datadog's dashboards.
        </p>
      </div>
    </div>
    <h4 id="metrics-post">Post time series points</h4>
    <div class="row-fluid">
      <%= left_side_div %>
        <p>
          The metrics end-point allows you to post time-series data that can be
          graphed on Datadog's dashboards.
        </p>
        <h5>Arguments</h5>
        <ul class="arguments">
          <%= argument 'series', 'A JSON array of metrics of the form. Each metric is of the form:' %>
          <ul>
          <%= argument 'metric', 'The name of the time series' %>
          <li>
              <strong>points [required]</strong>
              <div>A JSON array of points. Each point is of the form:
                  <div>
                  <code>[[POSIX_timestamp, numeric_value], ...]</code>
                  </div>
                  Note that the timestamp must be current.
              </div>
          </li>
          <%= argument('host', 'The name of the host that produced the metric.', :default => 'None' ) %>
          <%= argument('tags', 'A list of tags associated with the metric.', :default => 'None' ) %>
          <%= argument('metric_type', 'The type of the metric - <code>gauge</code>
            or <code>counter</code> (counter data is expected as a rate). Gauges are
                32bit floats while counters are 64bit integers.', :default => 'gauge' ) %>
          </ul>
        </ul>
      </div>
      <%= right_side_div %>
        <h5>Signature</h5>
        <code>POST https://app.datadoghq.com/api/v1/series</code>
        <h5>Example Request</h5>
        <% %w{py sh rb}.each do |f| %>
          <%= snippet_code_block "api-metrics-post.#{f}" %>
        <% end %>
      </div>
    </div>

    <!--
   =====================================================================
    Events
    ====================================================================
    -->

    <h3 id="events">Events</h3>
    <div class="row-fluid">
      <%= left_side_div %>
        <p>
          The events service allows you to programatically post events to the
          stream and fetch events from the stream.
        </p>
      </div>
    </div>
    <h4 id="events-post">Post an Event</h4>
    <div class="row-fluid">
      <%= left_side_div %>
        <p>
          This end point allows you to post events to the stream. You can tag them, set priority and event aggregate them with other events.
        </p>
        <h5>Arguments</h5>
        <% valid_sources = "nagios, hudson, jenkins, user, my apps, feed, chef, puppet, git, bitbucket, fabric, capistrano"  %>
        <ul class="arguments">
          <% %w(console python).each do |l| %>
            <%= argument "title", 'The event title. Limited to 100 characters.', :lang => l %>
            <%= argument "text", "The body of the event. Limited to 4000 characters.", :lang => l %>
          <% end %>
          <%= argument 'msg_text', 'The text for the message', :lang => 'ruby' %>
          <%= argument "msg_title", 'The event title.', :lang => 'ruby', :default => "''" %>
          <%= argument("date_happened", "POSIX timestamp of the event.", {:default => 'now'}) %>
          <%= argument("priority", "The priority of the event ('normal' or 'low').", {:default => "'normal'"}) %>
          <%= argument("host", "Host name to associate with the event.", {:default => 'None'}) %>
          <%= argument("tags", "A list of tags to apply to the event.", {:default => 'None'}) %>
          <%= argument("alert_type", '"error", "warning", "info" or "success".', {:default => "'info'"}) %>
          <%= argument("aggregation_key", 'An arbitrary string to use for aggregation, max length of 100 characters.', {:default => 'None'}) %>
          <%= argument("source_type_name", 'The type of event being posted. <div>Options: ' + valid_sources + '</div>', {:default => 'None'}) %>
        </ul>
      </div>
      <%= right_side_div %>
        <h5>Signature</h5>
        <code>POST /api/v1/events</code>
        <h5>Example Request</h5>
        <% %w{py sh rb}.each do |f| %>
          <%= snippet_code_block "api-events-post.#{f}" %>
        <% end %>
        <h5>Example Response</h5>
        <% %w{py sh rb}.each do |f| %>
          <%= snippet_result_code_block "api-events-post.#{f}" %>
        <% end %>
      </div>
    </div>
    <h4 id="events-get">Get an Event</h4>
    <div class="row-fluid">
      <%= left_side_div %>
        <p>
          This end point allows you to query for event details.
        </p>
        <h5>Arguments</h5>
        <%= no_args %>
      </div>
      <%= right_side_div %>
        <h5>Signature</h5>
        <code>GET /api/v1/events/:event_id</code>
        <h5>Example Request</h5>
        <%= snippet_code_block "api-events-get.py" %>
        <%= snippet_code_block "api-events-get.sh" %>
        <%= snippet_code_block "api-events-get.rb" %>
        <h5>Example Response</h5>
        <%= snippet_result_code_block "api-events-get.py" %>
        <%= snippet_result_code_block "api-events-get.sh" %>
        <%= snippet_result_code_block "api-events-get.rb" %>
      </div>
    </div>

    <h4 id="events-get">Query the Event Stream</h4>
    <div class="row-fluid">
      <%= left_side_div %>
        <p>
          The event stream can be queried and filtered by time, priority, sources and tags.
        </p>
        <h5>Arguments</h5>
        <ul class="arguments">
          <%= argument "start", "POSIX timestamp" %>
          <%= argument "end", "POSIX timestamp" %>
          <%= argument "priority", "'low' or 'normal'", :default => "None" %>
          <%= argument "sources", "A comma separated list of sources", :default => "None" %>
          <%= argument "tags", "A comma separated list of tags", :default => "None" %>
        </ul>

      </div>
      <%= right_side_div %>
        <h5>Signature</h5>
        <code>GET /api/v1/events</code>
        <h5>Example Request</h5>
        <%= snippet_code_block "api-events-stream.py" %>
        <%= snippet_code_block "api-events-stream.rb" %>
        <%= snippet_code_block "api-events-stream.sh" %>
        <h5>Example Response</h5>
        <%= snippet_result_code_block "api-events-stream.py" %>
        <%= snippet_result_code_block "api-events-stream.rb" %>
        <%= snippet_result_code_block "api-events-stream.sh" %>
      </div>
    </div>


    <!--
   =====================================================================
    Service Checks
    ====================================================================
    -->

    <h3 id="service_checks">Service Checks</h3>
    <div class="row-fluid">
      <%= left_side_div %>
        <p>
          The service check endpoint allows you to post check statuses for use with
          monitors.
        </p>
      </div>
    </div>
    <h4 id="checks-post">Post a Check Run</h4>
    <div class="row-fluid">
      <%= left_side_div %>
        <h5>Arguments</h5>
        <ul class="arguments">
          <% valid_statuses = "'0': OK, '1': WARNING, '2': CRITICAL, '3': UNKNOWN" %>
          <%= argument 'check', 'The text for the message' %>
          <%= argument 'host_name', 'The name of the host submitting the check' %>
          <%= argument 'status', 'An integer for the status of the check. <div>Options: ' + valid_statuses + '</div>' %>
          <%= argument 'timestamp', 'POSIX timestamp of the event.', {:default => 'now'} %>
          <%= argument 'message', 'A description of why this status ocurred', {:default => 'None'} %>
          <%= argument 'tags', 'A list of key:val tags for this check', {:default => 'None'} %>
        </ul>
      </div>
      <%= right_side_div %>
        <h5>Signature</h5>
        <code>POST /api/v1/check_run</code>
        <h5>Example Request</h5>
        <% %w{py sh rb}.each do |f| %>
          <%= snippet_code_block "api-checks-post.#{f}" %>
        <% end %>
        <h5>Example Response</h5>
        <% %w{py sh rb}.each do |f| %>
          <%= snippet_result_code_block "api-checks-post.#{f}" %>
        <% end %>
      </div>
    </div>

    <!--
    =====================================================================
    Monitors
    ====================================================================
    -->

    <h3 id="monitors">Monitors</h3>
    <div class="row-fluid">
      <%= left_side_div %>
        <p>Monitors allow you to watch a metric or check that you care about,
        notifying your team when some defined threshold is exceeded. Please
        refer to the <a href="/guides/monitors">Guide to Monitoring</a> for more
        information on creating monitors.</p>
      </div>
    </div>

    <!-- Create monitor -->
    <h4 id="monitor-create">Create a monitor</h4>
    <div class="row-fluid">
      <%= left_side_div %>
        <h5>Arguments</h5>
        <ul class="arguments">
          <li>
            <strong>type [required]</strong>
            <div>The type of the monitor, chosen from:
              <ul>
                <li><code>metric alert</code></li>
                <li><code>service check</code></li>
              </ul>
            </div>
          </li>
          <li>
            <strong>query [required]</strong>
            <div>The monitor query to notify on with syntax varying depending
            on what type of monitor you are creating.</div>

            <h5>Metric Alert Query</h5>

            <code>time_aggr(window):space_aggr:metric{tags} [by {key}] operator #</code>
            <ul class="arguments">
              <li><code>time_aggr</code> avg, sum, max, or min</li>
              <li><code>time_window</code> last_#m (5, 10, 15, or 30),
              last_#h (1, 2, or 4), or last_1d</li>
              <li><code>space_aggr</code> avg, sum, min, or max</li>
              <li><code>tags</code> one or more tags (comma-separated), or *</li>
              <li><code>key</code> a 'key' in key:value tag syntax; defines a
              separate alert for each tag in the group (multi-alert)</li>
              <li><code>operator</code> &lt;, &lt;=, &gt;, &gt;=, ==, or !=</li>
              <li><code>#</code> an integer or decimal number used to set the
              threshold</li>
            </ul>

            <h5>Service Check Queryy</h5>
            <code>"check".over(tags).last(count).count_by_status()</code>
            <ul class="arguments">
              <li><code>check</code> name of the check, e.g. datadog.agent.up</li>
              <li><code>tags</code> one or more tags (comma-separated), or *</li>
              <li><code>count</code> should be at >= your max threshold (defined
              in the <code>options</code>). e.g. if you want to notify on 1
              critical, 3 ok and 2 warn statuses count should be 3.</li>
            </ul>
          </li>
          <%= argument 'name', "The name of the alert.",
              :default => "dynamic, based on query" %>
          <%= argument 'message', "A message to include with notifications for
              this monitor. Email notifications can be sent to specific users by
              using the same '@username' notation as events.",
              :default => "dynamic, based on query" %>
          <li>
            <strong>options [optional]</strong>
            <div>A dictionary of options for the monitor. There are options that
            are common to all types as well as options that are specific to
            certain monitor types.</div>

            <h5>Common Options</h5>

            <ul class="arguments">
              <li><code>silenced</code> dictionary of scopes to timestamps or
              <code>None</code>. Each scope will be muted until the given POSIX
              timestamp or forever if the value is <code>None</code>.
              <p>Default: <code>None</code></p>
              <p>Examples:

                <ul>
                  <li>To mute the alert completely:
                      <p><code>{'*': None}</code></p></li>
                  <li>To mute <code>role:db</code> for a short time:
                      <p><code>{'role:db': 1412798116}</code></p></li>
                </ul>
              </p>
              </li>

              <li><code>notify_no_data</code> a boolean indicating whether this
              monitor will notify when data stops reporting.
              <p>Default: <code>false</code></p></li>

              <li><code>no_data_timeframe</code> the number of minutes before a
              monitor will notify when data stops reporting. Must be at least
              2x the monitor timeframe for metric alerts or 2 minutes for
              service checks.
              <p>Default: <code>2x timeframe for metric alerts, 2 minutes for
              service checks</code></p></li>

              <li><code>timeout_h</code> the number of hours of the monitor not
              reporting data before it will automatically resolve from a
              triggered state.
              <p>Default: <code>None</code></p></li>

              <li><code>renotify_interval</code> the number of minutes after
              the last notification before a monitor will re-notify on the
              current status. It will only re-notify if it's not resolved.
              <p>Default: <code>None</code></p></li>

              <li><code>escalation_message</code> a message to include with a
              re-notification. Supports the '@username' notification we allow
              elsewhere. Not applicable if <code>renotify_interval</code> is
              <code>None</code>.
              <p>Default: <code>None</code></p></li>

              <li><code>notify_audit</code> a boolean indicating whether tagged
              users will be notified on changes to this monitor.
              <p>Default: <code>False</code></p></li>

            </ul>

            <h5>Service Check Options</h5>

            <em>These options only apply to service checks and will be ignored
            for other monitor types.</em>

            <ul class="arguments">
              <li><code>thresholds</code> a dictionary of thresholds by status.
              Because service checks can have multiple thresholds, we don't
              define them directly in the query.
              <p>Default: <code>{'ok': 1, 'critical': 1, 'warning': 1}</code></p>
              </li>
            </ul>
          </li>
        </ul>
        </div>
      <%= right_side_div %>
        <h5>Signature</h5>
        <code>POST /api/v1/monitor</code>
        <h5>Example Request</h5>
        <%= snippet_code_block "api-monitor-create.py" %>
        <%= snippet_code_block "api-monitor-create.rb" %>
        <%= snippet_code_block "api-monitor-create.sh" %>
        <h5>Example Response</h5>
        <%= snippet_result_code_block "api-monitor-create.py" %>
        <%= snippet_result_code_block "api-monitor-create.rb" %>
        <%= snippet_result_code_block "api-monitor-create.sh" %>
        </div>
      </div>


    <!-- Show monitor -->
    <h4 id="monitor-get-details">Get a monitor's details</h4>
    <div class="row-fluid">
      <%= left_side_div %>
        <h5>Arguments</h5>
        <ul class="arguments">
          <%= argument 'group_states', "A comma-separated string indicating
          what, if any, group states to include. Choose from one or more from
          'all', 'alert', 'warn', or 'no data'. Example: 'alert,warn'",
          :default => "None" %>
        </ul>
      </div>
      <%= right_side_div %>
        <h5>Signature</h5>
        <code>GET /api/v1/monitor/:monitor_id</code>
        <h5>Example Request</h5>
        <%= snippet_code_block "api-monitor-show.py" %>
        <%= snippet_code_block "api-monitor-show.rb" %>
        <%= snippet_code_block "api-monitor-show.sh" %>
        <h5>Example Response</h5>
        <%= snippet_result_code_block "api-monitor-show.py" %>
        <%= snippet_result_code_block "api-monitor-show.rb" %>
        <%= snippet_result_code_block "api-monitor-show.sh" %>
      </div>
    </div>

    <!-- Edit monitor -->
    <h4 id="monitor-edit">Edit a monitor</h4>
    <div class="row-fluid">
      <%= left_side_div %>
        <h5>Arguments</h5>
        <ul class="arguments">
          <%= argument 'query', "The metric query to alert on." %>
          <%= argument 'name', "The name of the monitor.",
              :default => "dynamic, based on query" %>
          <%= argument 'message', "A message to include with notifications for
              this monitor. Email notifications can be sent to specific users by
              using the same '@username' notation as events.",
              :default => "dynamic, based on query" %>
          <%= argument 'options', "Refer to the create monitor documentation for
              details on the available options.", :default => "None" %>
        </ul>
      </div>
      <%= right_side_div %>
        <h5>Signature</h5>
        <code>PUT /api/v1/monitor/:monitor_id</code>
        <h5>Example Request</h5>
        <%= snippet_code_block "api-monitor-edit.py" %>
        <%= snippet_code_block "api-monitor-edit.rb" %>
        <%= snippet_code_block "api-monitor-edit.sh" %>
        <h5>Example Response</h5>
        <%= snippet_result_code_block "api-monitor-edit.py" %>
        <%= snippet_result_code_block "api-monitor-edit.rb" %>
        <%= snippet_result_code_block "api-monitor-edit.sh" %>
      </div>
    </div>

    <!-- Delete monitor -->
    <h4 id="monitor-delete">Delete a monitor</h4>
    <div class="row-fluid">
      <%= left_side_div %>
        <h5>Arguments</h5>
        <%= no_args %>
      </div>
      <%= right_side_div %>
        <h5>Signature</h5>
        <code>DELETE /api/v1/monitor/:monitor_id</code>
        <h5>Example Request</h5>
        <%= snippet_code_block "api-monitor-delete.py" %>
        <%= snippet_code_block "api-monitor-delete.rb" %>
        <%= snippet_code_block "api-monitor-delete.sh" %>
        <h5>Example Response</h5>
        <%= snippet_result_code_block "api-monitor-delete.py" %>
        <%= snippet_result_code_block "api-monitor-delete.rb" %>
        <%= snippet_result_code_block "api-monitor-delete.sh" %>
      </div>
    </div>

    <!-- Show all monitors -->
    <h4 id="monitor-get-all">Get all monitor details</h4>
    <div class="row-fluid">
      <%= left_side_div %>
        <h5>Arguments</h5>
        <ul class="arguments">
          <%= argument 'group_states', "A comma-separated string indicating
          what, if any, group states to include. Choose from one or more from
          'all', 'alert', 'warn', or 'no data'. Example: 'alert,warn'",
          :default => "None" %>
        </ul>
      </div>
      <%= right_side_div %>
        <h5>Signature</h5>
        <code>GET /api/v1/monitor</code>
        <h5>Example Request</h5>
        <%= snippet_code_block "api-monitor-show-all.py" %>
        <%= snippet_code_block "api-monitor-show-all.rb" %>
        <%= snippet_code_block "api-monitor-show-all.sh" %>
        <h5>Example Response</h5>
        <%= snippet_result_code_block "api-monitor-show-all.py" %>
        <%= snippet_result_code_block "api-monitor-show-all.rb" %>
        <%= snippet_result_code_block "api-monitor-show-all.sh" %>
      </div>
    </div>

    <!-- Mute all monitors -->
    <h4 id="monitor-mute-all">Mute all monitors</h4>
    <div class="row-fluid">
      <%= left_side_div %>
        <p>
        Muting will prevent all monitors from notifying through email and posts
        to the event stream. State changes will only be visible by checking
        the alert page.
        </p>
        <h5>Arguments</h5>
        <%= no_args %>
      </div>
      <%= right_side_div %>
        <h5>Signature</h5>
        <code>POST /api/v1/monitor/mute_all</code>
        <h5>Example Request</h5>
        <%= snippet_code_block "api-monitor-mute-all.py" %>
        <%= snippet_code_block "api-monitor-mute-all.rb" %>
        <%= snippet_code_block "api-monitor-mute-all.sh" %>
        <h5>Example Response</h5>
        <%= snippet_result_code_block "api-monitor-mute-all.py" %>
        <%= snippet_result_code_block "api-monitor-mute-all.rb" %>
        <%= snippet_result_code_block "api-monitor-mute-all.sh" %>
      </div>
    </div>

    <!-- Unmute all monitors -->
    <h4 id="monitor-unmute-all">Unmute all monitors</h4>
    <div class="row-fluid">
      <%= left_side_div %>
        <h5>Arguments</h5>
        <%= no_args %>
      </div>
      <%= right_side_div %>
        <h5>Signature</h5>
        <code>POST /api/v1/monitor/unmute_all</code>
        <h5>Example Request</h5>
        <%= snippet_code_block "api-monitor-unmute-all.py" %>
        <%= snippet_code_block "api-monitor-unmute-all.rb" %>
        <%= snippet_code_block "api-monitor-unmute-all.sh" %>
        <h5>Example Response</h5>
        <%= no_response %>
      </div>
    </div>

    <!-- Mute a single monitor -->
    <h4 id="monitor-mute">Mute a monitor</h4>
    <div class="row-fluid">
      <%= left_side_div %>
        <h5>Arguments</h5>
          <%= argument 'scope', "The scope to apply the mute to, e.g. role:db",
          :default => "None" %>
          <%= argument 'end', "A POSIX timestamp for when the mute should end",
          :default => "None" %>
      </div>
      <%= right_side_div %>
        <h5>Signature</h5>
        <code>POST /api/v1/monitor/:monitor_id/mute</code>
        <h5>Example Request</h5>
        <%= snippet_code_block "api-monitor-mute.py" %>
        <%= snippet_code_block "api-monitor-mute.rb" %>
        <%= snippet_code_block "api-monitor-mute.sh" %>
        <h5>Example Response</h5>
        <%= snippet_result_code_block "api-monitor-mute.py" %>
        <%= snippet_result_code_block "api-monitor-mute.rb" %>
        <%= snippet_result_code_block "api-monitor-mute.sh" %>
      </div>
    </div>

    <!-- Unmute a single monitor -->
    <h4 id="monitor-mute">Unmute a monitor</h4>
    <div class="row-fluid">
      <%= left_side_div %>
        <h5>Arguments</h5>
          <%= argument 'scope', "The scope to apply the mute to. For example,
          if your alert is grouped by {host}, you might mute 'host:app1'",
          :default => "None" %>
      </div>
      <%= right_side_div %>
        <h5>Signature</h5>
        <code>POST /api/v1/monitor/:monitor_id/unmute</code>
        <h5>Example Request</h5>
        <%= snippet_code_block "api-monitor-unmute.py" %>
        <%= snippet_code_block "api-monitor-unmute.rb" %>
        <%= snippet_code_block "api-monitor-unmute.sh" %>
        <h5>Example Response</h5>
        <%= snippet_result_code_block "api-monitor-unmute.py" %>
        <%= snippet_result_code_block "api-monitor-unmute.rb" %>
        <%= snippet_result_code_block "api-monitor-unmute.sh" %>
      </div>
    </div>

    <!-- Schedule monitor downtime -->
    <h4 id="schedule-downtime">Schedule monitor downtime</h4>
    <div class="row-fluid">
      <%= left_side_div %>
        <h5>Arguments</h5>
          <%= argument 'scope', "The scope to apply the downtime to, e.g.
          'host:app2'" %>
          <%= argument 'start', "POSIX timestamp to start the downtime." %>
          <%= argument 'end', "POSIX timestamp to end the downtime. In the
          default case, the downtime will go until cancelled.",
          :default => "None" %>
      </div>
      <%= right_side_div %>
        <h5>Signature</h5>
        <code>POST /api/v1/downtime</code>
        <h5>Example Request</h5>
        <%= snippet_code_block "api-monitor-schedule-downtime.py" %>
        <%= snippet_code_block "api-monitor-schedule-downtime.rb" %>
        <%= snippet_code_block "api-monitor-schedule-downtime.sh" %>
        <h5>Example Response</h5>
        <%= snippet_result_code_block "api-monitor-schedule-downtime.py" %>
        <%= snippet_result_code_block "api-monitor-schedule-downtime.rb" %>
        <%= snippet_result_code_block "api-monitor-schedule-downtime.sh" %>
      </div>
    </div>

    <!-- Cancel monitor downtime -->
    <h4 id="cancel-downtime">Cancel monitor downtime</h4>
    <div class="row-fluid">
      <%= left_side_div %>
        <h5>Arguments</h5>
        <%= no_args %>
      </div>
      <%= right_side_div %>
        <h5>Signature</h5>
        <code>DELETE /api/v1/downtime/:downtime_id</code>
        <h5>Example Request</h5>
        <%= snippet_code_block "api-monitor-cancel-downtime.py" %>
        <%= snippet_code_block "api-monitor-cancel-downtime.rb" %>
        <%= snippet_code_block "api-monitor-cancel-downtime.sh" %>
        <h5>Example Response</h5>
        <%= no_response %>
      </div>
    </div>

    <!-- Get all monitor downtimes -->
    <h4 id="get-all-downtime">Get all monitor downtimes</h4>
    <div class="row-fluid">
      <%= left_side_div %>
        <h5>Arguments</h5>
          <%= argument 'current_only', "Only return downtimes that are active
          when the request is made.", :default => false %>
      </div>
      <%= right_side_div %>
        <h5>Signature</h5>
        <code>GET /api/v1/downtime</code>
        <h5>Example Request</h5>
        <%= snippet_code_block "api-monitor-get-downtimes.py" %>
        <%= snippet_code_block "api-monitor-get-downtimes.rb" %>
        <%= snippet_code_block "api-monitor-get-downtimes.sh" %>
        <h5>Example Response</h5>
        <%= snippet_result_code_block "api-monitor-get-downtimes.py" %>
        <%= snippet_result_code_block "api-monitor-get-downtimes.rb" %>
        <%= snippet_result_code_block "api-monitor-get-downtimes.sh" %>
      </div>
    </div>



    <!--
   =====================================================================
    Timeboards
    ====================================================================
    -->

    <h3 id="timeboards">Timeboards</h3>
    <div class="row-fluid">
      <%= left_side_div %>
        <p>
          This endpoint allows you to programmatically create, update
          delete and query timeboards.
        </p>
      </div>
    </div>
    <h4 id="dashboards-post">Create a Timeboard</h4>
    <div class="row-fluid">
      <%= left_side_div %>
        <h5>Arguments</h5>
        <ul class="arguments">
          <%= argument("title", 'The name of the dashboard.') %>
          <%= argument("description", "A description of the dashboard\'s content.") %>
          <%= argument("graphs", "A list of graph definitions. Graph definitions follow this form:") %>
          <ul class="arguments">
            <li>
              <strong>title [required]</strong>
              <div>The name of the graph.</div>
            </li>
            <li>
              <strong>definition [required]</strong>
              <div>
                The graph definition. Example:
                <div>
                  <code>
                    {"requests": [{"q": "system.cpu.idle{*} by {host}"}
                  </code>
                </div>
              </div>
            </li>
          </ul>
          <%= argument("template_variables", "A list of template variables for using Dashboard templating. Template variable definitions follow this form:", :default => "None") %>
           <ul class="arguments">
             <li>
               <strong>name [required]</strong>
               <div>The name of the variable.</div>
             </li>
             <li>
               <strong>prefix [optional, default=None]</strong>
               <div>
                 The tag prefix associated with the variable.  Only tags with this prefix will appear in the variable dropdown.
               </div>
             </li>
             <li>
               <strong>default [optional, default=None]</strong>
               <div>The default value for the template variable on dashboard load</div>
             </li>
           </ul>
           </ul>
      </div>
      <%= right_side_div %>
        <h5>Signature</h5>
        <code>POST /api/v1/dash</code>
        <h5>Example Request</h5>
        <%= snippet_code_block "api-dashboard-create.py" %>
        <%= snippet_code_block "api-dashboard-create.rb" %>
        <%= snippet_code_block "api-dashboard-create.sh" %>
        <h5>Example Response</h5>
        <%= snippet_result_code_block "api-dashboard-create.py" %>
        <%= snippet_result_code_block "api-dashboard-create.rb" %>
        <%= snippet_result_code_block "api-dashboard-create.sh" %>
      </div>
    </div>

    <!-- update a dashboard -->
    <h4 id="dashboards-update">Update a Timeboard</h4>
    <div class="row-fluid">
      <%= left_side_div %>
        <h5>Arguments</h5>
        <ul class="arguments">
          <li>
            <strong>title [required]</strong>
            <div>The name of the dashboard.</div>
          </li>
          <li>
            <strong>description [required]</strong>
            <div>A description of the dashboard's contents.</div>
          </li>
          <li>
            <strong>graphs [required]</strong>
            <div>A list of graph definitions. Graph definitions follow this form:</div>
          </li>
          <ul class="arguments">
            <li>
              <strong>title [required]</strong>
              <div>The name of the graph.</div>
            </li>
            <li>
              <strong>definition [required]</strong>
              <div>
                The graph definition. Read the <a href="/graphing/">Graph
                Guide</a> for more on graphs. Example:
                <div>
                  <code>
                    {"requests": [{"q": "system.cpu.idle{*} by {host}"}
                  </code>
                </div>
              </div>
            </li>
          </ul>
        <%= argument("template_variables", "A list of template variables for using Dashboard templating. Template variable definitions follow this form:", :default => "None") %>
           <ul class="arguments">
             <li>
               <strong>name [required]</strong>
               <div>The name of the variable.</div>
             </li>
             <li>
               <strong>prefix [optional, default=None]</strong>
               <div>
                 The tag prefix associated with the variable.  Only tags with this prefix will appear in the variable dropdown.
               </div>
             </li>
             <li>
               <strong>default [optional, default=None]</strong>
               <div>The default value for the template variable on dashboard load</div>
             </li>
           </ul>
           </ul>
      </div>
      <%= right_side_div %>
        <h5>Signature</h5>
        <code>PUT /api/v1/dash/:dash_id</code>
        <h5>Example Request</h5>
        <%= snippet_code_block "api-dashboard-update.py" %>
        <%= snippet_code_block "api-dashboard-update.rb" %>
        <%= snippet_code_block "api-dashboard-update.sh" %>
        <h5>Example Response</h5>
        <%= snippet_result_code_block "api-dashboard-update.py" %>
        <%= snippet_result_code_block "api-dashboard-update.rb" %>
        <%= snippet_result_code_block "api-dashboard-update.sh" %>
      </div>
    </div>

    <!-- delete a dashboard -->
    <h4 id="dashboards-delete">Delete a Timeboard</h4>
    <div class="row-fluid">
      <%= left_side_div %>
        <p>Delete an existing timeboard.</p>
        <%= no_args %>
      </div>
      <%= right_side_div %>
        <h5>Signature</h5>
        <code>DELETE /api/v1/dash/:dash_id</code>
        <h5>Example Request</h5>
        <%= snippet_code_block "api-dashboard-delete.py" %>
        <%= snippet_code_block "api-dashboard-delete.rb" %>
        <%= snippet_code_block "api-dashboard-delete.sh" %>
        <h5>Example Response</h5>
        <%= no_response %>
      </div>
    </div>

    <!-- get a dashboard -->
    <h4 id="dashboards-get-all">Get all Timeboards</h4>
    <div class="row-fluid">
      <%= left_side_div %>
        <p>Fetch all of your timeboards' definitions.</p>
        <h5>Arguments</h5>
        <%= no_args %>
      </div>
      <%= right_side_div %>
        <h5>Signature</h5>
        <code>GET /api/v1/dash</code>
        <h5>Example Request</h5>
        <%= snippet_code_block "api-dashboard-get-all.sh" %>
        <%= snippet_code_block "api-dashboard-get-all.rb" %>
        <%= snippet_code_block "api-dashboard-get-all.py" %>
        <h5>Example Response</h5>
        <%= snippet_result_code_block "api-dashboard-get-all.sh" %>
        <%= snippet_result_code_block "api-dashboard-get-all.rb" %>
        <%= snippet_result_code_block "api-dashboard-get-all.py" %>
      </div>
    </div>

    <!-- get a dashboard -->
    <h4 id="dashboards-get">Get a Timeboard</h4>
    <div class="row-fluid">
      <%= left_side_div %>
        <p>Fetch an existing dashboard's definition.</p>
        <h5>Arguments</h5>
        <%= no_args %>
      </div>
      <%= right_side_div %>
        <h5>Signature</h5>
        <code>GET /api/v1/dash/:dash_id</code>
        <h5>Example Request</h5>
        <%= snippet_code_block "api-dashboard-get.py" %>
        <%= snippet_code_block "api-dashboard-get.rb" %>
        <%= snippet_code_block "api-dashboard-get.sh" %>
        <h5>Example Response</h5>
        <%= snippet_result_code_block "api-dashboard-get.py" %>
        <%= snippet_result_code_block "api-dashboard-get.rb" %>
        <%= snippet_result_code_block "api-dashboard-get.sh" %>
      </div>
    </div>

<<<<<<< HEAD
    <!--
    =====================================================================
    Monitors
    ====================================================================
    -->

    <h3 id="monitors">Monitors</h3>
    <div class="row-fluid">
      <%= left_side_div %>
        <p>Monitors allow you to watch a metric or check that you care about,
        notifying your team when some defined threshold is exceeded. Please
        refer to the <a href="/guides/monitors">Guide to Monitoring</a> for more
        information on creating monitors.</p>
      </div>
    </div>

    <!-- Create monitor -->
    <h4 id="monitor-create">Create a monitor</h4>
    <div class="row-fluid">
      <%= left_side_div %>
        <h5>Arguments</h5>
        <ul class="arguments">
          <li>
            <strong>type [required]</strong>
            <div>The type of the monitor, chosen from:
              <ul>
                <li><code>metric alert</code></li>
                <li><code>service check</code></li>
              </ul>
            </div>
          </li>
          <li>
            <strong>query [required]</strong>
            <div>The monitor query to notify on with syntax varying depending
            on what type of monitor you are creating.</div>

            <h5>Metric Alert Query</h5>

            <code>time_aggr(window):space_aggr:metric{tags} [by {key}] operator #</code>
            <ul class="arguments">
              <li><code>time_aggr</code> avg, sum, max, or min</li>
              <li><code>time_window</code> last_#m (5, 10, 15, or 30),
              last_#h (1, 2, or 4), or last_1d</li>
              <li><code>space_aggr</code> avg, sum, min, or max</li>
              <li><code>tags</code> one or more tags (comma-separated), or *</li>
              <li><code>key</code> a 'key' in key:value tag syntax; defines a
              separate alert for each tag in the group (multi-alert)</li>
              <li><code>operator</code> &lt;, &lt;=, &gt;, &gt;=, ==, or !=</li>
              <li><code>#</code> an integer or decimal number used to set the
              threshold</li>
            </ul>

            <h5>Service Check Queryy</h5>
            <code>"check".over(tags).last(count).count_by_status()</code>
            <ul class="arguments">
              <li><code>check</code> name of the check, e.g. datadog.agent.up</li>
              <li><code>tags</code> one or more tags (comma-separated), or *</li>
              <li><code>count</code> should be at >= your max threshold (defined
              in the <code>options</code>). e.g. if you want to notify on 1
              critical, 3 ok and 2 warn statuses count should be 3.</li>
            </ul>
          </li>
          <%= argument 'name', "The name of the alert.",
              :default => "dynamic, based on query" %>
          <%= argument 'message', "A message to include with notifications for
              this monitor. Email notifications can be sent to specific users by
              using the same '@username' notation as events.",
              :default => "dynamic, based on query" %>
          <li>
            <strong>options [optional]</strong>
            <div>A dictionary of options for the monitor. There are options that
            are common to all types as well as options that are specific to
            certain monitor types.</div>

            <h5>Common Options</h5>

            <ul class="arguments">
              <li><code>silenced</code> dictionary of scopes to timestamps or
              <code>None</code>. Each scope will be muted until the given POSIX
              timestamp or forever if the value is <code>None</code>.
              <p>Default: <code>None</code></p>
              <p>Examples:

                <ul>
                  <li>To mute the alert completely:
                      <p><code>{'*': None}</code></p></li>
                  <li>To mute <code>role:db</code> for a short time:
                      <p><code>{'role:db': 1412798116}</code></p></li>
                </ul>
              </p>
              </li>

              <li><code>notify_no_data</code> a boolean indicating whether this
              monitor will notify when data stops reporting.
              <p>Default: <code>false</code></p></li>

              <li><code>no_data_timeframe</code> the number of minutes before a
              monitor will notify when data stops reporting. Must be at least
              2x the monitor timeframe for metric alerts or 2 minutes for
              service checks.
              <p>Default: <code>2x timeframe for metric alerts, 2 minutes for
              service checks</code></p></li>

              <li><code>timeout_h</code> the number of hours of the monitor not
              reporting data before it will automatically resolve from a
              triggered state.
              <p>Default: <code>None</code></p></li>

              <li><code>renotify_interval</code> the number of minutes after
              the last notification before a monitor will re-notify on the
              current status. It will only re-notify if it's not resolved.
              <p>Default: <code>None</code></p></li>

              <li><code>escalation_message</code> a message to include with a
              re-notification. Supports the '@username' notification we allow
              elsewhere. Not applicable if <code>renotify_interval</code> is
              <code>None</code>.
              <p>Default: <code>None</code></p></li>

              <li><code>notify_audit</code> a boolean indicating whether tagged
              users will be notified on changes to this monitor.
              <p>Default: <code>False</code></p></li>

            </ul>

            <h5>Service Check Options</h5>

            <em>These options only apply to service checks and will be ignored
            for other monitor types.</em>

            <ul class="arguments">
              <li><code>thresholds</code> a dictionary of thresholds by status.
              Because service checks can have multiple thresholds, we don't
              define them directly in the query.
              <p>Default: <code>{'ok': 1, 'critical': 1, 'warning': 1}</code></p>
              </li>
            </ul>
          </li>
        </ul>
        </div>
      <%= right_side_div %>
        <h5>Signature</h5>
        <code>POST /api/v1/monitor</code>
        <h5>Example Request</h5>
        <%= snippet_code_block "api-monitor-create.py" %>
        <%= snippet_code_block "api-monitor-create.rb" %>
        <%= snippet_code_block "api-monitor-create.sh" %>
        <h5>Example Response</h5>
        <%= snippet_result_code_block "api-monitor-create.py" %>
        <%= snippet_result_code_block "api-monitor-create.rb" %>
        <%= snippet_result_code_block "api-monitor-create.sh" %>
        </div>
      </div>


    <!-- Show monitor -->
    <h4 id="monitor-get-details">Get a monitor's details</h4>
    <div class="row-fluid">
      <%= left_side_div %>
        <h5>Arguments</h5>
        <ul class="arguments">
          <%= argument 'group_states', "A comma-separated string indicating
          what, if any, group states to include. Choose from one or more from
          'all', 'alert', 'warn', or 'no data'. Example: 'alert,warn'",
          :default => "None" %>
        </ul>
      </div>
      <%= right_side_div %>
        <h5>Signature</h5>
        <code>GET /api/v1/monitor/:monitor_id</code>
        <h5>Example Request</h5>
        <%= snippet_code_block "api-monitor-show.py" %>
        <%= snippet_code_block "api-monitor-show.rb" %>
        <%= snippet_code_block "api-monitor-show.sh" %>
        <h5>Example Response</h5>
        <%= snippet_result_code_block "api-monitor-show.py" %>
        <%= snippet_result_code_block "api-monitor-show.rb" %>
        <%= snippet_result_code_block "api-monitor-show.sh" %>
      </div>
    </div>

    <!-- Edit monitor -->
    <h4 id="monitor-edit">Edit a monitor</h4>
    <div class="row-fluid">
      <%= left_side_div %>
        <h5>Arguments</h5>
        <ul class="arguments">
          <%= argument 'query', "The metric query to alert on." %>
          <%= argument 'name', "The name of the monitor.",
              :default => "dynamic, based on query" %>
          <%= argument 'message', "A message to include with notifications for
              this monitor. Email notifications can be sent to specific users by
              using the same '@username' notation as events.",
              :default => "dynamic, based on query" %>
          <%= argument 'options', "Refer to the create monitor documentation for
              details on the available options.", :default => "None" %>
        </ul>
      </div>
      <%= right_side_div %>
        <h5>Signature</h5>
        <code>PUT /api/v1/monitor/:monitor_id</code>
        <h5>Example Request</h5>
        <%= snippet_code_block "api-monitor-edit.py" %>
        <%= snippet_code_block "api-monitor-edit.rb" %>
        <%= snippet_code_block "api-monitor-edit.sh" %>
        <h5>Example Response</h5>
        <%= snippet_result_code_block "api-monitor-edit.py" %>
        <%= snippet_result_code_block "api-monitor-edit.rb" %>
        <%= snippet_result_code_block "api-monitor-edit.sh" %>
      </div>
    </div>

    <!-- Delete monitor -->
    <h4 id="monitor-delete">Delete a monitor</h4>
    <div class="row-fluid">
      <%= left_side_div %>
        <h5>Arguments</h5>
        <%= no_args %>
      </div>
      <%= right_side_div %>
        <h5>Signature</h5>
        <code>DELETE /api/v1/monitor/:monitor_id</code>
        <h5>Example Request</h5>
        <%= snippet_code_block "api-monitor-delete.py" %>
        <%= snippet_code_block "api-monitor-delete.rb" %>
        <%= snippet_code_block "api-monitor-delete.sh" %>
        <h5>Example Response</h5>
        <%= snippet_result_code_block "api-monitor-delete.py" %>
        <%= snippet_result_code_block "api-monitor-delete.rb" %>
        <%= snippet_result_code_block "api-monitor-delete.sh" %>
      </div>
    </div>

    <!-- Show all monitors -->
    <h4 id="monitor-get-all">Get all monitor details</h4>
    <div class="row-fluid">
      <%= left_side_div %>
        <h5>Arguments</h5>
        <ul class="arguments">
          <%= argument 'group_states', "A comma-separated string indicating
          what, if any, group states to include. Choose from one or more from
          'all', 'alert', 'warn', or 'no data'. Example: 'alert,warn'",
          :default => "None" %>
        </ul>
      </div>
      <%= right_side_div %>
        <h5>Signature</h5>
        <code>GET /api/v1/monitor</code>
        <h5>Example Request</h5>
        <%= snippet_code_block "api-monitor-show-all.py" %>
        <%= snippet_code_block "api-monitor-show-all.rb" %>
        <%= snippet_code_block "api-monitor-show-all.sh" %>
        <h5>Example Response</h5>
        <%= snippet_result_code_block "api-monitor-show-all.py" %>
        <%= snippet_result_code_block "api-monitor-show-all.rb" %>
        <%= snippet_result_code_block "api-monitor-show-all.sh" %>
      </div>
    </div>

    <!-- Mute all monitors -->
    <h4 id="monitor-mute-all">Mute all monitors</h4>
    <div class="row-fluid">
      <%= left_side_div %>
        <p>
        Muting will prevent all monitors from notifying through email and posts
        to the event stream. State changes will only be visible by checking
        the alert page.
        </p>
        <h5>Arguments</h5>
        <%= no_args %>
      </div>
      <%= right_side_div %>
        <h5>Signature</h5>
        <code>POST /api/v1/monitor/mute_all</code>
        <h5>Example Request</h5>
        <%= snippet_code_block "api-monitor-mute-all.py" %>
        <%= snippet_code_block "api-monitor-mute-all.rb" %>
        <%= snippet_code_block "api-monitor-mute-all.sh" %>
        <h5>Example Response</h5>
        <%= snippet_result_code_block "api-monitor-mute-all.py" %>
        <%= snippet_result_code_block "api-monitor-mute-all.rb" %>
        <%= snippet_result_code_block "api-monitor-mute-all.sh" %>
      </div>
    </div>

    <!-- Unmute all monitors -->
    <h4 id="monitor-unmute-all">Unmute all monitors</h4>
    <div class="row-fluid">
      <%= left_side_div %>
        <h5>Arguments</h5>
        <%= no_args %>
      </div>
      <%= right_side_div %>
        <h5>Signature</h5>
        <code>POST /api/v1/monitor/unmute_all</code>
        <h5>Example Request</h5>
        <%= snippet_code_block "api-monitor-unmute-all.py" %>
        <%= snippet_code_block "api-monitor-unmute-all.rb" %>
        <%= snippet_code_block "api-monitor-unmute-all.sh" %>
        <h5>Example Response</h5>
        <%= no_response %>
      </div>
    </div>

    <!-- Mute a single monitor -->
    <h4 id="monitor-mute">Mute a monitor</h4>
    <div class="row-fluid">
      <%= left_side_div %>
        <h5>Arguments</h5>
          <%= argument 'scope', "The scope to apply the mute to, e.g. role:db",
          :default => "None" %>
          <%= argument 'end', "A POSIX timestamp for when the mute should end",
          :default => "None" %>
      </div>
      <%= right_side_div %>
        <h5>Signature</h5>
        <code>POST /api/v1/monitor/:monitor_id/mute</code>
        <h5>Example Request</h5>
        <%= snippet_code_block "api-monitor-mute.py" %>
        <%= snippet_code_block "api-monitor-mute.rb" %>
        <%= snippet_code_block "api-monitor-mute.sh" %>
        <h5>Example Response</h5>
        <%= snippet_result_code_block "api-monitor-mute.py" %>
        <%= snippet_result_code_block "api-monitor-mute.rb" %>
        <%= snippet_result_code_block "api-monitor-mute.sh" %>
      </div>
    </div>

    <!-- Unmute a single monitor -->
    <h4 id="monitor-mute">Unmute a monitor</h4>
    <div class="row-fluid">
      <%= left_side_div %>
        <h5>Arguments</h5>
          <%= argument 'scope', "The scope to apply the mute to. For example,
          if your alert is grouped by {host}, you might mute 'host:app1'",
          :default => "None" %>
      </div>
      <%= right_side_div %>
        <h5>Signature</h5>
        <code>POST /api/v1/monitor/:monitor_id/unmute</code>
        <h5>Example Request</h5>
        <%= snippet_code_block "api-monitor-unmute.py" %>
        <%= snippet_code_block "api-monitor-unmute.rb" %>
        <%= snippet_code_block "api-monitor-unmute.sh" %>
        <h5>Example Response</h5>
        <%= snippet_result_code_block "api-monitor-unmute.py" %>
        <%= snippet_result_code_block "api-monitor-unmute.rb" %>
        <%= snippet_result_code_block "api-monitor-unmute.sh" %>
      </div>
    </div>

    <!-- Schedule monitor downtime -->
    <h4 id="schedule-downtime">Schedule monitor downtime</h4>
    <div class="row-fluid">
      <%= left_side_div %>
        <h5>Arguments</h5>
          <%= argument 'scope', "The scope to apply the downtime to, e.g.
          'host:app2'" %>
          <%= argument 'start', "POSIX timestamp to start the downtime." %>
          <%= argument 'end', "POSIX timestamp to end the downtime. In the
          default case, the downtime will go until cancelled.",
          :default => "None" %>
      </div>
      <%= right_side_div %>
        <h5>Signature</h5>
        <code>POST /api/v1/downtime</code>
        <h5>Example Request</h5>
        <%= snippet_code_block "api-monitor-schedule-downtime.py" %>
        <%= snippet_code_block "api-monitor-schedule-downtime.rb" %>
        <%= snippet_code_block "api-monitor-schedule-downtime.sh" %>
        <h5>Example Response</h5>
        <%= snippet_result_code_block "api-monitor-schedule-downtime.py" %>
        <%= snippet_result_code_block "api-monitor-schedule-downtime.rb" %>
        <%= snippet_result_code_block "api-monitor-schedule-downtime.sh" %>
      </div>
    </div>

    <!-- Cancel monitor downtime -->
    <h4 id="cancel-downtime">Cancel monitor downtime</h4>
    <div class="row-fluid">
      <%= left_side_div %>
        <h5>Arguments</h5>
        <%= no_args %>
      </div>
      <%= right_side_div %>
        <h5>Signature</h5>
        <code>DELETE /api/v1/downtime/:downtime_id</code>
        <h5>Example Request</h5>
        <%= snippet_code_block "api-monitor-cancel-downtime.py" %>
        <%= snippet_code_block "api-monitor-cancel-downtime.rb" %>
        <%= snippet_code_block "api-monitor-cancel-downtime.sh" %>
        <h5>Example Response</h5>
        <%= no_response %>
      </div>
    </div>

    <!-- Get all monitor downtimes -->
    <h4 id="get-all-downtime">Get all monitor downtimes</h4>
    <div class="row-fluid">
      <%= left_side_div %>
        <h5>Arguments</h5>
          <%= argument 'current_only', "Only return downtimes that are active
          when the request is made.", :default => false %>
      </div>
      <%= right_side_div %>
        <h5>Signature</h5>
        <code>GET /api/v1/downtime</code>
        <h5>Example Request</h5>
        <%= snippet_code_block "api-monitor-get-downtimes.py" %>
        <%= snippet_code_block "api-monitor-get-downtimes.rb" %>
        <%= snippet_code_block "api-monitor-get-downtimes.sh" %>
        <h5>Example Response</h5>
        <%= snippet_result_code_block "api-monitor-get-downtimes.py" %>
        <%= snippet_result_code_block "api-monitor-get-downtimes.rb" %>
        <%= snippet_result_code_block "api-monitor-get-downtimes.sh" %>
      </div>
    </div>

=======
>>>>>>> 0aeedd2d
   <!--
    =====================================================================
    Screenboards
    ====================================================================
    -->

    <h3 id="screenboards">Screenboards</h3>
    <div class="row-fluid">
      <%= left_side_div %>
        <p>
        You can view more detailed documentation on the Screenboard API at
        <a href="/api/screenboards/">http://docs.datadoghq.com/api/screenboards/</a>.
        </p>
      </div>
    </div>

    <h4 id="screenboards-post">Create a Screenboard</h4>
    <div class="row-fluid">
      <%= left_side_div %>
        <h5>Arguments</h5>
        <ul class="arguments">
          <%= argument("title", 'The name of the dashboard.') %>
          <%= argument("description", "A description of the dashboard\'s content.") %>
          <%= argument("graphs", "A list of graph definitions. Graph definitions follow this form:") %>
          <ul class="arguments">
            <li>
              <strong>title [required]</strong>
              <div>The name of the graph.</div>
            </li>
            <li>
              <strong>widgets [required]</strong>
              <div>
                The widget definition. See <a href="/api/screenboards/">here</a> for more examples.
              </div>
            </li>
          </ul>
          <%= argument("template_variables", "A list of template variables for using Dashboard templating.", :default => "None") %>
          <%= argument("width", "Screenboard width in pixels", :default => "None") %>
          <%= argument("height", "Height in pixels.", :default => "None") %>

        </ul>
      </div>
      <%= right_side_div %>
        <h5>Signature</h5>
        <code>POST /api/v1/screen</code>
        <h5>Example Request</h5>
        <%= snippet_code_block "api-screenboard-create.py" %>
        <%= snippet_code_block "api-screenboard-create.rb" %>
        <%= snippet_code_block "api-screenboard-create.sh" %>
        <h5>Example Response</h5>
        <%= snippet_result_code_block "api-screenboard-create.py" %>
        <%= snippet_result_code_block "api-screenboard-create.rb" %>
        <%= snippet_result_code_block "api-screenboard-create.sh" %>
      </div>
    </div>


    <!-- delete a dashboard -->
    <h4 id="timeboards-delete">Delete a Screenboard</h4>
    <div class="row-fluid">
      <%= left_side_div %>
        <p>Delete an existing screenboard.</p>
        <%= no_args %>
      </div>
      <%= right_side_div %>
        <h5>Signature</h5>
        <code>DELETE /api/v1/screen/:board_id</code>
        <h5>Example Request</h5>
        <%= snippet_code_block "api-screenboard-delete.py" %>
        <%= snippet_code_block "api-screenboard-delete.rb" %>
        <%= snippet_code_block "api-screenboard-delete.sh" %>
        <h5>Example Response</h5>
        <%= no_response %>
      </div>
    </div>

    <!-- get a dashboard -->
    <h4 id="dashboards-get">Get a Screenboard</h4>
    <div class="row-fluid">
      <%= left_side_div %>
        <p>Fetch an existing screenboard's definition.</p>
        <h5>Arguments</h5>
        <%= no_args %>
      </div>
      <%= right_side_div %>
        <h5>Signature</h5>
        <code>GET /api/v1/screen/:board_id</code>
        <h5>Example Request</h5>
        <%= snippet_code_block "api-screenboard-get.py" %>
        <%= snippet_code_block "api-screenboard-get.rb" %>
        <%= snippet_code_block "api-screenboard-get.sh" %>
        <h5>Example Response</h5>
        <%= snippet_result_code_block "api-screenboard-get.py" %>
        <%= snippet_result_code_block "api-screenboard-get.rb" %>
        <%= snippet_result_code_block "api-screenboard-get.sh" %>
      </div>
    </div>

    <!-- share a dashboard -->
    <h4 id="screenboards-share">Share a Screenboard</h4>
    <div class="row-fluid">
      <%= left_side_div %>
        <p>Share an existing screenboard's with a public URL.</p>
        <h5>Arguments</h5>
        <%= no_args %>
      </div>
      <%= right_side_div %>
        <h5>Signature</h5>
        <code>GET /api/v1/screen/share/:board_id</code>
        <h5>Example Request</h5>
        <%= snippet_code_block "api-screenboard-share.py" %>
        <%= snippet_code_block "api-screenboard-share.rb" %>
        <%= snippet_code_block "api-screenboard-share.sh" %>
        <h5>Example Response</h5>
        <%= snippet_result_code_block "api-screenboard-share.py" %>
        <%= snippet_result_code_block "api-screenboard-share.rb" %>
        <%= snippet_result_code_block "api-screenboard-share.sh" %>
      </div>
    </div>
    <!--
   =====================================================================
    Tags
    ====================================================================
    -->

    <h3 id="tags">Tags</h3>
    <div class="row-fluid">
      <%= left_side_div %>
        <p>
          The tag end point allows you to tag hosts with keywords meaningful to you - like <code>role:database</code>.
          All metrics sent from a host will have its tags applied.

          When fetching and applying tags to a particular host, you can refer
          to hosts by name (<code>yourhost.example.com</code>) or id
          (<code>12345</code>).
        </p>
        <p>
        The component of your infrastructure responsible for a tag is identified by
        a <code>source</code>. Valid sources are: nagios, hudson, jenkins, users,
        feed, chef, puppet, git, bitbucket, fabric, capistrano.
        </p>
      </div>
    </div>

    <h4 id="tags-get">Get Tags</h4>
    <div class="row-fluid">
      <%= left_side_div %>
        <p>
          Return a mapping of tags to hosts for your whole infrastructure.
        </p>
        <h5>Arguments</h5>
        <ul class="arguments">
          <%= argument("source", "Only show tags from a particular source. Otherwise shows all tags.", :default => "None") %>
        </ul>
      </div>
      <%= right_side_div %>
        <h5>Signature</h5>
        <code>GET /api/v1/tags/hosts</code>
        <h5>Example Request</h5>
        <%= snippet_code_block "api-tags-get.rb" %>
        <%= snippet_code_block "api-tags-get.py" %>
        <%= snippet_code_block "api-tags-get.sh" %>
        <h5>Example Response</h5>
        <%= snippet_result_code_block "api-tags-get.rb" %>
        <%= snippet_result_code_block "api-tags-get.py" %>
        <%= snippet_result_code_block "api-tags-get.sh" %>
      </div>
    </div>

    <h4 id="tags-get-host">Get Host Tags</h4>
    <div class="row-fluid">
      <%= left_side_div %>
        <p>
          Return the list of tags that apply to a given host.
        </p>
        <h5>Arguments</h5>
        <ul class="arguments">
          <%= argument("source", "Only show tags from a particular source. Otherwise shows all tags.", :default => "None") %>
          <%= argument("by_source", "Return tags grouped by source.", :default => "False") %>
        </ul>
      </div>
      <%= right_side_div %>
        <h5>Signature</h5>
        <code>GET /api/v1/tags/hosts/:host_id_or_host_name</code>
        <h5>Example Request</h5>
        <%= snippet_code_block "api-tags-get-host.py" %>
        <%= snippet_code_block "api-tags-get-host.rb" %>
        <%= snippet_code_block "api-tags-get-host.sh" %>
        <h5>Example Response</h5>
        <%= snippet_result_code_block "api-tags-get-host.py" %>
        <%= snippet_result_code_block "api-tags-get-host.rb" %>
        <%= snippet_result_code_block "api-tags-get-host.sh" %>
      </div>
    </div>

    <h4 id="tags-add">Add Tags to a Host</h4>
    <div class="row-fluid">
      <%= left_side_div %>
        <p>
          This end point allows you to add tags to a host.
        </p>
         <h5>Arguments</h5>
          <ul class="arguments">
          <%= argument("tags", "A list of tags to apply to the host") %>
          <%= argument("source", "The source of the tags (e.g. chef, puppet).", :default => "users") %>
          </ul>
      </div>
      <%= right_side_div %>
        <h5>Signature</h5>
        <code>POST /api/v1/tags/hosts/:host_id_or_host_name</code>
        <h5>Example Request</h5>
        <%= snippet_code_block "api-tags-add.py" %>
        <%= snippet_code_block "api-tags-add.sh" %>
        <%= snippet_code_block "api-tags-add.rb" %>
        <h5>Example Response</h5>
        <%= snippet_result_code_block "api-tags-add.py" %>
        <%= snippet_result_code_block "api-tags-add.sh" %>
        <%= snippet_result_code_block "api-tags-add.rb" %>
      </div>
    </div>

    <h4 id="tags-update">Update Host Tags</h4>
    <div class="row-fluid">
      <%= left_side_div %>
        <p>
          This end point allows you to update all tags for a given host.
        </p>
         <h5>Arguments</h5>
          <ul class="arguments">
          <%= argument("tags", "A list of tags") %>
          <%= argument("source", "The source of the tags (e.g. chef, puppet).", :default => "users") %>
          </ul>
      </div>
      <%= right_side_div %>
        <h5>Signature</h5>
        <code>PUT /api/v1/tags/hosts/:host_id_or_host_name</code>
        <h5>Example Request</h5>
        <%= snippet_code_block "api-tags-update.py" %>
        <%= snippet_code_block "api-tags-update.sh" %>
        <%= snippet_code_block "api-tags-update.rb" %>
        <h5>Example Response</h5>
        <%= snippet_result_code_block "api-tags-update.py" %>
        <%= snippet_result_code_block "api-tags-update.sh" %>
        <%= snippet_result_code_block "api-tags-update.rb" %>
      </div>
    </div>

    <h4 id="tags-remove">Remove Host Tags</h4>
    <div class="row-fluid">
      <%= left_side_div %>
        <p>
          This end point allows you to update all tags for a given host.
        </p>
         <h5>Arguments</h5>
          <ul class="arguments">
          <%= argument("source", "The source of the tags (e.g. chef, puppet).", :default => "users") %>
          </ul>
      </div>
      <%= right_side_div %>
        <h5>Signature</h5>
        <code>DELETE /api/v1/tags/hosts/:host_id_or_host_name</code>
        <h5>Example Request</h5>
        <%= snippet_code_block "api-tags-remove.py" %>
        <%= snippet_code_block "api-tags-remove.sh" %>
        <%= snippet_code_block "api-tags-remove.rb" %>
        <h5>Example Response</h5>
        <%= no_response %>
      </div>
    </div>

    <!--
   =====================================================================
    Search
    ====================================================================
    -->

    <h3 id="search">Search</h3>
    <div class="row-fluid">
      <%= left_side_div %>
        <p>
          This end point allows you to search for entities in Datadog. The
          currently searchable entities are:
        </p>
        <ul>
          <li><code>hosts  </code></li>
          <li><code>metrics</code></li>
        </ul>
        <h5>Arguments</h5>
        <ul class="arguments">
          <%= argument("q", "The query string") %>
        </ul>
        <h5>Query Language</h5>
        <p>
          Search queries allow for limited faceting. Available facets are:
        </p>
        <ul>
          <li><code>hosts  </code></li>
          <li><code>metrics</code></li>
        </ul>
        <p>
          Faceting your search limits your results to only matches of the specified
          type. Un-faceted queries return results for all possible types.
        </p>
        <p>
          Un-faceted queries are of the form:
        </p>
        <code>query_string</code>
        <p>
          Faceted queries are of the form:
        </p>
        <code>facet:query_string</code>
      </div>
      <%= right_side_div %>
        <h5>Signature</h5>
        <code>GET /api/v1/search</code>
        <h5>Example Request</h5>
        <%= snippet_code_block "api-search.py" %>
        <%= snippet_code_block "api-search.rb" %>
        <%= snippet_code_block "api-search.sh" %>
        <h5>Example Response</h5>
        <%= snippet_result_code_block "api-search.py" %>
        <%= snippet_result_code_block "api-search.rb" %>
        <%= snippet_result_code_block "api-search.sh" %>
      </div>
    </div>

    <!--
   =====================================================================
    Comments
    ====================================================================
    -->

    <h3 id="comments">Comments</h3>
    <div class="row-fluid">
      <%= left_side_div %>
        <p>
        Comments are how discussion happens on Datadog. You can create, edit, delete
        and reply to comments.
        </p>
      </div>
    </div>

    <!-- Create comments -->
    <h4 id="comments-create">Create a comment</h4>
    <div class="row-fluid">
      <%= left_side_div %>
        <p>
          Comments are essentially special forms of events that
          appear in the stream. They can start a new discussion thread or
          optionally, reply in another thread.
        </p>
        <h5>Arguments</h5>
        <ul class="arguments">
          <%= argument 'message', "The comment text." %>
          <%= argument 'handle', "The handle of the user making the comment.", :default => 'application key owner' %>
          <%= argument 'related_event_id', "The id of another comment or event to
          reply to", :default => 'None' %>
        </ul>
      </div>
      <%= right_side_div %>
        <h5>Signature</h5>
        <code>POST api/v1/comments</code>
        <h5>Example Request</h5>
        <%= snippet_code_block "api-comment-create.py" %>
        <%= snippet_code_block "api-comment-create.rb" %>
        <%= snippet_code_block "api-comment-create.sh" %>
        <h5>Example Response</h5>
        <%= snippet_result_code_block "api-comment-create.py" %>
        <%= snippet_result_code_block "api-comment-create.rb" %>
        <%= snippet_result_code_block "api-comment-create.sh" %>
      </div>
    </div>

    <!-- Edit comments -->
    <h4 id="comments-edit">Edit a Comment</h4>
    <div class="row-fluid">
      <%= left_side_div %>
        <h5>Arguments</h5>
        <ul class="arguments">
          <%= argument 'message', "The comment text.", :default => 'original message' %>
          <%= argument 'handle', "The handle of the user making the comment.", :default => 'application key owner' %>
        </ul>
      </div>
      <%= right_side_div %>
        <h5>Signature</h5>
        <code>PUT api/v1/comments/:comment_id</code>
        <h5>Example Request</h5>
        <%= snippet_code_block "api-comment-edit.py" %>
        <%= snippet_code_block "api-comment-edit.rb" %>
        <%= snippet_code_block "api-comment-edit.sh" %>
        <h5>Example Response</h5>
        <%= snippet_result_code_block "api-comment-create.py" %>
        <%= snippet_result_code_block "api-comment-edit.rb" %>
        <%= snippet_result_code_block "api-comment-edit.sh" %>
      </div>
    </div>

    <!-- Edit comments -->
    <h4 id="comments-delete">Delete a Comment</h4>
    <div class="row-fluid">
      <%= left_side_div %>
        <h5>Arguments</h5>
        <%= no_args %>
      </div>
      <%= right_side_div %>
        <h5>Signature</h5>
        <code>DELETE api/v1/comments/:comment_id</code>
        <h5>Example Request</h5>
        <%= snippet_code_block "api-comment-delete.py" %>
        <%= snippet_code_block "api-comment-delete.rb" %>
        <%= snippet_code_block "api-comment-delete.sh" %>
        <h5>Example Response</h5>
        <%= no_response %>
      </div>
    </div>

    <!--
    =====================================================================
    Alerts
    ====================================================================
    -->

    <h3 id="alerts">Alerts</h3>
    <div class="row-fluid">
      <%= left_side_div %>
        <p><strong>The Alert API is deprecated in favor of the
        <a href="#monitors">Monitor API</a>. These docs will be removed in a
        future revision.</strong></p>

        <p>
        Alerts allow you to watch a particular metric query and receive a
        notification when the value either exceeds or falls below the
        pre-defined threshold.
        </p>
      </div>
    </div>

    <!-- Create alerts -->
    <h4 id="alerts-create">Create an alert</h4>
    <div class="row-fluid">
      <%= left_side_div %>
        <h5>Arguments</h5>
        <ul class="arguments">
          <li>
              <strong>query [required]</strong>
              <div>The metric query to alert on. The syntax is:
                  <div>
                  <code>time_aggr(time_window):space_aggr:metric_name{tags} [by {tag_key}] operator #</code>
                  </div>
                  The items in square brackets are optional. All other delimiters and punctuations are required as written. The accepted arguments for each parameter are as follows:
                  <div>
                    <ul class="arguments">
                      <li><code>time_aggr</code> avg, sum, max, or min</li>
                      <li><code>time_window</code> last_#m (5, 10, 15, or 30), last_#h (1, 2, or 4), or last_1d</li>
                      <li><code>space_aggr</code> avg, sum, min, or max</li>
                      <li><code>tags</code> one or more tags (comma-separated), or *</li>
                      <li><code>tag_key</code> a 'key' in key:value tag syntax; defines a separate alert for each tag in the group (multi-alert)</li>
                      <li><code>operator</code> <, <=, >, >=, ==, or !=</li>
                      <li><code>#</code> an integer or decimal number used to set the threshold</li>
                    </ul>
                  </div>
              </div>
          </li>
        <%= argument 'name', "The name of the alert.", :default => "dynamic, based on query" %>
        <%= argument 'message', "A message to include with notifications for this alert. Email notifications can be sent to specific users by using the same '@username' notation as events.", :default => "None" %>
        <%= argument 'silenced', "Whether the alert should notify by email and in the event stream. An alert with 'silenced' set to 'True' is effectively muted. The alert will continue to detect state changes, but they will only be visible on the alert list page.", :default => "False" %>
        <%= argument 'notify_no_data', "Set to 'True' to send a notification if data is missing.", :default => "None" %>
        <%= argument 'timeout_h', "Set this value to an integer to automatically resolve the alert after the specified number of hours. For some metrics that report periodically across different tags, it may make sense to set associated alerts to auto-resolve. For instance, if a counter metric only reports when an error occurs, the triggered alert will never resolve because the metric doesn't report 0 errors.", :default => "None" %>
        </ul>
        </div>
      <%= right_side_div %>
        <h5>Signature</h5>
        <code>POST api/v1/alert</code>
        <h5>Example Request</h5>
        <%= snippet_code_block "api-alert-create.py" %>
        <%= snippet_code_block "api-alert-create.rb" %>
        <%= snippet_code_block "api-alert-create.sh" %>
        <h5>Example Response</h5>
        <%= snippet_result_code_block "api-alert-create.py" %>
        <%= snippet_result_code_block "api-alert-create.rb" %>
        <%= snippet_result_code_block "api-alert-create.sh" %>
        </div>
      </div>


    <!-- Show alerts -->
    <h4 id="alerts-get-details">Get an alert's details</h4>
    <div class="row-fluid">
      <%= left_side_div %>
        <h5>Arguments</h5>
        <%= no_args %>
      </div>
      <%= right_side_div %>
        <h5>Signature</h5>
        <code>GET api/v1/alert/:alert_id</code>
        <h5>Example Request</h5>
        <%= snippet_code_block "api-alert-show.py" %>
        <%= snippet_code_block "api-alert-show.rb" %>
        <%= snippet_code_block "api-alert-show.sh" %>
        <h5>Example Response</h5>
        <%= snippet_result_code_block "api-alert-show.py" %>
        <%= snippet_result_code_block "api-alert-show.rb" %>
        <%= snippet_result_code_block "api-alert-show.sh" %>
      </div>
    </div>

    <!-- Edit alerts -->
    <h4 id="alerts-edit">Edit an alert</h4>
    <div class="row-fluid">
      <%= left_side_div %>
        <h5>Arguments</h5>
        <ul class="arguments">
          <%= argument 'query', "The metric query to alert on." %>
          <%= argument 'name', "The name of the alert.", :default => "dynamic, based on query" %>
          <%= argument 'message', "A message to include with notifications for this alert. Email notifications can be sent to specific users by using the same '@username' notation as events.", :default => "None" %>
          <%= argument 'silenced', "Whether the alert should notify by email and in the event stream. An alert with 'silenced' set to True is effectively muted. The alert will continue to detect state changes, but they will only be visible on the alert list page.", :default => "False" %>
          <%= argument 'silenced_timeout_ts', "An alert with 'silenced' set to True can have a silenced timeout timestamp. When the silenced timeout timestamp expires,
            the alert gets unmuted.", :default => "None" %>
        </ul>
      </div>
      <%= right_side_div %>
        <h5>Signature</h5>
        <code>PUT api/v1/alert/:alert_id</code>
        <h5>Example Request</h5>
        <%= snippet_code_block "api-alert-edit.py" %>
        <%= snippet_code_block "api-alert-edit.rb" %>
        <%= snippet_code_block "api-alert-edit.sh" %>
        <h5>Example Response</h5>
        <%= snippet_result_code_block "api-alert-edit.py" %>
        <%= snippet_result_code_block "api-alert-edit.rb" %>
        <%= snippet_result_code_block "api-alert-edit.sh" %>
      </div>
    </div>

    <!-- Delete alerts -->
    <h4 id="alerts-delete">Delete an alert</h4>
    <div class="row-fluid">
      <%= left_side_div %>
        <h5>Arguments</h5>
        <%= no_args %>
      </div>
      <%= right_side_div %>
        <h5>Signature</h5>
        <code>DELETE api/v1/alert/:alert_id</code>
        <h5>Example Request</h5>
        <%= snippet_code_block "api-alert-delete.py" %>
        <%= snippet_code_block "api-alert-delete.rb" %>
        <%= snippet_code_block "api-alert-delete.sh" %>
        <h5>Example Response</h5>
        <%= snippet_result_code_block "api-alert-delete.py" %>
        <%= snippet_result_code_block "api-alert-delete.rb" %>
        <%= snippet_result_code_block "api-alert-delete.sh" %>
      </div>
    </div>

    <!-- Show all alerts -->
    <h4 id="alerts-get-all">Get all alert details</h4>
    <div class="row-fluid">
      <%= left_side_div %>
        <h5>Arguments</h5>
        <%= no_args %>
      </div>
      <%= right_side_div %>
        <h5>Signature</h5>
        <code>GET api/v1/alert</code>
        <h5>Example Request</h5>
        <%= snippet_code_block "api-alert-show-all.py" %>
        <%= snippet_code_block "api-alert-show-all.rb" %>
        <%= snippet_code_block "api-alert-show-all.sh" %>
        <h5>Example Response</h5>
        <%= snippet_result_code_block "api-alert-show-all.py" %>
        <%= snippet_result_code_block "api-alert-show-all.rb" %>
        <%= snippet_result_code_block "api-alert-show-all.sh" %>
      </div>
    </div>

    <!-- Mute all alerts -->
    <h4 id="alerts-mute-all">Mute all alerting</h4>
    <div class="row-fluid">
      <%= left_side_div %>
        <p>
        Muting will prevent all alerts from notifying through email and posts
        to the event stream. State changes will only be visible by checking
        the alert page.
        </p>
        <h5>Arguments</h5>
        <%= no_args %>
      </div>
      <%= right_side_div %>
        <h5>Signature</h5>
        <code>POST api/v1/mute_alerts</code>
        <h5>Example Request</h5>
        <%= snippet_code_block "api-alert-mute.py" %>
        <%= snippet_code_block "api-alert-mute.rb" %>
        <%= snippet_code_block "api-alert-mute.sh" %>
        <h5>Example Response</h5>
        <%= no_response %>
      </div>
    </div>

    <!-- Unmute all alerts -->
    <h4 id="alerts-unmute-all">Unmute all alerting</h4>
    <div class="row-fluid">
      <%= left_side_div %>
        <h5>Arguments</h5>
        <%= no_args %>
      </div>
      <%= right_side_div %>
        <h5>Signature</h5>
        <code>POST api/v1/unmute_alerts</code>
        <h5>Example Request</h5>
        <%= snippet_code_block "api-alert-unmute.py" %>
        <%= snippet_code_block "api-alert-unmute.rb" %>
        <%= snippet_code_block "api-alert-unmute.sh" %>
        <h5>Example Response</h5>
        <%= no_response %>
      </div>
    </div>

    <!--
    =====================================================================
    Users
    ====================================================================
    -->

    <h3 id="users">Users</h3>
    <div class="row-fluid">
      <%= left_side_div %>
        <p>
        You can invite users to join DataDog using the API.
        </p>
      </div>
    </div>

    <!-- Create alerts -->
    <h4 id="users-invite">Invite Users</h4>
    <div class="row-fluid">
      <%= left_side_div %>
        <h5>Arguments</h5>
        <ul class="arguments">
          <%= argument 'emails', "A list of email addresses to send an invite to." %>
        </ul>
      </div>
      <%= right_side_div %>
        <h5>Signature</h5>
        <code>POST api/v1/invite_users</code>
        <h5>Example Request</h5>
        <%= snippet_code_block "api-user-invite.py" %>
        <%= snippet_code_block "api-user-invite.rb" %>
        <%= snippet_code_block "api-user-invite.sh" %>
        <h5>Example Response</h5>
        <%= snippet_result_code_block "api-user-invite.py" %>
        <%= snippet_result_code_block "api-user-invite.rb" %>
        <%= snippet_result_code_block "api-user-invite.sh" %>
      </div>
    </div>

    <!--
    =====================================================================
    Graph Snapshot
    ====================================================================
    -->

    <h3 id="graphs">Graphs</h3>
    <div class="row-fluid">
      <%= left_side_div %>
        <p>
        You can take graph snapshots using the API.
        </p>
      </div>
    </div>

    <!-- Create alerts -->
    <h4 id="graph-snapshot">Graph Snapshot</h4>
    <div class="row-fluid">
      <%= left_side_div %>
        <h5>Arguments</h5>
        <ul class="arguments">
          <%= argument "metric_query", "The metric query." %>
          <%= argument "start", "The POSIX timestamp of the start of the query." %>
          <%= argument "end", "The POSIX timestamp of the end of the query." %>
          <%= argument "event_query", "A query that will add event bands to the graph.", {:default => 'None'} %>
        </ul>
      </div>
      <%= right_side_div %>
        <h5>Signature</h5>
        <code>GET api/v1/graph/snapshot</code>
        <h5>Example Request</h5>
        <%= snippet_code_block "api-graph-snapshot.py" %>
        <%= snippet_code_block "api-graph-snapshot.rb" %>
        <%= snippet_code_block "api-graph-snapshot.sh" %>
        <h5>Example Response</h5>
        <%= snippet_result_code_block "api-graph-snapshot.py" %>
        <%= snippet_result_code_block "api-graph-snapshot.rb" %>
        <%= snippet_result_code_block "api-graph-snapshot.sh" %>
      </div>
    </div>


   <!--
    =====================================================================
    Troubleshooting
    ====================================================================
    -->

    <h3 id="troubleshooting">Troubleshooting</h3>
    <div class="row-fluid">
      <%= left_side_div %>
        <p>We do very minimal error checking on the API front-end, as we queue all data for asynchronous processing
           (the goal being to always, always accept your data in production situations and decouple our systems from yours).</p>
        <p>Thus it is possible you could receive a 202 'success' response but not see your data in Datadog.
              The cause of this is most likely:</p>
        <ul>
          <li>Problems with the timestamp (either not in seconds or in the past, etc.)</li>
          <li>Using the application key instead of API key</li>
          <li>Events are succeeding, but because success events are low priority, they don't show up in the event stream until it is switched to priority 'all'</li>
        </ul>
        <p>To check your timestamp is correct run:<br> <code>date -u && curl -s -v https://app.datadoghq.com/intake 2>&1 | grep Date</code>
        <br>
        This will output the current system’s date, and then make a request to our endpoint and grab
               the date on our end. If these are more than a few minutes apart,
               you may want to look at the time settings on your server.</p>
        <br>
        <p>
         There are also certain fields which are not mandatory for submission, but do require a valid input.
         For example, in submitting an event the <code>priority</code> field must be one of the four given options.
         Any other text will result in a 202 'success' but no event showing up.
         Having an invalid <code>source_type_name</code> will not prevent the event from showing up, but that field will be dropped upon submission.
        </p>


  </div>

</div>

<% content_for :javascript do %>
  <script type="text/javascript">
    $(DD_docs.apiPage);
  </script>
<% end %><|MERGE_RESOLUTION|>--- conflicted
+++ resolved
@@ -23,10 +23,7 @@
         <a class="btn" href="#errors">Errors</a>
         <a class="btn" href="#metrics">Metrics</a>
         <a class="btn" href="#events">Events</a>
-<<<<<<< HEAD
-=======
         <a class="btn" href="#service_checks">Checks</a>
->>>>>>> 0aeedd2d
         <a class="btn" href="#monitors">Monitors</a>
         <a class="btn" href="#timeboards">Timeboards</a>
         <a class="btn" href="#screenboards">Screenboards</a>
@@ -966,427 +963,6 @@
       </div>
     </div>
 
-<<<<<<< HEAD
-    <!--
-    =====================================================================
-    Monitors
-    ====================================================================
-    -->
-
-    <h3 id="monitors">Monitors</h3>
-    <div class="row-fluid">
-      <%= left_side_div %>
-        <p>Monitors allow you to watch a metric or check that you care about,
-        notifying your team when some defined threshold is exceeded. Please
-        refer to the <a href="/guides/monitors">Guide to Monitoring</a> for more
-        information on creating monitors.</p>
-      </div>
-    </div>
-
-    <!-- Create monitor -->
-    <h4 id="monitor-create">Create a monitor</h4>
-    <div class="row-fluid">
-      <%= left_side_div %>
-        <h5>Arguments</h5>
-        <ul class="arguments">
-          <li>
-            <strong>type [required]</strong>
-            <div>The type of the monitor, chosen from:
-              <ul>
-                <li><code>metric alert</code></li>
-                <li><code>service check</code></li>
-              </ul>
-            </div>
-          </li>
-          <li>
-            <strong>query [required]</strong>
-            <div>The monitor query to notify on with syntax varying depending
-            on what type of monitor you are creating.</div>
-
-            <h5>Metric Alert Query</h5>
-
-            <code>time_aggr(window):space_aggr:metric{tags} [by {key}] operator #</code>
-            <ul class="arguments">
-              <li><code>time_aggr</code> avg, sum, max, or min</li>
-              <li><code>time_window</code> last_#m (5, 10, 15, or 30),
-              last_#h (1, 2, or 4), or last_1d</li>
-              <li><code>space_aggr</code> avg, sum, min, or max</li>
-              <li><code>tags</code> one or more tags (comma-separated), or *</li>
-              <li><code>key</code> a 'key' in key:value tag syntax; defines a
-              separate alert for each tag in the group (multi-alert)</li>
-              <li><code>operator</code> &lt;, &lt;=, &gt;, &gt;=, ==, or !=</li>
-              <li><code>#</code> an integer or decimal number used to set the
-              threshold</li>
-            </ul>
-
-            <h5>Service Check Queryy</h5>
-            <code>"check".over(tags).last(count).count_by_status()</code>
-            <ul class="arguments">
-              <li><code>check</code> name of the check, e.g. datadog.agent.up</li>
-              <li><code>tags</code> one or more tags (comma-separated), or *</li>
-              <li><code>count</code> should be at >= your max threshold (defined
-              in the <code>options</code>). e.g. if you want to notify on 1
-              critical, 3 ok and 2 warn statuses count should be 3.</li>
-            </ul>
-          </li>
-          <%= argument 'name', "The name of the alert.",
-              :default => "dynamic, based on query" %>
-          <%= argument 'message', "A message to include with notifications for
-              this monitor. Email notifications can be sent to specific users by
-              using the same '@username' notation as events.",
-              :default => "dynamic, based on query" %>
-          <li>
-            <strong>options [optional]</strong>
-            <div>A dictionary of options for the monitor. There are options that
-            are common to all types as well as options that are specific to
-            certain monitor types.</div>
-
-            <h5>Common Options</h5>
-
-            <ul class="arguments">
-              <li><code>silenced</code> dictionary of scopes to timestamps or
-              <code>None</code>. Each scope will be muted until the given POSIX
-              timestamp or forever if the value is <code>None</code>.
-              <p>Default: <code>None</code></p>
-              <p>Examples:
-
-                <ul>
-                  <li>To mute the alert completely:
-                      <p><code>{'*': None}</code></p></li>
-                  <li>To mute <code>role:db</code> for a short time:
-                      <p><code>{'role:db': 1412798116}</code></p></li>
-                </ul>
-              </p>
-              </li>
-
-              <li><code>notify_no_data</code> a boolean indicating whether this
-              monitor will notify when data stops reporting.
-              <p>Default: <code>false</code></p></li>
-
-              <li><code>no_data_timeframe</code> the number of minutes before a
-              monitor will notify when data stops reporting. Must be at least
-              2x the monitor timeframe for metric alerts or 2 minutes for
-              service checks.
-              <p>Default: <code>2x timeframe for metric alerts, 2 minutes for
-              service checks</code></p></li>
-
-              <li><code>timeout_h</code> the number of hours of the monitor not
-              reporting data before it will automatically resolve from a
-              triggered state.
-              <p>Default: <code>None</code></p></li>
-
-              <li><code>renotify_interval</code> the number of minutes after
-              the last notification before a monitor will re-notify on the
-              current status. It will only re-notify if it's not resolved.
-              <p>Default: <code>None</code></p></li>
-
-              <li><code>escalation_message</code> a message to include with a
-              re-notification. Supports the '@username' notification we allow
-              elsewhere. Not applicable if <code>renotify_interval</code> is
-              <code>None</code>.
-              <p>Default: <code>None</code></p></li>
-
-              <li><code>notify_audit</code> a boolean indicating whether tagged
-              users will be notified on changes to this monitor.
-              <p>Default: <code>False</code></p></li>
-
-            </ul>
-
-            <h5>Service Check Options</h5>
-
-            <em>These options only apply to service checks and will be ignored
-            for other monitor types.</em>
-
-            <ul class="arguments">
-              <li><code>thresholds</code> a dictionary of thresholds by status.
-              Because service checks can have multiple thresholds, we don't
-              define them directly in the query.
-              <p>Default: <code>{'ok': 1, 'critical': 1, 'warning': 1}</code></p>
-              </li>
-            </ul>
-          </li>
-        </ul>
-        </div>
-      <%= right_side_div %>
-        <h5>Signature</h5>
-        <code>POST /api/v1/monitor</code>
-        <h5>Example Request</h5>
-        <%= snippet_code_block "api-monitor-create.py" %>
-        <%= snippet_code_block "api-monitor-create.rb" %>
-        <%= snippet_code_block "api-monitor-create.sh" %>
-        <h5>Example Response</h5>
-        <%= snippet_result_code_block "api-monitor-create.py" %>
-        <%= snippet_result_code_block "api-monitor-create.rb" %>
-        <%= snippet_result_code_block "api-monitor-create.sh" %>
-        </div>
-      </div>
-
-
-    <!-- Show monitor -->
-    <h4 id="monitor-get-details">Get a monitor's details</h4>
-    <div class="row-fluid">
-      <%= left_side_div %>
-        <h5>Arguments</h5>
-        <ul class="arguments">
-          <%= argument 'group_states', "A comma-separated string indicating
-          what, if any, group states to include. Choose from one or more from
-          'all', 'alert', 'warn', or 'no data'. Example: 'alert,warn'",
-          :default => "None" %>
-        </ul>
-      </div>
-      <%= right_side_div %>
-        <h5>Signature</h5>
-        <code>GET /api/v1/monitor/:monitor_id</code>
-        <h5>Example Request</h5>
-        <%= snippet_code_block "api-monitor-show.py" %>
-        <%= snippet_code_block "api-monitor-show.rb" %>
-        <%= snippet_code_block "api-monitor-show.sh" %>
-        <h5>Example Response</h5>
-        <%= snippet_result_code_block "api-monitor-show.py" %>
-        <%= snippet_result_code_block "api-monitor-show.rb" %>
-        <%= snippet_result_code_block "api-monitor-show.sh" %>
-      </div>
-    </div>
-
-    <!-- Edit monitor -->
-    <h4 id="monitor-edit">Edit a monitor</h4>
-    <div class="row-fluid">
-      <%= left_side_div %>
-        <h5>Arguments</h5>
-        <ul class="arguments">
-          <%= argument 'query', "The metric query to alert on." %>
-          <%= argument 'name', "The name of the monitor.",
-              :default => "dynamic, based on query" %>
-          <%= argument 'message', "A message to include with notifications for
-              this monitor. Email notifications can be sent to specific users by
-              using the same '@username' notation as events.",
-              :default => "dynamic, based on query" %>
-          <%= argument 'options', "Refer to the create monitor documentation for
-              details on the available options.", :default => "None" %>
-        </ul>
-      </div>
-      <%= right_side_div %>
-        <h5>Signature</h5>
-        <code>PUT /api/v1/monitor/:monitor_id</code>
-        <h5>Example Request</h5>
-        <%= snippet_code_block "api-monitor-edit.py" %>
-        <%= snippet_code_block "api-monitor-edit.rb" %>
-        <%= snippet_code_block "api-monitor-edit.sh" %>
-        <h5>Example Response</h5>
-        <%= snippet_result_code_block "api-monitor-edit.py" %>
-        <%= snippet_result_code_block "api-monitor-edit.rb" %>
-        <%= snippet_result_code_block "api-monitor-edit.sh" %>
-      </div>
-    </div>
-
-    <!-- Delete monitor -->
-    <h4 id="monitor-delete">Delete a monitor</h4>
-    <div class="row-fluid">
-      <%= left_side_div %>
-        <h5>Arguments</h5>
-        <%= no_args %>
-      </div>
-      <%= right_side_div %>
-        <h5>Signature</h5>
-        <code>DELETE /api/v1/monitor/:monitor_id</code>
-        <h5>Example Request</h5>
-        <%= snippet_code_block "api-monitor-delete.py" %>
-        <%= snippet_code_block "api-monitor-delete.rb" %>
-        <%= snippet_code_block "api-monitor-delete.sh" %>
-        <h5>Example Response</h5>
-        <%= snippet_result_code_block "api-monitor-delete.py" %>
-        <%= snippet_result_code_block "api-monitor-delete.rb" %>
-        <%= snippet_result_code_block "api-monitor-delete.sh" %>
-      </div>
-    </div>
-
-    <!-- Show all monitors -->
-    <h4 id="monitor-get-all">Get all monitor details</h4>
-    <div class="row-fluid">
-      <%= left_side_div %>
-        <h5>Arguments</h5>
-        <ul class="arguments">
-          <%= argument 'group_states', "A comma-separated string indicating
-          what, if any, group states to include. Choose from one or more from
-          'all', 'alert', 'warn', or 'no data'. Example: 'alert,warn'",
-          :default => "None" %>
-        </ul>
-      </div>
-      <%= right_side_div %>
-        <h5>Signature</h5>
-        <code>GET /api/v1/monitor</code>
-        <h5>Example Request</h5>
-        <%= snippet_code_block "api-monitor-show-all.py" %>
-        <%= snippet_code_block "api-monitor-show-all.rb" %>
-        <%= snippet_code_block "api-monitor-show-all.sh" %>
-        <h5>Example Response</h5>
-        <%= snippet_result_code_block "api-monitor-show-all.py" %>
-        <%= snippet_result_code_block "api-monitor-show-all.rb" %>
-        <%= snippet_result_code_block "api-monitor-show-all.sh" %>
-      </div>
-    </div>
-
-    <!-- Mute all monitors -->
-    <h4 id="monitor-mute-all">Mute all monitors</h4>
-    <div class="row-fluid">
-      <%= left_side_div %>
-        <p>
-        Muting will prevent all monitors from notifying through email and posts
-        to the event stream. State changes will only be visible by checking
-        the alert page.
-        </p>
-        <h5>Arguments</h5>
-        <%= no_args %>
-      </div>
-      <%= right_side_div %>
-        <h5>Signature</h5>
-        <code>POST /api/v1/monitor/mute_all</code>
-        <h5>Example Request</h5>
-        <%= snippet_code_block "api-monitor-mute-all.py" %>
-        <%= snippet_code_block "api-monitor-mute-all.rb" %>
-        <%= snippet_code_block "api-monitor-mute-all.sh" %>
-        <h5>Example Response</h5>
-        <%= snippet_result_code_block "api-monitor-mute-all.py" %>
-        <%= snippet_result_code_block "api-monitor-mute-all.rb" %>
-        <%= snippet_result_code_block "api-monitor-mute-all.sh" %>
-      </div>
-    </div>
-
-    <!-- Unmute all monitors -->
-    <h4 id="monitor-unmute-all">Unmute all monitors</h4>
-    <div class="row-fluid">
-      <%= left_side_div %>
-        <h5>Arguments</h5>
-        <%= no_args %>
-      </div>
-      <%= right_side_div %>
-        <h5>Signature</h5>
-        <code>POST /api/v1/monitor/unmute_all</code>
-        <h5>Example Request</h5>
-        <%= snippet_code_block "api-monitor-unmute-all.py" %>
-        <%= snippet_code_block "api-monitor-unmute-all.rb" %>
-        <%= snippet_code_block "api-monitor-unmute-all.sh" %>
-        <h5>Example Response</h5>
-        <%= no_response %>
-      </div>
-    </div>
-
-    <!-- Mute a single monitor -->
-    <h4 id="monitor-mute">Mute a monitor</h4>
-    <div class="row-fluid">
-      <%= left_side_div %>
-        <h5>Arguments</h5>
-          <%= argument 'scope', "The scope to apply the mute to, e.g. role:db",
-          :default => "None" %>
-          <%= argument 'end', "A POSIX timestamp for when the mute should end",
-          :default => "None" %>
-      </div>
-      <%= right_side_div %>
-        <h5>Signature</h5>
-        <code>POST /api/v1/monitor/:monitor_id/mute</code>
-        <h5>Example Request</h5>
-        <%= snippet_code_block "api-monitor-mute.py" %>
-        <%= snippet_code_block "api-monitor-mute.rb" %>
-        <%= snippet_code_block "api-monitor-mute.sh" %>
-        <h5>Example Response</h5>
-        <%= snippet_result_code_block "api-monitor-mute.py" %>
-        <%= snippet_result_code_block "api-monitor-mute.rb" %>
-        <%= snippet_result_code_block "api-monitor-mute.sh" %>
-      </div>
-    </div>
-
-    <!-- Unmute a single monitor -->
-    <h4 id="monitor-mute">Unmute a monitor</h4>
-    <div class="row-fluid">
-      <%= left_side_div %>
-        <h5>Arguments</h5>
-          <%= argument 'scope', "The scope to apply the mute to. For example,
-          if your alert is grouped by {host}, you might mute 'host:app1'",
-          :default => "None" %>
-      </div>
-      <%= right_side_div %>
-        <h5>Signature</h5>
-        <code>POST /api/v1/monitor/:monitor_id/unmute</code>
-        <h5>Example Request</h5>
-        <%= snippet_code_block "api-monitor-unmute.py" %>
-        <%= snippet_code_block "api-monitor-unmute.rb" %>
-        <%= snippet_code_block "api-monitor-unmute.sh" %>
-        <h5>Example Response</h5>
-        <%= snippet_result_code_block "api-monitor-unmute.py" %>
-        <%= snippet_result_code_block "api-monitor-unmute.rb" %>
-        <%= snippet_result_code_block "api-monitor-unmute.sh" %>
-      </div>
-    </div>
-
-    <!-- Schedule monitor downtime -->
-    <h4 id="schedule-downtime">Schedule monitor downtime</h4>
-    <div class="row-fluid">
-      <%= left_side_div %>
-        <h5>Arguments</h5>
-          <%= argument 'scope', "The scope to apply the downtime to, e.g.
-          'host:app2'" %>
-          <%= argument 'start', "POSIX timestamp to start the downtime." %>
-          <%= argument 'end', "POSIX timestamp to end the downtime. In the
-          default case, the downtime will go until cancelled.",
-          :default => "None" %>
-      </div>
-      <%= right_side_div %>
-        <h5>Signature</h5>
-        <code>POST /api/v1/downtime</code>
-        <h5>Example Request</h5>
-        <%= snippet_code_block "api-monitor-schedule-downtime.py" %>
-        <%= snippet_code_block "api-monitor-schedule-downtime.rb" %>
-        <%= snippet_code_block "api-monitor-schedule-downtime.sh" %>
-        <h5>Example Response</h5>
-        <%= snippet_result_code_block "api-monitor-schedule-downtime.py" %>
-        <%= snippet_result_code_block "api-monitor-schedule-downtime.rb" %>
-        <%= snippet_result_code_block "api-monitor-schedule-downtime.sh" %>
-      </div>
-    </div>
-
-    <!-- Cancel monitor downtime -->
-    <h4 id="cancel-downtime">Cancel monitor downtime</h4>
-    <div class="row-fluid">
-      <%= left_side_div %>
-        <h5>Arguments</h5>
-        <%= no_args %>
-      </div>
-      <%= right_side_div %>
-        <h5>Signature</h5>
-        <code>DELETE /api/v1/downtime/:downtime_id</code>
-        <h5>Example Request</h5>
-        <%= snippet_code_block "api-monitor-cancel-downtime.py" %>
-        <%= snippet_code_block "api-monitor-cancel-downtime.rb" %>
-        <%= snippet_code_block "api-monitor-cancel-downtime.sh" %>
-        <h5>Example Response</h5>
-        <%= no_response %>
-      </div>
-    </div>
-
-    <!-- Get all monitor downtimes -->
-    <h4 id="get-all-downtime">Get all monitor downtimes</h4>
-    <div class="row-fluid">
-      <%= left_side_div %>
-        <h5>Arguments</h5>
-          <%= argument 'current_only', "Only return downtimes that are active
-          when the request is made.", :default => false %>
-      </div>
-      <%= right_side_div %>
-        <h5>Signature</h5>
-        <code>GET /api/v1/downtime</code>
-        <h5>Example Request</h5>
-        <%= snippet_code_block "api-monitor-get-downtimes.py" %>
-        <%= snippet_code_block "api-monitor-get-downtimes.rb" %>
-        <%= snippet_code_block "api-monitor-get-downtimes.sh" %>
-        <h5>Example Response</h5>
-        <%= snippet_result_code_block "api-monitor-get-downtimes.py" %>
-        <%= snippet_result_code_block "api-monitor-get-downtimes.rb" %>
-        <%= snippet_result_code_block "api-monitor-get-downtimes.sh" %>
-      </div>
-    </div>
-
-=======
->>>>>>> 0aeedd2d
    <!--
     =====================================================================
     Screenboards
