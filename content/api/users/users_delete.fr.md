--- conflicted
+++ resolved
@@ -9,10 +9,5 @@
 Ne peut être utilisé qu'avec des clés d'application disponibles pour les administrateurs.
 
 ##### ARGUMENTS
-<<<<<<< HEAD
-* **`handle`** [*obligatoire*]:  
-    Le handle de l'utilisateur.
-=======
 * **`id`** [*obligatoire*]:  
-    Le handle de l'utilisateur.
->>>>>>> 8431594e
+    Le handle de l'utilisateur.