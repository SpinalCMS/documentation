---
title: Mesure d'utilisation
type: apicode
order: 23
external_redirect: /api/#usage-metering
<<<<<<< HEAD
---
=======
---
>>>>>>> 28749712
<|MERGE_RESOLUTION|>--- conflicted
+++ resolved
@@ -3,8 +3,4 @@
 type: apicode
 order: 23
 external_redirect: /api/#usage-metering
-<<<<<<< HEAD
----
-=======
----
->>>>>>> 28749712
+---