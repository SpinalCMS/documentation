---
title: Agent Guides
kind: guide
private: true
disable_toc: true
---

{{< whatsnext desc="General Guides:" >}}
    {{< nextlink href="agent/guide/agent-commands" >}}Agent Commands{{< /nextlink >}}
    {{< nextlink href="agent/guide/agent-configuration-files" >}}Agent Configuration Files{{< /nextlink >}}
    {{< nextlink href="agent/guide/agent-log-files" >}}Agent Log Files{{< /nextlink >}}
    {{< nextlink href="agent/guide/integration-management" >}}Integration Management{{< /nextlink >}}
    {{< nextlink href="agent/guide/network" >}}Network Traffic{{< /nextlink >}}
<<<<<<< HEAD
    {{< nextlink href="agent/guide/secrets-management" >}}Secrets Management{{< /nextlink >}}
=======
    {{< nextlink href="agent/guide/community-integrations-installation-with-docker-agent" >}}Community integration installation{{< /nextlink >}}
>>>>>>> d7a50d07
{{< /whatsnext >}}
<br>
{{< whatsnext desc="Agent 5 Guides:" >}}
    {{< nextlink href="agent/guide/agent-5-autodiscovery" >}}Autodiscovery in Agent v5{{< /nextlink >}}
    {{< nextlink href="agent/guide/agent-5-kubernetes-basic-agent-usage" >}}Kubernetes Basic Agent Usage in Agent v5{{< /nextlink >}}
    {{< nextlink href="agent/guide/dogstream" >}}Dogstream{{< /nextlink >}}
    {{< nextlink href="agent/guide/upgrade-to-agent-v6" >}}Upgrade to Datadog Agent v6{{< /nextlink >}}
{{< /whatsnext >}}<|MERGE_RESOLUTION|>--- conflicted
+++ resolved
@@ -11,11 +11,8 @@
     {{< nextlink href="agent/guide/agent-log-files" >}}Agent Log Files{{< /nextlink >}}
     {{< nextlink href="agent/guide/integration-management" >}}Integration Management{{< /nextlink >}}
     {{< nextlink href="agent/guide/network" >}}Network Traffic{{< /nextlink >}}
-<<<<<<< HEAD
     {{< nextlink href="agent/guide/secrets-management" >}}Secrets Management{{< /nextlink >}}
-=======
     {{< nextlink href="agent/guide/community-integrations-installation-with-docker-agent" >}}Community integration installation{{< /nextlink >}}
->>>>>>> d7a50d07
 {{< /whatsnext >}}
 <br>
 {{< whatsnext desc="Agent 5 Guides:" >}}
