---
title: Agent
kind: documentation
description: Install & configure the Agent to collect data
further_reading:
- link: "logs/"
  tag: "Documentation"
  text: "Collect your logs"
- link: "graphing/infrastructure/process"
  tag: "Documentation"
  text: "Collect your processes"
- link: "tracing/"
  tag: "Documentation"
  text: "Collect your traces"
- link: "agent/faq/why-should-i-install-the-agent-on-my-cloud-instances/"
  tag: "Documentation"
  text: "Why Install the Agent on AWS Instances?"
- link: "https://www.datadoghq.com/blog/dont-fear-the-agent/"
  tag: "Blog"
  text: "Don't fear the Agent"
aliases:
  - /agent/faq/agent-check-directory-structure
  - /agent/faq/install-core-extra/
---

<div class="alert alert-info">
Agent v6 is available. <a href="/agent/faq/upgrade-to-agent-v6">Upgrade to the newest version</a> to benefit from all new functionality.
</div>

## What is the Agent?

The Datadog Agent is software that runs on your hosts. It collects events and metrics from hosts and sends them to Datadog, where you can analyze your monitoring and performance data. The Datadog Agent is open-source, and its source code is available on GitHub at [DataDog/datadog-agent][1].

{{< partial name="platforms/platforms.html" >}}

## Agent Architecture

{{< tabs >}}
{{% tab "Agent v6" %}}

Agent v6 is a complete rewrite in Go of the Agent v5. V6 offers better performances, smaller footprint, and more features. It is the default Datadog Agent (v5 is no longer in active development).

Agent v6 is a composed of a main process responsible for collecting infrastructure metrics, logs, and receiving [DogStatsD metrics][1]. The main components to this process are:

* The Collector is in charge of running checks and collecting metrics.
* The Forwarder sends payloads to Datadog.

Two optional processes are spawned by the Agent if enabled in the `datadog.yaml` configuration file:

* The APM Agent is a process to collect [traces][2] (enabled by default).
* The Process Agent is a process to collect live process information. By default, it only collects available containers, otherwise it is disabled.

On Windows the services are listed as:

| Service               | Description             |
|-----------------------|-------------------------|
| DatadogAgent          | “Datadog Agent”         |
| datadog-trace-agent   | “Datadog Trace Agent”   |
| datadog-process-agent | "Datadog Process Agent” |

By default the Agent binds 3 [ports][3] on Linux and 4 on Windows and OSX:

| Port | Description                                                                                 |
|------|---------------------------------------------------------------------------------------------|
| 5000 | Exposes runtime metrics about the Agent.                                                    |
| 5001 | Used by the Agent CLI and GUI to send commands and pull information from the running Agent. |
| 5002 | Serves the GUI server on Windows and OSX.                                                   |
| 8125 | Used for the DogStatsD server to receive external metrics.                                  |

### The Collector
The collector gathers all standard metrics every 15 seconds. Agent v6 embed a Python2.7 interpreter to run integrations and [custom checks][4].

### The Forwarder

The Agent forwarder send metrics over HTTPS to Datadog. Buffering prevents network splits from affecting metric reporting. Metrics are buffered in memory until a limit in size or number of outstanding send requests are reached. Afterwards, the oldest metrics are discarded to keep the forwarder's memory footprint manageable. Logs are sent over an SSL-encrypted TCP connection to Datadog.

### DogStatsD
In v6, DogStatsD is a Golang implementation of [Etsy's StatsD][5] metric aggregation daemon. It is used to receive and roll up arbitrary metrics over UDP or unix socket, thus allowing custom code to be instrumented without adding latency to the mix. Learn more about [DogStatsD][6].


[1]: /developers/dogstatsd/data_types/#metrics
[2]: /tracing/guide/terminology
[3]: /agent/guide/network/?tab=agentv6#open-ports
[4]: /developers/write_agent_check/?tab=agentv6
[5]: https://github.com/etsy/statsd
[6]: /developers/dogstatsd
{{% /tab %}}
{{% tab "Agent v5" %}}

{{< img src="agent/agent5architecture.jpg" alt="Agent v5 Architecture" responsive="true">}}

Agent v5 is composed of four major components, each written in Python running as a separate process:

* **Collector** (`agent.py`): The collector runs checks on the current machine for configured [integrations][1], and captures system metrics, such as memory and CPU.
* **DogStatsD** (`dogstatsd.py`): This is a StatsD-compatible backend server that you can send [custom metrics][2] to from your applications.
* **Forwarder** (`ddagent.py`): The forwarder retrieves data from both DogStatsD and the collector, queues it up, and then sends it to Datadog.
* **SupervisorD**: This is all controlled by a single supervisor process. It is kept separate to limit the overhead of each application if you aren't running all parts. However, it is generally recommended to run all parts.

**Note**: For Windows users, all four Agent processes appear as instances of `ddagent.exe` with the description `DevOps’ best friend`.

### Supervision, Privileges, and Network Ports
A SupervisorD master process runs as the `dd-agent` user, and all forked subprocesses run as the same user. This also applies to any system call (`iostat`/`netstat`) initiated by the Datadog Agent. The Agent configuration resides at `/etc/dd-agent/datadog.conf` and `/etc/dd-agent/conf.d`. All configuration must be readable by `dd-agent`. The recommended permissions are 0600 since configuration files contain your API key and other credentials needed to access metrics.

The following [ports][3] are open for operations:

| Port      | Description                         |
|-----------|-------------------------------------|
| tcp/17123 | The forwarder for normal operations |
| tcp/17124 | The forwarder for graphite support  |
| udp/8125  | DogStatsD                           |

<<<<<<< HEAD
All listening processes are bound by default to `127.0.0.1` and/or `::1` on v3.4.1+ of the Agent. In earlier versions, they were bound to `0.0.0.0` (all interfaces). For information on running the Agent through a proxy see [Agent proxy configuration][3]. For information on IP ranges to allow, see [Network Traffic][4].
=======
All listening processes are bound by default to `127.0.0.1` and/or `::1` on v3.4.1+ of the Agent. In earlier versions, they were bound to `0.0.0.0` (all interfaces). For information on running the Agent through a proxy see [Agent proxy configuration][4]. For information on IP ranges to allow, see [Network Traffic][5]. 
>>>>>>> 48aa31d4

The recommended number of open file descriptors is 1024. You can see this value with the command `ulimit -a`. If you have a hard limitation below the recommended value, for example Shell Fork Bomb Protection, one solution is to add the following in `superisord.conf`:

```
[supervisord]
minfds = 100  # Your hard limit
```

### The Collector
The collector gathers all standard metrics every 15 seconds. It also supports the execution of python-based, user-provided checks, stored in `/etc/dd-agent/checks.d`. User-provided checks must inherit from the AgentCheck abstract class defined in `checks/init.py`. See [Writing a custom Agent check][6] for more details.

### The Forwarder
The Agent forwarder listens for incoming requests over HTTP to send metrics over HTTPS to Datadog. Buffering prevents network splits from affecting metric reporting. Metrics are buffered in memory until a limit in size or number of outstanding send requests are reached. Afterwards, the oldest metrics are discarded to keep the forwarder's memory footprint manageable.

### DogStatsD
DogStatsD is a python implementation of [Etsy's StatsD][7] metric aggregation daemon. It is used to receive and roll up arbitrary metrics over UDP, thus allowing custom code to be instrumented without adding latency to the mix. Learn more about [DogStatsD][8].


[1]: /integrations
[2]: /developers/metrics/custom_metrics
[3]: /agent/guide/network/?tab=agentv5v4#open-ports
[4]: /agent/proxy/?tab=agentv5
[5]: /agent/faq/network
[6]: /developers/write_agent_check/?tab=agentv5
[7]: https://github.com/etsy/statsd
[8]: /developers/dogstatsd
{{% /tab %}}
{{< /tabs >}}

## CLI

The new command line interface for the Agent v6 is sub-command based:

| Command           | Notes                                                                      |
|-------------------|----------------------------------------------------------------------------|
| `check`           | Run the specified check                                                    |
| `configcheck`     | Print all configurations loaded & resolved of a running Agent              |
| `diagnose`        | Execute some connectivity diagnosis on your system                         |
| `flare`           | Collect a flare and send it to Datadog                                     |
| `health`          | Print the current Agent health                                             |
| `help`            | Help about any command                                                     |
| `hostname`        | Print the hostname used by the Agent                                       |
| `import`          | Import and convert configuration files from previous versions of the Agent |
| `installservice`  | Installs the Agent within the service control manager                      |
| `launch-gui`      | Starts the Datadog Agent GUI                                               |
| `regimport`       | Import the registry settings into datadog.yaml                             |
| `remove-service`  | Removes the Agent from the service control manager                         |
| `restart-service` | Restarts the Agent within the service control manager                      |
| `start`           | Start the Agent                                                            |
| `start-service`   | Starts the Agent within the service control manager                        |
| `status`          | Print the current status                                                   |
| `stopservice`     | Stops the Agent within the service control manager                         |
| `version`         | Print the version info                                                     |


To run a sub-command, first invoke the Agent binary.
```
<path_to_agent_bin> <sub_command> <options>
```

Some options have their own set of flags and options detailed in a help message. For example, to see how to use the `check` sub-command, run:
```
<agent_binary> check --help
```

## GUI

You can configure the port on which the GUI runs in the `datadog.yaml` file. To disable the GUI, set the port's value to `-1`.
For Windows and macOS, the GUI is enabled by default and runs on port `5002`. For Linux, the GUI is disabled by default.

When the Agent is running, use the `datadog-agent launch-gui` command to open the GUI in your default web browser.

**Note**: The Agent GUI isn't supported on 32-bit Windows platforms.

### Requirements

1. Cookies must be enabled in your browser. The GUI generates and saves a token in your browser which is used for authenticating all communications with the GUI server.

2. To start the GUI, the user must have the required permissions. If you are able to open `datadog.yaml`, you are able to use the GUI.

3. For security reasons, the GUI can **only** be accessed from the local network interface (```localhost```/```127.0.0.1```), therefore you must be on the same host that the Agent is running. That is, you can't run the Agent on a VM or a container and access it from the host machine.

## Supported OS versions

{{< tabs >}}
{{% tab "Agent v6" %}}

| OS                                | Supported versions                                |
|-----------------------------------|---------------------------------------------------|
| [Amazon][1]                       | Amazon Linux 2                                    |
| [Debian x86_64][2]                | Debian 7 (wheezy)+ and SysVinit in Agent 6.6.0+)  |
| [Ubuntu x86_64][3]                | Ubuntu 14.04+                                     |
| [RedHat/CentOS x86_64][4]         | RedHat/CentOS 6+                                  |
| [Docker][5]                       | Version 1.12+                                     |
| [Kubernetes][6]                   | Version 1.3+                                      |
| [SUSE Enterprise Linux x86_64][7] | SUSE 11 SP4+ (not SysVinit)                       |
| [Fedora x86_64][8]                | Fedora 26+                                        |
| [macOS][9]                        | macOS 10.12+                                      |
| [Windows server 64-bit][10]       | Windows Server 2008r2+ and Server Core (not Nano) |
| [Windows 64-bit][10]              | Windows 7+                                        |

**Note**: [Source][11] install may work on operating systems not listed here and is supported on a best effort basis.

[1]: /agent/basic_agent_usage/amazonlinux/?tab=agentv6
[2]: /agent/basic_agent_usage/deb
[3]: /agent/basic_agent_usage/ubuntu
[4]: /agent/basic_agent_usage/redhat
[5]: /agent/docker
[6]: /agent/basic_agent_usage/kubernetes
[7]: /agent/basic_agent_usage/suse
[8]: /agent/basic_agent_usage/fedora
[9]: /agent/basic_agent_usage/osx
[10]: /agent/basic_agent_usage/windows
[11]: /agent/basic_agent_usage/source
{{% /tab %}}
{{% tab "Agent v5" %}}

| OS                                | Supported versions     |
|-----------------------------------|------------------------|
| [Amazon][1]                       | Amazon Linux 2         |
| [Debian x86_64][2]                | Debian 7 (wheezy)+     |
| [Ubuntu x86_64][3]                | Ubuntu 12.04+          |
| [RedHat/CentOS x86_64][4]         | RedHat/CentOS 5+       |
| [Docker][5]                       | Version 1.12+          |
| [Kubernetes][6]                   | Version 1.3+           |
| [SUSE Enterprise Linux x86_64][7] | SUSE 11 SP4+           |
| [Fedora x86_64][8]                | Fedora 26+             |
| [MacOS][9]                        | macOS 10.10+           |
| [Windows server 64-bit][10]       | Windows server 2008r2+ |
| [Windows 64-bit][10]              | Windows 7+             |

**Note**: [Source][11] install may work on operating systems not listed here and is supported on a best effort basis.


[1]: /agent/basic_agent_usage/amazonlinux/?tab=agentv5
[2]: /agent/basic_agent_usage/deb
[3]: /agent/basic_agent_usage/ubuntu
[4]: /agent/basic_agent_usage/redhat
[5]: /agent/docker
[6]: /agent/basic_agent_usage/kubernetes
[7]: /agent/basic_agent_usage/suse
[8]: /agent/basic_agent_usage/fedora
[9]: /agent/basic_agent_usage/osx
[10]: /agent/basic_agent_usage/windows
[11]: /agent/basic_agent_usage/source
{{% /tab %}}
{{% tab "UNIX Agent" %}}

| OS                                | Supported versions             |
|-----------------------------------|--------------------------------|
| [AIX][1]                          | AIX 6.1, 7.1, 7.2              |



[1]: /agent/basic_agent_usage/aix
{{% /tab %}}
{{< /tabs >}}

## Agent Overhead

An example of the Datadog Agent resource consumption is below. Tests were made on an AWS EC2 machine `c5.xlarge` instance (4 VCPU/ 8GB RAM). The vanilla `datadog-agent` was running with a process check to monitor the Agent itself. Enabling more integrations may increase Agent resource consumption.
Enabling JMX Checks forces the Agent to use more memory depending on the number of beans exposed by the monitored JVMs. Enabling the trace and process Agents increases the resource consumption as well.

{{< tabs >}}
{{% tab "Agent v6" %}}

* Agent Test version: 6.7.0
* CPU: ~ 0.12% of the CPU used on average
* Memory: ~ 60MB of RAM used (RSS memory)
* Network bandwidth: ~ 86 B/s ▼ | 260 B/s ▲
* Disk:
  * Linux 350MB to 400MB depending on the distribution
  * Windows: 260MB

{{% /tab %}}
{{% tab "Agent v5" %}}

* Agent Test version: 5.24.0
* CPU: ~ 0.35% of the CPU used on average
* Memory: ~ 115MB of RAM used.
* Network bandwidth: ~ 1900 B/s ▼ | 800 B/s ▲
* Disk:
  * Linux 312MB
  * Windows: 295MB

**Note**: Since v5.15 of the container Agent, it is recommended to set container resources to at least 256MB due to an added memory cache -- upping the limit is not to account for baseline usage but rather to accommodate temporary spikes. Agent 6 has a much more limited memory footprint.

{{% /tab %}}
{{< /tabs >}}

## Further Reading

{{< partial name="whats-next/whats-next.html" >}}

[1]: https://github.com/DataDog/datadog-agent<|MERGE_RESOLUTION|>--- conflicted
+++ resolved
@@ -109,11 +109,8 @@
 | tcp/17124 | The forwarder for graphite support  |
 | udp/8125  | DogStatsD                           |
 
-<<<<<<< HEAD
-All listening processes are bound by default to `127.0.0.1` and/or `::1` on v3.4.1+ of the Agent. In earlier versions, they were bound to `0.0.0.0` (all interfaces). For information on running the Agent through a proxy see [Agent proxy configuration][3]. For information on IP ranges to allow, see [Network Traffic][4].
-=======
+
 All listening processes are bound by default to `127.0.0.1` and/or `::1` on v3.4.1+ of the Agent. In earlier versions, they were bound to `0.0.0.0` (all interfaces). For information on running the Agent through a proxy see [Agent proxy configuration][4]. For information on IP ranges to allow, see [Network Traffic][5]. 
->>>>>>> 48aa31d4
 
 The recommended number of open file descriptors is 1024. You can see this value with the command `ulimit -a`. If you have a hard limitation below the recommended value, for example Shell Fork Bomb Protection, one solution is to add the following in `superisord.conf`:
 
