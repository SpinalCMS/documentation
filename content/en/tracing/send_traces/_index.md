--- conflicted
+++ resolved
@@ -23,11 +23,7 @@
   text: "ECS Fargate APM setup"
 ---
 
-<<<<<<< HEAD
 To use APM, start by sending your traces to Datadog, and then [configure your environment](#-configure-your-environment). You can send traces to Datadog in multiple different ways depending on your system setup: including using the [Datadog Agent locally](#datadog-agent), [on containers](#containers), and [several other ways](#-additional-environments). For the full overview of all of the steps to set up APM, see the [APM overivew][1].
-=======
-To use APM, start by sending your traces to Datadog, and then [configure your environment](#-configure-your-environment). You can send traces to Datadog in multiple different ways depending on your system setup: including using the [Datadog Agent locally](#datadog-agent), [on containers](#containers), and [several other ways](#other-ways-to-collect-traces). For the full overview of all of the steps to set up APM, see the [APM overview][1].
->>>>>>> 899b1575
 
 ## Datadog Agent
 
