---
title: Tracing .NET Framework Applications
kind: documentation
aliases:
    - /tracing/dotnet
    - /tracing/languages/dotnet
    - /tracing/setup/dotnet
    - /agent/apm/dotnet/
    - /tracing/dotnet-framework
    - /tracing/languages/dotnet-framework
    - /tracing/setup/dotnet-framework
    - /agent/apm/dotnet-framework/
further_reading:
    - link: 'https://github.com/DataDog/dd-trace-dotnet'
      tag: 'GitHub'
      text: 'Source code'
    - link: 'https://www.datadoghq.com/blog/net-monitoring-apm/'
      tag: 'Blog'
      text: '.NET monitoring with Datadog APM and distributed tracing'
    - link: 'tracing/visualization/'
      tag: 'Documentation'
      text: 'Explore your services, resources and traces'
    - link: 'tracing/'
      tag: 'Advanced Usage'
      text: 'Advanced Usage'
---

## Getting Started

<div class="alert alert-info">If you already have a Datadog account you can find step-by-step instructions in our in-app guides for <a href="https://app.datadoghq.com/apm/docs?architecture=host-based&language=net" target="_blank">host-based</a> and <a href="https://app.datadoghq.com/apm/docs?architecture=container-based&language=net" target="_blank">container-based</a> set ups.</div>

To begin tracing applications written in any language, first [install and configure the Datadog Agent][1]. The .NET Tracer runs in-process to instrument your applications and sends traces from your application to the Agent.

**Note**: The .NET Tracer supports all .NET-based languages (C#, F#, Visual Basic, etc).

## Automatic Instrumentation

Automatic instrumentation can collect performance data about your application with zero code changes and minimal configuration. The .NET Tracer automatically instruments all [supported libraries](#integrations) out of the box.

Automatic instrumentation captures:

- Execution time of instrumented calls
- Relevant trace data, such as URL and status response codes for web requests or SQL queries for database access
- Unhandled exceptions, including stacktraces if available
- A total count of traces (e.g. web requests) flowing through the system

The .NET Tracer supports automatic instrumentation on .NET Framework 4.5 and above. It also supports [.NET Core][2].

### Installation

To use automatic instrumentation on Windows, install the .NET Tracer on the host using the [MSI installer for Windows][3]. Choose the installer for the architecture that matches the operating system (x64 or x86).

After installing the .NET Tracer, restart applications so they can read the new environment variables. To restart IIS, run the following commands as administrator:

```cmd
net stop /y was
net start w3svc
```

### Required Environment Variables

If your application runs in IIS, skip the rest of this section.

For Windows applications **not** running in IIS, set these two environment variables before starting your application to enable automatic instrumentation:

| Name                   | Value                                    |
| ---------------------- | ---------------------------------------- |
| `COR_ENABLE_PROFILING` | `1`                                      |
| `COR_PROFILER`         | `{846F5F1C-F9AE-4B07-969E-05C26BC060D8}` |

For example, to set the environment variables from a batch file before starting your application:

```bat
rem Set environment variables
SET COR_ENABLE_PROFILING=1
SET COR_PROFILER={846F5F1C-F9AE-4B07-969E-05C26BC060D8}

rem Start application
example.exe
```

To set environment variables for a Windows Service, use the multi-string key `HKLM\System\CurrentControlSet\Services\{service name}\Environment` in the Windows Registry.

**Note:** The .NET runtime tries to load a profiler into _any_ .NET process that is started with these environment variables are set. You should limit instrumentation only to the applications that need to be traced. **We do not recommend setting these environment variables globally as this causes _all_ .NET processes on the host to load the profiler.**

### Integrations

The .NET Tracer can instrument the following libraries automatically:

| Framework or library           | NuGet package                  | Integration Name     |
<<<<<<< HEAD
|--------------------------------|--------------------------------|----------------------|
| ASP.NET (including  Web Forms) | built-in                       | `AspNet`             |
=======
| ------------------------------ | ------------------------------ | -------------------- |
| ASP.NET (including Web Forms)  | built-in                       | `AspNet`             |
>>>>>>> 3fd09f64
| ASP.NET MVC                    | `Microsoft.AspNet.Mvc` 4.0+    | `AspNetMvc`          |
| ASP.NET Web API 2              | `Microsoft.AspNet.WebApi` 5.1+ | `AspNetWebApi2`      |
| WCF (server)                   | built-in                       | `Wcf`                |
| ADO.NET                        | built-in                       | `AdoNet`             |
| HttpClient / HttpClientHandler | built-in                       | `HttpMessageHandler` |
| WebClient / WebRequest         | built-in                       | `WebRequest`         |
| Redis (StackExchange client)   | `StackExchange.Redis` 1.0.187+ | `StackExchangeRedis` |
| Redis (ServiceStack client)    | `ServiceStack.Redis` 4.0.48+   | `ServiceStackRedis`  |
<<<<<<< HEAD
| Elasticsearch                  | `Elasticsearch.Net`  5.3.0+    | `ElasticsearchNet`   |
=======
| Elasticsearch                  | `Elasticsearch.Net` 5.3.0+     | `ElasticsearchNet`   |
>>>>>>> 3fd09f64
| MongoDB                        | `MongoDB.Driver.Core` 2.1.0+   | `MongoDb`            |

**Update:** Starting with .NET Tracer version `1.12.0`, the ASP.NET integration is enabled automatically. The NuGet packages `Datadog.Trace.AspNet` or `Datadog.Trace.ClrProfiler.Managed` are no longer required. Remove them from your application when you update the .NET Tracer.

**Note:** The ADO.NET integration instruments calls made through the `DbCommand` abstract class or the `IDbCommand` interface, regardless of the underlying implementation. It also instruments direct calls to `SqlCommand`.

Don’t see your desired frameworks? Datadog is continually adding additional support. [Check with the Datadog team][4] for help.

## Manual Instrumentation

To manually instrument your code, add the `Datadog.Trace` [NuGet package][5] to your application. In your code, access the global tracer through the `Datadog.Trace.Tracer.Instance` property to create new spans.

For more details on manual instrumentation and custom tagging, see [Manual instrumentation documentation][6].

Manual instrumentation is supported on .NET Framework 4.5 and above on Windows and on .NET Core 2.1, 3.0, and 3.1 on Windows and Linux.

## Configuration

There are multiple ways to configure the .NET Tracer:

- in .NET code
- setting environment variables
- editing the application's `app.config`/`web.config` file (.NET Framework only)
- creating a `datadog.json` file

{{< tabs >}}
{{% tab "Code" %}}

To configure the Tracer in application code, create a `TracerSettings` from the default configuration sources. Set properties on this `TracerSettings` instance before passing it to a `Tracer` constructor. For example:

```csharp
using Datadog.Trace;

// read default configuration sources (env vars, web.config, datadog.json)
var settings = TracerSettings.FromDefaultSources();

// change some settings
settings.ServiceName = "MyService";
settings.AgentUri = new Uri("http://localhost:8126/");

// disable the AdoNet integration
settings.Integrations["AdoNet"].Enabled = false;

// create a new Tracer using these settings
var tracer = new Tracer(settings);

// set the global tracer
Tracer.Instance = tracer;
```

**Note:** Settings must be set on `TracerSettings` _before_ creating the `Tracer`. Changes made to `TracerSettings` properies after the `Tracer` is created are ignored.

{{% /tab %}}

{{% tab "Environment variables" %}}

To configure the Tracer using environment variables, set the variables before launching the instrumented application.

For example:

```cmd
rem Set environment variables
SET DD_TRACE_AGENT_URL=http://localhost:8126
SET DD_SERVICE_NAME=MyService
SET DD_ADONET_ENABLED=false

rem Launch application
example.exe
```

**Note:** To set environment variables for a Windows Service, use the multi-string key `HKLM\System\CurrentControlSet\Services\{service name}\Environment` in the Windows Registry.

{{% /tab %}}

{{% tab "web.config" %}}

To configure the Tracer using an `app.config` or `web.config` file, use the `<appSettings>` section. For example:

```xml
<configuration>
  <appSettings>
    <add key="DD_TRACE_AGENT_URL" value="http://localhost:8126"/>
    <add key="DD_SERVICE_NAME" value="MyService"/>
    <add key="DD_ADONET_ENABLED" value="false"/>
  </appSettings>
</configuration>
```

{{% /tab %}}

{{% tab "JSON file" %}}

To configure the Tracer using a JSON file, create `datadog.json` in the instrumented application's directory. The root JSON object must be a hash with a key/value pair for each setting. For example:

```json
{
    "DD_TRACE_AGENT_URL": "http://localhost:8126",
    "DD_SERVICE_NAME": "MyService",
    "DD_ADONET_ENABLED": "false"
}
```

{{% /tab %}}

{{< /tabs >}}

### Configuration Variables

The following tables list the supported configuration variables. Use the first name (e.g. `DD_TRACE_AGENT_URL`) when setting environment variables or configuration files. The second name, if present (e.g. `AgentUri`), indicates the name the `TracerSettings` propery to use when changing settings in the code.

The first table below lists configuration variables that are available for both automatic and manual instrumentation.

| Setting Name                                        | Description                                                                                                                                                                                                       |
| --------------------------------------------------- | ----------------------------------------------------------------------------------------------------------------------------------------------------------------------------------------------------------------- |
| `DD_TRACE_AGENT_URL`<br/><br/>`AgentUri`            | Sets the URL endpoint where traces are sent. Overrides `DD_AGENT_HOST` and `DD_TRACE_AGENT_PORT` if set. Default value is `http://<DD_AGENT_HOST>:<DD_TRACE_AGENT_PORT>`.                                         |
| `DD_AGENT_HOST`                                     | Sets the host where traces are sent (the host running the Agent). Can be a hostname or an IP address. Ignored if `DD_TRACE_AGENT_URL` is set. Default is value `localhost`.                                       |
| `DD_TRACE_AGENT_PORT`                               | Sets the port where traces are sent (the port where the Agent is listening for connections). Ignored if `DD_TRACE_AGENT_URL` is set. Default value is `8126`.                                                     |
| `DD_ENV`<br/><br/>`Environment`                     | If specified, adds the `env` tag with the specified value to all generated spans. See [Agent configuration][7] for more details about the `env` tag.                                                              |
| `DD_SERVICE_NAME`<br/><br/>`ServiceName`            | If specified, sets the default service name. Otherwise, the .NET Tracer tries to determine service name automatically from application name (e.g. IIS application name, process entry assembly, or process name). |
| `DD_LOGS_INJECTION`<br/><br/>`LogsInjectionEnabled` | Enables or disables automatic injection of correlation identifiers into application logs.                                                                                                                         |
| `DD_TRACE_GLOBAL_FLAGS`<br/><br/>`GlobalTags`       | If specified, adds all of the specified tags to all generated spans.                                                                                                                                              |

The following table lists configuration variables that are available only when using automatic instrumentation.

| Setting Name                                                   | Description                                                                                                                                                                                                                                                                              |
| -------------------------------------------------------------- | ---------------------------------------------------------------------------------------------------------------------------------------------------------------------------------------------------------------------------------------------------------------------------------------- |
| `DD_TRACE_ENABLED`<br/><br/>`TraceEnabled`                     | Enables or disables all automatic instrumentation. Setting the environment variable to `false` completely disables the CLR profiler. For other configuration methods, the CLR profiler is still loaded, but traces will not be generated. Valid values are: `true` (default) or `false`. |
| `DD_TRACE_DEBUG`                                               | Enables or disables debug logs in the Tracer. Valid values are: `true` or `false` (default). Setting this as an environment variable also enabled debug logs in the CLR Profiler.                                                                                                        |
| `DD_TRACE_LOG_PATH`                                            | Sets the path for the CLR profiler's log file.<br/><br/>Default: `%ProgramData%\Datadog .NET Tracer\logs\dotnet-profiler.log`                                                                                                                                                            |
| `DD_DISABLED_INTEGRATIONS`<br/><br/>`DisabledIntegrationNames` | Sets a list of integrations to disable. All other integrations remain enabled. If not set, all integrations are enabled. Supports multiple values separated with semicolons. Valid values are the integration names listed in the [Integrations](#integrations) section above.           |
| `DD_TRACE_ANALYTICS_ENABLED`<br/><br/>`AnalyticsEnabled`       | Shorthand that enables default App Analytics settings for web framework integrations. Valid values are: `true` or `false` (default).                                                                                                                                                     |

The following table lists configuration variables that are available only when using automatic instrumentation and can be set for each integration. Use the first name (e.g. `DD_<INTEGRATION>_ENABLED`) when setting environment variables or configuration files. The second name (e.g. `Enabled`), indicates the name the `IntegrationSettings` propery to use when changing settings in the code. Access these properties through the `TracerSettings.Integrations[]` indexer. Integration names are listed in the [Integrations](#integrations) section above.

| Setting Name                                                            | Description                                                                                                           |
| ----------------------------------------------------------------------- | --------------------------------------------------------------------------------------------------------------------- |
| `DD_<INTEGRATION>_ENABLED`<br/><br/>`Enabled`                           | Enables or disables a specific integration. Valid values are: `true` (default) or `false`.                            |
| `DD_<INTEGRATION>_ANALYTICS_ENABLED`<br/><br/>`AnalyticsEnabled`        | Enables or disable App Analytics for a specific integration. Valid values are: `true` or `false` (default).           |
| `DD_<INTEGRATION>_ANALYTICS_SAMPLE_RATE`<br/><br/>`AnalyticsSampleRate` | Sets the App Analytics sampling rate for a specific integration. A floating number between `0.0` and `1.0` (default). |

## Further Reading

{{< partial name="whats-next/whats-next.html" >}}

[1]: /tracing/send_traces
[2]: /tracing/setup/dotnet-core
[3]: https://github.com/DataDog/dd-trace-dotnet/releases
[4]: /help
[5]: https://www.nuget.org/packages/Datadog.Trace
[6]: /tracing/manual_instrumentation/dotnet
[7]: /tracing/guide/setting_primary_tags_to_scope/#environment<|MERGE_RESOLUTION|>--- conflicted
+++ resolved
@@ -88,13 +88,8 @@
 The .NET Tracer can instrument the following libraries automatically:
 
 | Framework or library           | NuGet package                  | Integration Name     |
-<<<<<<< HEAD
-|--------------------------------|--------------------------------|----------------------|
-| ASP.NET (including  Web Forms) | built-in                       | `AspNet`             |
-=======
 | ------------------------------ | ------------------------------ | -------------------- |
 | ASP.NET (including Web Forms)  | built-in                       | `AspNet`             |
->>>>>>> 3fd09f64
 | ASP.NET MVC                    | `Microsoft.AspNet.Mvc` 4.0+    | `AspNetMvc`          |
 | ASP.NET Web API 2              | `Microsoft.AspNet.WebApi` 5.1+ | `AspNetWebApi2`      |
 | WCF (server)                   | built-in                       | `Wcf`                |
@@ -103,11 +98,7 @@
 | WebClient / WebRequest         | built-in                       | `WebRequest`         |
 | Redis (StackExchange client)   | `StackExchange.Redis` 1.0.187+ | `StackExchangeRedis` |
 | Redis (ServiceStack client)    | `ServiceStack.Redis` 4.0.48+   | `ServiceStackRedis`  |
-<<<<<<< HEAD
-| Elasticsearch                  | `Elasticsearch.Net`  5.3.0+    | `ElasticsearchNet`   |
-=======
 | Elasticsearch                  | `Elasticsearch.Net` 5.3.0+     | `ElasticsearchNet`   |
->>>>>>> 3fd09f64
 | MongoDB                        | `MongoDB.Driver.Core` 2.1.0+   | `MongoDb`            |
 
 **Update:** Starting with .NET Tracer version `1.12.0`, the ASP.NET integration is enabled automatically. The NuGet packages `Datadog.Trace.AspNet` or `Datadog.Trace.ClrProfiler.Managed` are no longer required. Remove them from your application when you update the .NET Tracer.
