--- conflicted
+++ resolved
@@ -239,11 +239,6 @@
 | `DD_TRACE_AGENT_URL`<br/><br/>`AgentUri`            | Sets the URL endpoint where traces are sent. Overrides `DD_AGENT_HOST` and `DD_TRACE_AGENT_PORT` if set. Default value is `http://<DD_AGENT_HOST>:<DD_TRACE_AGENT_PORT>`.                                         |
 | `DD_AGENT_HOST`                                     | Sets the host where traces are sent (the host running the Agent). Can be a hostname or an IP address. Ignored if `DD_TRACE_AGENT_URL` is set. Default is value `localhost`.                                       |
 | `DD_TRACE_AGENT_PORT`                               | Sets the port where traces are sent (the port where the Agent is listening for connections). Ignored if `DD_TRACE_AGENT_URL` is set. Default value is `8126`.                                                     |
-<<<<<<< HEAD
-=======
-| `DD_ENV`<br/><br/>`Environment`                     | If specified, adds the `env` tag with the specified value to all generated spans. See [Agent configuration][8] for more details about the `env` tag.                                                              |
-| `DD_SERVICE_NAME`<br/><br/>`ServiceName`            | If specified, sets the default service name. Otherwise, the .NET Tracer tries to determine service name automatically from application name (e.g. IIS application name, process entry assembly, or process name). |
->>>>>>> eba47546
 | `DD_LOGS_INJECTION`<br/><br/>`LogsInjectionEnabled` | Enables or disables automatic injection of correlation identifiers into application logs.                                                                                                                         |
 | `DD_TRACE_DEBUG`                                    | Enables or disables debug logging. Valid values are: `true` or `false` (default).                                                                                                                                    |
 
