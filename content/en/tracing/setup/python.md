--- conflicted
+++ resolved
@@ -44,50 +44,36 @@
 ddtrace-run python app.py
 ```
 
-<<<<<<< HEAD
-For more advanced usage, configuration, and fine-grain control, see the Python tracer's [API documentation][4].
-=======
 For more advanced usage, configuration, and fine-grain control, see Datadog's [API documentation][5].
->>>>>>> eba47546
 
 ## Configuration
 
-<<<<<<< HEAD
-When using **ddtrace-run**, the following [environment variable options][5] can be used.
-
-### Tagging
-
-| Environment Variable               | Default     | Description                                                                                                                                                                                                                                                                 |
-| ---------------------------------- | ----------- | --------------------------------------------------------------------------------------------------------------------------------------------------------------------------------------------------------------------------------------------------------------------------- |
-| `DD_ENV`                           |             | Set the application’s environment e.g. `prod`, `pre-prod`, `staging`. Learn more about [how to setup your environment][6].                                                                                                                                                  |
-=======
 When using **ddtrace-run**, the following [environment variable options][6] can be used:
 
 | Environment Variable               | Default     | Description                                                                                                                                                                                                                                                                 |
 | ---------------------------------- | ----------- | --------------------------------------------------------------------------------------------------------------------------------------------------------------------------------------------------------------------------------------------------------------------------- |
 | `DD_ENV`                           |             | Set the application’s environment e.g. `prod`, `pre-prod`, `staging`. Learn more about [how to setup your environment][7].                                                                                                                                                  |
 | `DD_VERSION`                       |             | Set the application’s version e.g. `1.2.3`, `6c44da20`, `2020.02.13`.                                                                                                                                                                                                       |
->>>>>>> eba47546
 | `DD_SERVICE`                       |             | The service name to be used for this application. The value is passed through when setting up middleware for web framework integrations (e.g. Pylons, Flask, Django). For tracing without a web integration, it is recommended that you [set the service name in code](#integrations).      |
 | `DD_VERSION`                       |             | Set the application’s version e.g. `1.2.3`, `6c44da20`, `2020.02.13`.                                                                                                                                                                                                       |
 | `DD_TAGS`                       |             | A list of default tags to be added to every span, profile, and runtime metric e.g. `layer:api,team:intake`.      |
 
 We highly recommend using `DD_ENV`, `DD_SERVICE`, and `DD_VERSION` to set `env`, `service`, and `version` for your services.
-Check out the [Unified Service Tagging][51] documentation for recommendations on how to configure these environment variables.
+Check out the [Unified Service Tagging][8] documentation for recommendations on how to configure these environment variables.
 
 ### Instrumentation
 
 | Environment Variable               | Default     | Description                                                                                                                                                                                                                                                                 |
 | ---------------------------------- | ----------- | --------------------------------------------------------------------------------------------------------------------------------------------------------------------------------------------------------------------------------------------------------------------------- |
 | `DATADOG_TRACE_ENABLED`            | `true`      | Enable web framework and library instrumentation. When `false`, the application code doesn't generate any traces.                                                                                                                                                           |
-| `DATADOG_TRACE_DEBUG`              | `false`     | Enable debug logging in the tracer. Note that this is [not available with Django][8].                                                                                                                                                                                       |
+| `DATADOG_TRACE_DEBUG`              | `false`     | Enable debug logging in the tracer. Note that this is [not available with Django][9].                                                                                                                                                                                       |
 | `DATADOG_PATCH_MODULES`            |             | Override the modules patched for this application execution. It should follow this format: `DATADOG_PATCH_MODULES=module:patch,module:patch...`.                                                                                                                            |
 | `DD_AGENT_HOST`                    | `localhost` | Override the address of the trace Agent host that the default tracer attempts to submit traces to.                                                                                                                                                                          |
 | `DATADOG_TRACE_AGENT_PORT`         | `8126`      | Override the port that the default tracer submit traces to.                                                                                                                                                                                                                 |
 | `DD_TRACE_AGENT_URL`               |             | The URL of the Trace Agent that the tracer submits to. Takes priority over hostname and port, if set. Supports Unix Domain Sockets in combination with the `apm_config.receiver_socket` in your `datadog.yaml` file, or the `DD_APM_RECEIVER_SOCKET` environment variable.  |
-| `DATADOG_PRIORITY_SAMPLING`        | `true`      | Enable [Priority Sampling][9].                                                                                                                                                                                                                                              |
-| `DD_LOGS_INJECTION`                | `false`     | Enable [connecting logs and traces Injection][10].                                                                                                                                                                                                                           |
-| `DD_TRACE_ANALYTICS_ENABLED`       | `false`     | Enable App Analytics globally for [web integrations][11].                                                                                                                                                                                                                   |
+| `DATADOG_PRIORITY_SAMPLING`        | `true`      | Enable [Priority Sampling][10].                                                                                                                                                                                                                                              |
+| `DD_LOGS_INJECTION`                | `false`     | Enable [connecting logs and traces Injection][11].                                                                                                                                                                                                                           |
+| `DD_TRACE_ANALYTICS_ENABLED`       | `false`     | Enable App Analytics globally for [web integrations][12].                                                                                                                                                                                                                   |
 | `DD_INTEGRATION_ANALYTICS_ENABLED` | `false`     | Enable App Analytics for a specific integration. Example: `DD_BOTO_ANALYTICS_ENABLED=true` .                                                                                                                                                                                |
 
 ## Change Agent Hostname
@@ -118,16 +104,16 @@
 
 | Framework                 | Supported Version | PyPi Datadog Documentation                                         |
 | ------------------------- | ----------------- | ------------------------------------------------------------------ |
-| [aiohttp][12]             | >= 1.2            | http://pypi.datadoghq.com/trace/docs/web_integrations.html#aiohttp |
-| [Bottle][13]              | >= 0.11           | http://pypi.datadoghq.com/trace/docs/web_integrations.html#bottle  |
-| [Django][14]              | >= 1.8            | http://pypi.datadoghq.com/trace/docs/web_integrations.html#django  |
-| [djangorestframework][14] | >= 3.4            | http://pypi.datadoghq.com/trace/docs/web_integrations.html#django  |
-| [Falcon][15]              | >= 1.0            | http://pypi.datadoghq.com/trace/docs/web_integrations.html#falcon  |
-| [Flask][16]               | >= 0.10           | http://pypi.datadoghq.com/trace/docs/web_integrations.html#flask   |
-| [Molten][17]              | >= 0.7.0          | http://pypi.datadoghq.com/trace/docs/web_integrations.html#molten  |
-| [Pylons][18]              | >= 0.9.6          | http://pypi.datadoghq.com/trace/docs/web_integrations.html#pylons  |
-| [Pyramid][19]             | >= 1.7            | http://pypi.datadoghq.com/trace/docs/web_integrations.html#pyramid |
-| [Tornado][20]             | >= 4.0            | http://pypi.datadoghq.com/trace/docs/web_integrations.html#tornado |
+| [aiohttp][13]             | >= 1.2            | http://pypi.datadoghq.com/trace/docs/web_integrations.html#aiohttp |
+| [Bottle][14]              | >= 0.11           | http://pypi.datadoghq.com/trace/docs/web_integrations.html#bottle  |
+| [Django][15]              | >= 1.8            | http://pypi.datadoghq.com/trace/docs/web_integrations.html#django  |
+| [djangorestframework][15] | >= 3.4            | http://pypi.datadoghq.com/trace/docs/web_integrations.html#django  |
+| [Falcon][16]              | >= 1.0            | http://pypi.datadoghq.com/trace/docs/web_integrations.html#falcon  |
+| [Flask][17]               | >= 0.10           | http://pypi.datadoghq.com/trace/docs/web_integrations.html#flask   |
+| [Molten][18]              | >= 0.7.0          | http://pypi.datadoghq.com/trace/docs/web_integrations.html#molten  |
+| [Pylons][19]              | >= 0.9.6          | http://pypi.datadoghq.com/trace/docs/web_integrations.html#pylons  |
+| [Pyramid][20]             | >= 1.7            | http://pypi.datadoghq.com/trace/docs/web_integrations.html#pyramid |
+| [Tornado][21]             | >= 4.0            | http://pypi.datadoghq.com/trace/docs/web_integrations.html#tornado |
 
 #### Datastore Compatibility
 
@@ -135,23 +121,23 @@
 
 | Datastore                          | Supported Version | PyPi Datadog Documentation                                                                    |
 | ---------------------------------- | ----------------- | --------------------------------------------------------------------------------------------- |
-| [Cassandra][21]                    | >= 3.5            | http://pypi.datadoghq.com/trace/docs/db_integrations.html#cassandra                           |
-| [Elasticsearch][22]                | >= 1.6            | http://pypi.datadoghq.com/trace/docs/db_integrations.html#elasticsearch                       |
-| [Flask Cache][23]                  | >= 0.12           | http://pypi.datadoghq.com/trace/docs/db_integrations.html#flask-cache                         |
-| [Memcached][24] [pylibmc][25]      | >= 1.4            | http://pypi.datadoghq.com/trace/docs/db_integrations.html#pylibmc                             |
-| [Memcached][24] [pymemcache][26]   | >= 1.3            | http://pypi.datadoghq.com/trace/docs/db_integrations.html#pymemcache                          |
-| [MongoDB][27] [Mongoengine][28]    | >= 0.11           | http://pypi.datadoghq.com/trace/docs/db_integrations.html#mongoengine                         |
-| [MongoDB][27] [Pymongo][29]        | >= 3.0            | http://pypi.datadoghq.com/trace/docs/db_integrations.html#pymongo                             |
-| [MySQL][30] [MySQL-python][31]     | >= 1.2.3          | http://pypi.datadoghq.com/trace/docs/db_integrations.html#module-ddtrace.contrib.mysqldb      |
-| [MySQL][30] [mysqlclient][32]      | >= 1.3            | http://pypi.datadoghq.com/trace/docs/db_integrations.html#module-ddtrace.contrib.mysqldb      |
-| [MySQL][30] mysql-connector        | >= 2.1            | http://pypi.datadoghq.com/trace/docs/db_integrations.html#mysql-connector                     |
-| [Postgres][33] [aiopg][34]         | >= 0.12.0         | http://pypi.datadoghq.com/trace/docs/db_integrations.html#aiopg                               |
-| [Postgres][33] [psycopg][35]       | >= 2.4            | http://pypi.datadoghq.com/trace/docs/db_integrations.html#module-ddtrace.contrib.psycopg      |
-| [Redis][36]                        | >= 2.6            | http://pypi.datadoghq.com/trace/docs/db_integrations.html#redis                               |
-| [Redis][36] [redis-py-cluster][37] | >= 1.3.5          | http://pypi.datadoghq.com/trace/docs/db_integrations.html#module-ddtrace.contrib.rediscluster |
-| [SQLAlchemy][38]                   | >= 1.0            | http://pypi.datadoghq.com/trace/docs/db_integrations.html#sqlalchemy                          |
-| [SQLite3][39]                      | Fully Supported   | http://pypi.datadoghq.com/trace/docs/db_integrations.html#sqlite                              |
-| [Vertica][40]                      | >= 0.6            | http://pypi.datadoghq.com/trace/docs/db_integrations.html#vertica                             |
+| [Cassandra][22]                    | >= 3.5            | http://pypi.datadoghq.com/trace/docs/db_integrations.html#cassandra                           |
+| [Elasticsearch][23]                | >= 1.6            | http://pypi.datadoghq.com/trace/docs/db_integrations.html#elasticsearch                       |
+| [Flask Cache][24]                  | >= 0.12           | http://pypi.datadoghq.com/trace/docs/db_integrations.html#flask-cache                         |
+| [Memcached][25] [pylibmc][26]      | >= 1.4            | http://pypi.datadoghq.com/trace/docs/db_integrations.html#pylibmc                             |
+| [Memcached][25] [pymemcache][27]   | >= 1.3            | http://pypi.datadoghq.com/trace/docs/db_integrations.html#pymemcache                          |
+| [MongoDB][28] [Mongoengine][29]    | >= 0.11           | http://pypi.datadoghq.com/trace/docs/db_integrations.html#mongoengine                         |
+| [MongoDB][28] [Pymongo][30]        | >= 3.0            | http://pypi.datadoghq.com/trace/docs/db_integrations.html#pymongo                             |
+| [MySQL][31] [MySQL-python][32]     | >= 1.2.3          | http://pypi.datadoghq.com/trace/docs/db_integrations.html#module-ddtrace.contrib.mysqldb      |
+| [MySQL][31] [mysqlclient][33]      | >= 1.3            | http://pypi.datadoghq.com/trace/docs/db_integrations.html#module-ddtrace.contrib.mysqldb      |
+| [MySQL][31] mysql-connector        | >= 2.1            | http://pypi.datadoghq.com/trace/docs/db_integrations.html#mysql-connector                     |
+| [Postgres][34] [aiopg][35]         | >= 0.12.0         | http://pypi.datadoghq.com/trace/docs/db_integrations.html#aiopg                               |
+| [Postgres][34] [psycopg][36]       | >= 2.4            | http://pypi.datadoghq.com/trace/docs/db_integrations.html#module-ddtrace.contrib.psycopg      |
+| [Redis][37]                        | >= 2.6            | http://pypi.datadoghq.com/trace/docs/db_integrations.html#redis                               |
+| [Redis][37] [redis-py-cluster][38] | >= 1.3.5          | http://pypi.datadoghq.com/trace/docs/db_integrations.html#module-ddtrace.contrib.rediscluster |
+| [SQLAlchemy][39]                   | >= 1.0            | http://pypi.datadoghq.com/trace/docs/db_integrations.html#sqlalchemy                          |
+| [SQLite3][40]                      | Fully Supported   | http://pypi.datadoghq.com/trace/docs/db_integrations.html#sqlite                              |
+| [Vertica][41]                      | >= 0.6            | http://pypi.datadoghq.com/trace/docs/db_integrations.html#vertica                             |
 
 #### Library Compatibility
 
@@ -159,77 +145,24 @@
 
 | Library           | Supported Version | PyPi Datadog Documentation                                               |
 | ----------------- | ----------------- | ------------------------------------------------------------------------ |
-| [asyncio][41]     | Fully Supported   | http://pypi.datadoghq.com/trace/docs/async_integrations.html#asyncio     |
-| [gevent][42]      | >= 1.0            | http://pypi.datadoghq.com/trace/docs/async_integrations.html#gevent      |
-| [aiobotocore][43] | >= 0.2.3          | http://pypi.datadoghq.com/trace/docs/other_integrations.html#aiobotocore |
-| [Boto2][43]       | >= 2.29.0         | http://pypi.datadoghq.com/trace/docs/other_integrations.html#boto2       |
-| [Botocore][43]    | >= 1.4.51         | http://pypi.datadoghq.com/trace/docs/other_integrations.html#botocore    |
-| [Celery][44]      | >= 4.0.2          | http://pypi.datadoghq.com/trace/docs/other_integrations.html#celery      |
-| [Futures][45]     | Fully Supported   | http://pypi.datadoghq.com/trace/docs/other_integrations.html#futures     |
-| [Grpc][46]        | >= 1.8.0          | http://pypi.datadoghq.com/trace/docs/other_integrations.html#grpc        |
-| [httplib][47]     | Fully Supported   | http://pypi.datadoghq.com/trace/docs/other_integrations.html#httplib     |
-| [Jinja2][48]      | >= 2.7            | http://pypi.datadoghq.com/trace/docs/other_integrations.html#jinja2      |
-| [Kombu][49]       | >= 4.0            | http://pypi.datadoghq.com/trace/docs/other_integrations.html#kombu       |
-| [Mako][50]        | >= 0.1.0          | http://pypi.datadoghq.com/trace/docs/other_integrations.html#mako        |
-| [Requests][51]    | >= 2.08           | http://pypi.datadoghq.com/trace/docs/other_integrations.html#requests    |
+| [asyncio][42]     | Fully Supported   | http://pypi.datadoghq.com/trace/docs/async_integrations.html#asyncio     |
+| [gevent][43]      | >= 1.0            | http://pypi.datadoghq.com/trace/docs/async_integrations.html#gevent      |
+| [aiobotocore][44] | >= 0.2.3          | http://pypi.datadoghq.com/trace/docs/other_integrations.html#aiobotocore |
+| [Boto2][44]       | >= 2.29.0         | http://pypi.datadoghq.com/trace/docs/other_integrations.html#boto2       |
+| [Botocore][44]    | >= 1.4.51         | http://pypi.datadoghq.com/trace/docs/other_integrations.html#botocore    |
+| [Celery][45]      | >= 4.0.2          | http://pypi.datadoghq.com/trace/docs/other_integrations.html#celery      |
+| [Futures][46]     | Fully Supported   | http://pypi.datadoghq.com/trace/docs/other_integrations.html#futures     |
+| [Grpc][47]        | >= 1.8.0          | http://pypi.datadoghq.com/trace/docs/other_integrations.html#grpc        |
+| [httplib][48]     | Fully Supported   | http://pypi.datadoghq.com/trace/docs/other_integrations.html#httplib     |
+| [Jinja2][49]      | >= 2.7            | http://pypi.datadoghq.com/trace/docs/other_integrations.html#jinja2      |
+| [Kombu][50]       | >= 4.0            | http://pypi.datadoghq.com/trace/docs/other_integrations.html#kombu       |
+| [Mako][51]        | >= 0.1.0          | http://pypi.datadoghq.com/trace/docs/other_integrations.html#mako        |
+| [Requests][8]    | >= 2.08           | http://pypi.datadoghq.com/trace/docs/other_integrations.html#requests    |
 
 ## Further Reading
 
 {{< partial name="whats-next/whats-next.html" >}}
 
-<<<<<<< HEAD
-[1]: /tracing/send_traces/
-[2]: /tracing/setup/docker/
-[3]: /agent/kubernetes/apm/
-[4]: http://pypi.datadoghq.com/trace/docs
-[5]: http://pypi.datadoghq.com/trace/docs/advanced_usage.html#ddtracerun
-[6]: /tracing/guide/setting_primary_tags_to_scope/
-[7]: http://pypi.datadoghq.com/trace/docs/web_integrations.html?highlight=django#django
-[8]: http://pypi.datadoghq.com/trace/docs/advanced_usage.html#priority-sampling
-[9]: /tracing/connect_logs_and_traces/python/
-[10]: /tracing/app_analytics/?tab=python#automatic-configuration
-[11]: https://aiohttp.readthedocs.io
-[12]: https://bottlepy.org
-[13]: https://www.djangoproject.com
-[14]: https://falconframework.org
-[15]: http://flask.pocoo.org
-[16]: https://moltenframework.com
-[17]: http://pylonsproject.org
-[18]: https://trypyramid.com
-[19]: http://www.tornadoweb.org
-[20]: https://cassandra.apache.org
-[21]: https://www.elastic.co/products/elasticsearch
-[22]: https://pythonhosted.org/Flask-Cache
-[23]: https://memcached.org
-[24]: http://sendapatch.se/projects/pylibmc
-[25]: https://pymemcache.readthedocs.io
-[26]: https://www.mongodb.com/what-is-mongodb
-[27]: http://mongoengine.org
-[28]: https://api.mongodb.com/python/current
-[29]: https://www.mysql.com
-[30]: https://pypi.org/project/MySQL-python
-[31]: https://pypi.org/project/mysqlclient
-[32]: https://www.postgresql.org
-[33]: https://aiopg.readthedocs.io
-[34]: http://initd.org/psycopg
-[35]: https://redis.io
-[36]: https://redis-py-cluster.readthedocs.io
-[37]: https://www.sqlalchemy.org
-[38]: https://www.sqlite.org
-[39]: https://www.vertica.com
-[40]: https://docs.python.org/3/library/asyncio.html
-[41]: http://www.gevent.org
-[42]: http://docs.pythonboto.org/en/latest
-[43]: http://www.celeryproject.org
-[44]: https://docs.python.org/3/library/concurrent.futures.html
-[45]: https://grpc.io
-[46]: https://docs.python.org/2/library/httplib.html
-[47]: http://jinja.pocoo.org
-[48]: https://kombu.readthedocs.io/en/latest
-[49]: https://www.makotemplates.org
-[50]: http://docs.python-requests.org/en/master
-[51]: /tagging/unified_service_tagging
-=======
 [1]: https://app.datadoghq.com/apm/install
 [2]: /tracing/send_traces/
 [3]: /tracing/setup/docker/
@@ -237,48 +170,47 @@
 [5]: http://pypi.datadoghq.com/trace/docs
 [6]: http://pypi.datadoghq.com/trace/docs/advanced_usage.html#ddtracerun
 [7]: /tracing/guide/setting_primary_tags_to_scope/
-[8]: http://pypi.datadoghq.com/trace/docs/web_integrations.html?highlight=django#django
-[9]: http://pypi.datadoghq.com/trace/docs/advanced_usage.html#priority-sampling
-[10]: /tracing/connect_logs_and_traces/python/
-[11]: /tracing/app_analytics/?tab=python#automatic-configuration
-[12]: https://aiohttp.readthedocs.io
-[13]: https://bottlepy.org
-[14]: https://www.djangoproject.com
-[15]: https://falconframework.org
-[16]: http://flask.pocoo.org
-[17]: https://moltenframework.com
-[18]: http://pylonsproject.org
-[19]: https://trypyramid.com
-[20]: http://www.tornadoweb.org
-[21]: https://cassandra.apache.org
-[22]: https://www.elastic.co/products/elasticsearch
-[23]: https://pythonhosted.org/Flask-Cache
-[24]: https://memcached.org
-[25]: http://sendapatch.se/projects/pylibmc
-[26]: https://pymemcache.readthedocs.io
-[27]: https://www.mongodb.com/what-is-mongodb
-[28]: http://mongoengine.org
-[29]: https://api.mongodb.com/python/current
-[30]: https://www.mysql.com
-[31]: https://pypi.org/project/MySQL-python
-[32]: https://pypi.org/project/mysqlclient
-[33]: https://www.postgresql.org
-[34]: https://aiopg.readthedocs.io
-[35]: http://initd.org/psycopg
-[36]: https://redis.io
-[37]: https://redis-py-cluster.readthedocs.io
-[38]: https://www.sqlalchemy.org
-[39]: https://www.sqlite.org
-[40]: https://www.vertica.com
-[41]: https://docs.python.org/3/library/asyncio.html
-[42]: http://www.gevent.org
-[43]: http://docs.pythonboto.org/en/latest
-[44]: http://www.celeryproject.org
-[45]: https://docs.python.org/3/library/concurrent.futures.html
-[46]: https://grpc.io
-[47]: https://docs.python.org/2/library/httplib.html
-[48]: http://jinja.pocoo.org
-[49]: https://kombu.readthedocs.io/en/latest
-[50]: https://www.makotemplates.org
-[51]: http://docs.python-requests.org/en/master
->>>>>>> eba47546
+[8]: http://docs.python-requests.org/en/master
+[9]: http://pypi.datadoghq.com/trace/docs/web_integrations.html?highlight=django#django
+[10]: http://pypi.datadoghq.com/trace/docs/advanced_usage.html#priority-sampling
+[11]: /tracing/connect_logs_and_traces/python/
+[12]: /tracing/app_analytics/?tab=python#automatic-configuration
+[13]: https://aiohttp.readthedocs.io
+[14]: https://bottlepy.org
+[15]: https://www.djangoproject.com
+[16]: https://falconframework.org
+[17]: http://flask.pocoo.org
+[18]: https://moltenframework.com
+[19]: http://pylonsproject.org
+[20]: https://trypyramid.com
+[21]: http://www.tornadoweb.org
+[22]: https://cassandra.apache.org
+[23]: https://www.elastic.co/products/elasticsearch
+[24]: https://pythonhosted.org/Flask-Cache
+[25]: https://memcached.org
+[26]: http://sendapatch.se/projects/pylibmc
+[27]: https://pymemcache.readthedocs.io
+[28]: https://www.mongodb.com/what-is-mongodb
+[29]: http://mongoengine.org
+[30]: https://api.mongodb.com/python/current
+[31]: https://www.mysql.com
+[32]: https://pypi.org/project/MySQL-python
+[33]: https://pypi.org/project/mysqlclient
+[34]: https://www.postgresql.org
+[35]: https://aiopg.readthedocs.io
+[36]: http://initd.org/psycopg
+[37]: https://redis.io
+[38]: https://redis-py-cluster.readthedocs.io
+[39]: https://www.sqlalchemy.org
+[40]: https://www.sqlite.org
+[41]: https://www.vertica.com
+[42]: https://docs.python.org/3/library/asyncio.html
+[43]: http://www.gevent.org
+[44]: http://docs.pythonboto.org/en/latest
+[45]: http://www.celeryproject.org
+[46]: https://docs.python.org/3/library/concurrent.futures.html
+[47]: https://grpc.io
+[48]: https://docs.python.org/2/library/httplib.html
+[49]: http://jinja.pocoo.org
+[50]: https://kombu.readthedocs.io/en/latest
+[51]: https://www.makotemplates.org