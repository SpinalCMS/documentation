---
title: Tracing Java Applications
kind: documentation
aliases:
- /tracing/java
- /tracing/languages/java
- /agent/apm/java/
further_reading:
- link: "https://github.com/DataDog/dd-trace-java"
  tag: "GitHub"
  text: "Datadog Java APM source code"
- link: "tracing/visualization/"
  tag: "Documentation"
  text: "Explore your services, resources and traces"
- link: "tracing/advanced/"
  tag: "Advanced Usage"
  text: "Advanced Usage"
---

## Installation and Getting Started

To begin tracing applications written in any language, first [install and configure the Datadog Agent][1], see the additional documentation for [tracing Docker applications][2] or [Kubernetes applications][3].

Next, download `dd-java-agent.jar` that contains the Agent class files:

```shell
wget -O dd-java-agent.jar 'https://repository.sonatype.org/service/local/artifact/maven/redirect?r=central-proxy&g=com.datadoghq&a=dd-java-agent&v=LATEST'
```

Finally, add the following JVM argument when starting your application in your IDE, Maven or Gradle application script, or `java -jar` command:

```
-javaagent:/path/to/the/dd-java-agent.jar
```

Note that `dd-trace-java`'s artifacts (`dd-java-agent.jar`, `dd-trace-api.jar`, `dd-trace-ot.jar`) support all JVM-based languages, i.e. Scala, Groovy, Kotlin, Clojure, etc. If you need support for a particular framework, consider making an [open-source contribution][4].

## Automatic Instrumentation

Automatic instrumentation for Java uses the `java-agent` instrumentation capabilities [provided by the JVM][5]. When a `java-agent` is registered, it has the ability to modify class files at load time.
The `java-agent` uses the [Byte Buddy framework][6] to find the classes defined for instrumentation and modify those class bytes accordingly.

Instrumentation may come from auto-instrumentation, the OpenTracing api, or a mixture of both. Instrumentation generally captures the following info:

* Timing duration is captured using the JVM's nanotime clock unless a timestamp is provided from the OpenTracing api
* Key/value tag pairs
* Errors and stacktraces which are unhandled by the application
* A total count of traces (requests) flowing through the system

## Compatibility

Datadog officially supports the Java JRE 1.7 and higher of both Oracle JDK and OpenJDK. Datadog does not officially support any early-access versions of Java.

### Integrations

Most integrations are enabled by default. The following setting can change the default to disabled.

* System Property: `-Ddd.integrations.enabled=false`
* Environment Variable: `DD_INTEGRATIONS_ENABLED=false`

Integrations can be enabled or disabled individually (overriding the default above).

* System Property: `-Ddd.integration.<integration-name>.enabled=true`
* Environment Variable: `DD_INTEGRATION_<INTEGRATION_NAME>_ENABLED=true`

(See below for each integration's name.)

Beta integrations are disabled by default but can be enabled individually.

#### Web Framework Compatibility

`dd-java-agent` includes support for automatically tracing the following web frameworks.

| Server                       | Versions   | Support Type    | Instrumentation Names (used for configuration) |
|------------------------------|------------|-----------------|------------------------------------------------|
| Akka-Http Server             | 10.0+      | Fully Supported | `akka-http`, `akka-http-server`                |
| Java Servlet Compatible      | 2.3+, 3.0+ | Fully Supported | `servlet`, `servlet-2`, `servlet-3`            |
| Jax-RS Annotations           | JSR311-API | Fully Supported | `jax-rs`, `jaxrs`, `jax-rs-annotations`        |
| Jetty (non-Servlet)          | 8+         | [Beta][7]       | `jetty`, `jetty-8`                             |
| Netty Http Server and Client | 4.0+       | Fully Supported | `netty`, `netty-4.0`, `netty-4.1`              |
| Play                         | 2.4-2.6    | Fully Supported | `play`                                         |
| Ratpack                      | 1.4+       | [Beta][7]       | `ratpack`                                      |
| Spark Java                   | 2.3+       | [Beta][7]       | `sparkjava` (requires `jetty`)                 |
| Spring Web (MVC)             | 4.0+       | Fully Supported | `spring-web`                                   |
| Spring WebFlux               | 5.0+       | Fully Supported | `spring-webflux`                               |
| Vert.x-Web                   | 4.1.0+     | Fully Supported | (requires `netty`)                             |

**Web Framework tracing provides:** timing HTTP request to response, tags for the HTTP request (status code, method, etc), error and stacktrace capturing, linking work created within a web request and Distributed Tracing.

*Note:* Many application servers are Servlet compatible and are automatically covered by that instrumentation, such as Tomcat, Jetty, Websphere, Weblogic, etc.
Also, frameworks like Spring Boot inherently work because it uses a Servlet compatible embedded application server.

Don't see your desired web frameworks? Datadog is continually adding additional support. Contact [Datadog support][7] if you need help.

#### Networking Framework Compatibility

`dd-java-agent` includes support for automatically tracing the following networking frameworks.

| Framework                | Versions    | Support Type    | Instrumentation Names (used for configuration) |
|--------------------------|-------------|-----------------|------------------------------------------------|
| Apache HTTP Client       | 4.0+        | Fully Supported | `httpclient`                                   |
| Apache HTTP Async Client | 4.0+        | Fully Supported | `httpasyncclient`, apache-httpasyncclient      |
| AWS Java SDK             | 1.11+, 2.2+ | Fully Supported | `aws-sdk`                                      |
| gRPC                     | 1.5+        | Fully Supported | `grpc`, `grpc-client`, `grpc-server`           |
| HttpURLConnection        | all         | Fully Supported | `httpurlconnection`, `urlconnection`           |
| Kafka-Clients            | 0.11+       | Fully Supported | `kafka`                                        |
| Kafka-Streams            | 0.11+       | Fully Supported | `kafka`, `kafka-streams`                       |
| Jax RS Clients           | 2.0+        | Fully Supported | `jax-rs`, `jaxrs`, `jax-rs-client`             |
| JMS                      | 1 and 2     | Fully Supported | `jms`                                          |
| Rabbit AMQP              | 2.7+        | Fully Supported | `amqp`, `rabbitmq`                             |
| OkHTTP                   | 3.0+        | Fully Supported | `okhttp`, `okhttp-3`                           |

**Networking tracing provides:** timing request to response, tags for the request (e.g. response code), error and stacktrace capturing, and distributed tracing.

Don't see your desired networking framework? Datadog is continually adding additional support. Contact [Datadog support][7] if you need help.

#### Data Store Compatibility

`dd-java-agent` includes support for automatically tracing the following database frameworks/drivers.

| Database                | Versions | Support Type    | Instrumentation Names (used for configuration)                                           |
|-------------------------|----------|-----------------|------------------------------------------------------------------------------------------|
| Couchbase               | 2.0+     | Fully Supported | `couchbase`                                                                              |
| Cassandra               | 3.X      | Fully Supported | `cassandra`                                                                              |
| Elasticsearch Transport | 2.0+     | Fully Supported | `elasticsearch`, `elasticsearch-transport`, `elasticsearch-transport-{2,5,6}` (pick one) |
| Elasticsearch Rest      | 5.0+     | Fully Supported | `elasticsearch`, `elasticsearch-rest`, `elasticsearch-rest-5`, `elasticsearch-rest-6`    |
| Hibernate               | 3.5+     | Fully Supported | `hibernate`                                                                              |
| JDBC                    | N/A      | Fully Supported | `jdbc`                                                                                   |
| Jedis                   | 1.4+     | Fully Supported | `redis`                                                                                  |
| Lettuce                 | 5.0+     | Fully Supported | `lettuce`                                                                                |
| MongoDB                 | 3.0+     | Fully Supported | `mongo`                                                                                  |
| SpyMemcached            | 2.12+    | Fully Supported | `spymemcached`                                                                           |

`dd-java-agent` is also compatible with common JDBC drivers including:

*  Apache Derby
*  Firebird SQL
*  H2 Database Engine
*  HSQLDB
*  IBM DB2
*  MariaDB
*  MSSQL (Microsoft SQL Server)
*  MySQL
*  Oracle
*  Postgres SQL

**Datastore tracing provides:** timing request to response, query info (e.g. a sanitized query string), and error and stacktrace capturing.

Don't see your desired datastores? Datadog is continually adding additional support. Contact [Datadog support][7] if you need help.

#### Other Framework Compatibility

`dd-java-agent` includes support for automatically tracing the following other frameworks.

| Framework        | Versions | Support Type    | Instrumentation Names (used for configuration) |
|------------------|----------|-----------------|------------------------------------------------|
| Slf4J MDC        | 1+       | Fully Supported | `mdc` (See also `dd.logs.injection` config)    |
| JSP Rendering    | 2.3+     | Fully Supported | `jsp`, `jsp-render`                            |
| Dropwizard Views | 0.7+     | Fully Supported | `dropwizard`, `dropwizard-view`                |
| Hystrix          | 1.4+     | Fully Supported | `hystrix`                                      |
| Twilio SDK       | 0+       | Fully Supported | `twilio-sdk`                                   |

Don't see your desired framework? Datadog is continually adding additional support. Contact [Datadog support][7] if you need help.

To improve visibility into applications using unsupported frameworks, consider:

* Adding custom instrumentation (with OpenTracing or the `@Trace` annotation).
* [Submitting a pull request][8] with instrumentation for inclusion in a future release.
* Contacting [Datadog support][7] and submitting a feature request.

## Configuration

The tracer is configured using System Properties and Environment Variables as follows:
(See integration specific config in the [integrations](#integrations) section above.)

| System Property                        | Environment Variable                   | Default              | Description                                                                                                                                                                                                             |
|----------------------------------------|----------------------------------------|----------------------|-------------------------------------------------------------------------------------------------------------------------------------------------------------------------------------------------------------------------|
| `dd.trace.enabled`                     | `DD_TRACE_ENABLED`                     | `true`               | When `false` tracing agent is disabled.                                                                                                                                                                                 |
| `dd.trace.config`                      | `DD_TRACE_CONFIG`                      | `null`               | Optional path to a file were configuration properties are provided one per each line. E.g. `dd.trace.enabled=my_service-name`                                                                                           |
| `dd.service.name`                      | `DD_SERVICE_NAME`                      | `unnamed-java-app`   | The name of a set of processes that do the same job. Used for grouping stats for your application.                                                                                                                      |
| `dd.service.mapping`                   | `DD_SERVICE_MAPPING`                   | `null`               | (Example: `key1:value1,key2:value2`) Dynamically rename services via configuration. Useful for making databases have distinct names across different services.                                                          |
| `dd.writer.type`                       | `DD_WRITER_TYPE`                       | `DDAgentWriter`      | Default value sends traces to the Agent. Configuring with `LoggingWriter` instead writes traces out to the console.                                                                                                     |
| `dd.agent.host`                        | `DD_AGENT_HOST`                        | `localhost`          | Hostname for where to send traces to. If using a containerized environment, configure this to be the host IP.  See [Tracing Docker Applications][1] for more details.                                                   |
| `dd.trace.agent.port`                  | `DD_TRACE_AGENT_PORT`                  | `8126`               | Port number the Agent is listening on for configured host.                                                                                                                                                              |
| `dd.trace.global.tags`                 | `DD_TRACE_GLOBAL_TAGS`                 | `null`               | (Example: `key1:value1,key2:value2`) A list of default tags to be added to every span and every JMX metric. This value is merged into `trace.span.tags` and `trace.jmx.tags` to provide single place to configure both. |
| `dd.trace.span.tags`                   | `DD_TRACE_SPAN_TAGS`                   | `null`               | (Example: `key1:value1,key2:value2`) A list of default tags to be added to every span. Tags of the same name added directly to a span overwrite the defaults provided here.                                             |
| `dd.trace.jmx.tags`                    | `DD_TRACE_JMX_TAGS`                    | `null`               | (Example: `key1:value1,key2:value2`) A list of default tags to be added to every JMX metric. Tags of the same name added in JMX metrics configuration overwrite the defaults provided here.                             |
| `dd.trace.header.tags`                 | `DD_TRACE_HEADER_TAGS`                 | `null`               | (Example: `CASE-insensitive-Header:my-tag-name,User-ID:userId`) A map of header keys to tag names.  Automatically apply header values as tags on traces.                                                                |
<<<<<<< HEAD
| `dd.trace.annotations`                 | `DD_TRACE_ANNOTATIONS`                 | ([listed here][10])   | (Example: `com.some.Trace;io.other.Trace`) A list of method annotations to treat as `@Trace`.                                                                                                                           |
=======
| `dd.trace.annotations`                 | `DD_TRACE_ANNOTATIONS`                 | ([listed here][1])   | (Example: `com.some.Trace;io.other.Trace`) A list of method annotations to treat as `@Trace`.                                                                                                                           |
>>>>>>> f557538a
| `dd.trace.methods`                     | `DD_TRACE_METHODS`                     | `null`               | (Example: `package.ClassName[method1,method2,...];AnonymousClass$1[call]`) List of class/interface and methods to trace.  Similar to adding `@Trace`, but without changing code.                                        |
| `dd.trace.partial.flush.min.spans`     | `DD_TRACE_PARTIAL_FLUSH_MIN_SPANS`     | `1000`               | Set a number of partial spans to flush on. Useful to reduce memory overhead when dealing with heavy traffic or long running traces.                                                                                     |
| `dd.trace.report-hostname`             | `DD_TRACE_REPORT_HOSTNAME`             | `false`              | When enabled, it adds the detected hostname to trace metadata                                                                                                                                                           |
| `dd.trace.db.client.split-by-instance` | `DD_TRACE_DB_CLIENT_SPLIT_BY_INSTANCE` | `false`              | When set to `true` db spans get assigned the instance name as the service name                                                                                                                                          |
| `dd.http.client.tag.query-string`      | `DD_HTTP_CLIENT_TAG_QUERY_STRING`      | `false`              | When set to `true` query string parameters and fragment get added to web client spans                                                                                                                                   |
| `dd.http.server.tag.query-string`      | `DD_HTTP_SERVER_TAG_QUERY_STRING`      | `false`              | When set to `true` query string parameters and fragment get added to web server spans                                                                                                                                   |
| `dd.jmxfetch.enabled`                  | `DD_JMXFETCH_ENABLED`                  | `true`               | Enable collection of JMX metrics by Java Tracing Agent.                                                                                                                                                                 |
| `dd.jmxfetch.metrics-configs`          | `DD_JMXFETCH_METRICS_CONFIGS`          | `null`               | (Example: `/file/loction1,/file/location2`) Additional metrics configuration file for JMX metrics collection.                                                                                                           |
| `dd.jmxfetch.check-period`             | `DD_JMXFETCH_CHECK_PERIOD`             | `1500`               | How often to send JMX metrics (in ms).                                                                                                                                                                                  |
| `dd.jmxfetch.refresh-beans-period`     | `DD_JMXFETCH_REFRESH_BEANS_PERIOD`     | `600`                | How often to refresh list of avalable JMX beans (in seconds).                                                                                                                                                           |
| `dd.jmxfetch.statsd.host`              | `DD_JMXFETCH_STATSD_HOST`              | same as `agent.host` | Statsd host to send JMX metrics to.                                                                                                                                                                                     |
| `dd.jmxfetch.statsd.port`              | `DD_JMXFETCH_STATSD_PORT`              | 8125                 | Statsd port to send JMX metrics to.                                                                                                                                                                                     |
<<<<<<< HEAD
| `dd.logs.injection`                    | `DD_LOGS_INJECTION`                    | false                | Enabled automatic MDC key injection for Datadog trace and span ids. See [Advanced Usage][11] for details                                                                                                                 |
=======
| `dd.logs.injection`                    | `DD_LOGS_INJECTION`                    | false                | Enabled automatic MDC key injection for Datadog trace and span ids. See [Advanced Usage][2] for details                                                                                                                 |

[1]: https://github.com/DataDog/dd-trace-java/blob/master/dd-java-agent/instrumentation/trace-annotation/src/main/java/datadog/trace/instrumentation/trace_annotation/TraceAnnotationsInstrumentation.java#L37
[2]: /tracing/advanced/connect_logs_and_traces/?tab=java
{{% /table %}}
>>>>>>> f557538a

**Note**:

* If the same key type is set for both, the system property configuration takes priority.
* System properties can be used as JVM parameters.

### B3 Headers Extraction and Injection

<<<<<<< HEAD
Datadog APM tracer supports [B3 headers extraction][12] and injection for
=======
Datadog APM tracer supports [B3 headers extraction][9] and injection for
>>>>>>> f557538a
distributed tracing.

Distributed headers injection and extraction is controlled by
configuring injection/extraction styles. Currently two styles are
supported:

* Datadog: `Datadog`
* B3: `B3`

Injection styles can be configured using:

* System Property: `-Ddd.propagation.style.inject=Datadog,B3`
* Environment Variable: `DD_PROPAGATION_STYLE_INJECTION=Datadog,B3`

The value of the property or environment variable is a comma (or
space) separated list of header styles that are enabled for
injection. By default only Datadog injection style is enabled.

Extraction styles can be configured using:

* System Property: `-Ddd.propagation.style.extract=Datadog,B3`
* Environment Variable: `DD_PROPAGATION_STYLE_EXTRACT=Datadog,B3`

The value of the property or environment variable is a comma (or
space) separated list of header styles that are enabled for
extraction. By default only Datadog extraction style is enabled.

If multiple extraction styles are enabled extraction attempt is done
on the order those styles are configured and first successful
extracted value is used.


## Trace Reporting

To report a trace to Datadog the following happens:

* Trace completes
* Trace is pushed to an asynchronous queue of traces
  * Queue is size-bound and doesn't grow past a set limit of 7000 traces
  * Once the size limit is reached, traces are discarded
  * A count of the total traces is captured to ensure accurate throughput
* In a separate reporting thread, the trace queue is flushed and traces are encoded via msgpack then sent to the Datadog Agent via http
* Queue flushing happens on a schedule of once per second

To see the actual code, documentation, and usage examples for any of the
libraries and frameworks that Datadog supports, check the full list of auto-
instrumented components for Java applications in the [Integrations](#integrations) section.

### Trace Annotation

Add the `dd-trace-api` dependency to your project. For Maven, add this to `pom.xml`:

```xml
<dependency>
    <groupId>com.datadoghq</groupId>
    <artifactId>dd-trace-api</artifactId>
    <version>{version}</version>
</dependency>
```

For Gradle, add:

```gradle
compile group: 'com.datadoghq', name: 'dd-trace-api', version: {version}
```

Now add `@Trace` to methods to have them be traced when running with `dd-java-agent.jar`.  If the Agent is not attached, this annotation has no effect on your application.

## Performance

Java APM has minimal impact on the overhead of an application:

* No collections maintained by Java APM grow unbounded in memory
* Reporting traces does not block the application thread
* Java APM typically adds no more than a 3% increase in CPU usage
* Java APM typically adds no more than a 3% increase in JVM heap usage

## Change Agent Hostname

Configure your application level tracers to submit traces to a custom Agent hostname:

The Java Tracing Module automatically looks for and initializes with the ENV variables `DD_AGENT_HOST` and `DD_TRACE_AGENT_PORT`.

```bash
java -javaagent:<DD-JAVA-AGENT-PATH>.jar -jar <YOUR_APPLICATION_PATH>.jar
```

You can also use system properties:

```bash
java -javaagent:<DD-JAVA-AGENT-PATH>.jar \
     -Ddd.agent.host=$DD_AGENT_HOST \
     -Ddd.agent.port=$DD_TRACE_AGENT_PORT \
     -jar <YOUR_APPLICATION_PATH>.jar
```

## Further Reading

{{< partial name="whats-next/whats-next.html" >}}

[1]: /tracing/setup
[2]: /tracing/setup/docker
[3]: /agent/kubernetes/daemonset_setup/#trace-collection
[4]: https://github.com/DataDog/dd-trace-java/blob/master/CONTRIBUTING.md
[5]: https://docs.oracle.com/javase/8/docs/api/java/lang/instrument/package-summary.html
[6]: http://bytebuddy.net
[7]: /help
<<<<<<< HEAD
[8]: /help
[9]: https://github.com/DataDog/documentation#outside-contributors
[10]: https://github.com/DataDog/dd-trace-java/blob/master/dd-java-agent/instrumentation/trace-annotation/src/main/java/datadog/trace/instrumentation/trace_annotation/TraceAnnotationsInstrumentation.java#L37
[11]: /tracing/advanced/connect_logs_and_traces/?tab=java
[12]: https://github.com/openzipkin/b3-propagation
=======
[8]: https://github.com/DataDog/documentation#outside-contributors
[9]: https://github.com/openzipkin/b3-propagation
>>>>>>> f557538a
<|MERGE_RESOLUTION|>--- conflicted
+++ resolved
@@ -186,11 +186,7 @@
 | `dd.trace.span.tags`                   | `DD_TRACE_SPAN_TAGS`                   | `null`               | (Example: `key1:value1,key2:value2`) A list of default tags to be added to every span. Tags of the same name added directly to a span overwrite the defaults provided here.                                             |
 | `dd.trace.jmx.tags`                    | `DD_TRACE_JMX_TAGS`                    | `null`               | (Example: `key1:value1,key2:value2`) A list of default tags to be added to every JMX metric. Tags of the same name added in JMX metrics configuration overwrite the defaults provided here.                             |
 | `dd.trace.header.tags`                 | `DD_TRACE_HEADER_TAGS`                 | `null`               | (Example: `CASE-insensitive-Header:my-tag-name,User-ID:userId`) A map of header keys to tag names.  Automatically apply header values as tags on traces.                                                                |
-<<<<<<< HEAD
 | `dd.trace.annotations`                 | `DD_TRACE_ANNOTATIONS`                 | ([listed here][10])   | (Example: `com.some.Trace;io.other.Trace`) A list of method annotations to treat as `@Trace`.                                                                                                                           |
-=======
-| `dd.trace.annotations`                 | `DD_TRACE_ANNOTATIONS`                 | ([listed here][1])   | (Example: `com.some.Trace;io.other.Trace`) A list of method annotations to treat as `@Trace`.                                                                                                                           |
->>>>>>> f557538a
 | `dd.trace.methods`                     | `DD_TRACE_METHODS`                     | `null`               | (Example: `package.ClassName[method1,method2,...];AnonymousClass$1[call]`) List of class/interface and methods to trace.  Similar to adding `@Trace`, but without changing code.                                        |
 | `dd.trace.partial.flush.min.spans`     | `DD_TRACE_PARTIAL_FLUSH_MIN_SPANS`     | `1000`               | Set a number of partial spans to flush on. Useful to reduce memory overhead when dealing with heavy traffic or long running traces.                                                                                     |
 | `dd.trace.report-hostname`             | `DD_TRACE_REPORT_HOSTNAME`             | `false`              | When enabled, it adds the detected hostname to trace metadata                                                                                                                                                           |
@@ -203,15 +199,7 @@
 | `dd.jmxfetch.refresh-beans-period`     | `DD_JMXFETCH_REFRESH_BEANS_PERIOD`     | `600`                | How often to refresh list of avalable JMX beans (in seconds).                                                                                                                                                           |
 | `dd.jmxfetch.statsd.host`              | `DD_JMXFETCH_STATSD_HOST`              | same as `agent.host` | Statsd host to send JMX metrics to.                                                                                                                                                                                     |
 | `dd.jmxfetch.statsd.port`              | `DD_JMXFETCH_STATSD_PORT`              | 8125                 | Statsd port to send JMX metrics to.                                                                                                                                                                                     |
-<<<<<<< HEAD
-| `dd.logs.injection`                    | `DD_LOGS_INJECTION`                    | false                | Enabled automatic MDC key injection for Datadog trace and span ids. See [Advanced Usage][11] for details                                                                                                                 |
-=======
-| `dd.logs.injection`                    | `DD_LOGS_INJECTION`                    | false                | Enabled automatic MDC key injection for Datadog trace and span ids. See [Advanced Usage][2] for details                                                                                                                 |
-
-[1]: https://github.com/DataDog/dd-trace-java/blob/master/dd-java-agent/instrumentation/trace-annotation/src/main/java/datadog/trace/instrumentation/trace_annotation/TraceAnnotationsInstrumentation.java#L37
-[2]: /tracing/advanced/connect_logs_and_traces/?tab=java
-{{% /table %}}
->>>>>>> f557538a
+| `dd.logs.injection`                    | `DD_LOGS_INJECTION`                    | false                | Enabled automatic MDC key injection for Datadog trace and span ids. See [Advanced Usage][11] for details                                                                                                                |
 
 **Note**:
 
@@ -220,12 +208,7 @@
 
 ### B3 Headers Extraction and Injection
 
-<<<<<<< HEAD
-Datadog APM tracer supports [B3 headers extraction][12] and injection for
-=======
-Datadog APM tracer supports [B3 headers extraction][9] and injection for
->>>>>>> f557538a
-distributed tracing.
+Datadog APM tracer supports [B3 headers extraction][12] and injection for distributed tracing.
 
 Distributed headers injection and extraction is controlled by
 configuring injection/extraction styles. Currently two styles are
@@ -331,14 +314,9 @@
 [4]: https://github.com/DataDog/dd-trace-java/blob/master/CONTRIBUTING.md
 [5]: https://docs.oracle.com/javase/8/docs/api/java/lang/instrument/package-summary.html
 [6]: http://bytebuddy.net
-[7]: /help
-<<<<<<< HEAD
-[8]: /help
+[7]: /help/
+[8]: /help/
 [9]: https://github.com/DataDog/documentation#outside-contributors
 [10]: https://github.com/DataDog/dd-trace-java/blob/master/dd-java-agent/instrumentation/trace-annotation/src/main/java/datadog/trace/instrumentation/trace_annotation/TraceAnnotationsInstrumentation.java#L37
 [11]: /tracing/advanced/connect_logs_and_traces/?tab=java
-[12]: https://github.com/openzipkin/b3-propagation
-=======
-[8]: https://github.com/DataDog/documentation#outside-contributors
-[9]: https://github.com/openzipkin/b3-propagation
->>>>>>> f557538a
+[12]: https://github.com/openzipkin/b3-propagation