--- conflicted
+++ resolved
@@ -472,15 +472,9 @@
 {{% /tab %}}
 {{< /tabs >}}
 
-
-<<<<<<< HEAD
-=======
 An [APM event][3] represents the top [span][4] for a [service], including its metadata. Once enabled, APM events are sent at 100% throughput by default. For example, a Java service with 100 requests will generate 100 APM events from its `servlet.request` spans, as each `servlet.request` span generates an APM event. [Filtering APM events][5] has the benefit of reducing the number of billable APM events and has no effect on [trace][6] sampling. Once a service has been filtered lower than 100%, APM event analytics are upscaled to display an estimate by default, and you have the option to display the filtered value.
 
 {{< img src="tracing/trace_search_and_analytics/analytics/apm_event_filtering.png" alt="APM Event Filtering" responsive="true" style="width:100%;">}}
->>>>>>> 7e89c176
-
-
 
 [1]: https://app.datadoghq.com/apm/search
 [2]: https://app.datadoghq.com/apm/settings
