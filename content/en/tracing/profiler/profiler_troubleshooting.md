---
title: Profiler Troubleshooting
kind: documentation
further_reading:
    - link: '/tracing/troubleshooting'
      tag: 'Documentation'
      text: 'APM Troubleshooting'
---

<<<<<<< HEAD
{{< programming-lang-wrapper langs="java,python,go,ruby,php" >}}
=======
{{< programming-lang-wrapper langs="java,python,go,ruby,linux" >}}
>>>>>>> 6f776fca
{{< programming-lang lang="java" >}}

## Missing profiles in the profile search page

If you've configured the profiler and don't see profiles in the profile search page, turn on [debug mode][1] and [open a support ticket][2] with debug files and the following information:

- Operating system type and version (for example, Linux Ubuntu 20.04)
- Runtime type, version, and vendor (for example, Java OpenJDK 11 AdoptOpenJDK)

[1]: /tracing/troubleshooting/#tracer-debug-logs
[2]: /help/

## Reduce overhead from default setup

If the default setup overhead is not acceptable, you can use the profiler with minimal configuration settings.  Minimal configuration has the following changes compared to the default:

- Increases sampling threshold to 500ms for `ThreadSleep`, `ThreadPark`, and `JavaMonitorWait` events compared to 100ms default
- Disables `ObjectAllocationInNewTLAB`, `ObjectAllocationOutsideTLAB`, `ExceptionSample`, `ExceptionCount` events

To use the minimal configuration ensure you have `dd-java-agent` version `0.70.0` then change your service invocation to the following:

```
java -javaagent:dd-java-agent.jar -Ddd.profiling.enabled=true -Ddd.profiling.jfr-template-override-file=minimal -jar <YOUR_SERVICE>.jar <YOUR_SERVICE_FLAGS>
```

## Increase profiler information granularity

If you want more granularity in your profiling data, you can specify the `comprehensive` configuration. Note that this approach will increase your profiler overhead at the cost of further granularity. Comprehensive configuration has the following changes compared to the default:

- Reduces sampling threshold to 10ms for `ThreadSleep`, `ThreadPark`, and `JavaMonitorWait` events compared to 100ms default
- Enables `ObjectAllocationInNewTLAB`, `ObjectAllocationOutsideTLAB`, `ExceptionSample`, `ExceptionCount` events

To use the comprehensive configuration ensure you have `dd-trace-java` version `0.70.0` then change your service invocation to the following:

```
java -javaagent:dd-java-agent.jar -Ddd.profiling.enabled=true -Ddd.profiling.jfr-template-override-file=comprehensive -jar <YOUR_SERVICE>.jar <YOUR_SERVICE_FLAGS>
```

## Enabling the allocation profiler

On Java 15 and lower, the allocation profiler is turned off by default because it can overwhelm the profiler in allocation-heavy applications.

To enable the allocation profiler, start your application with the `-Ddd.profiling.allocation.enabled=true` JVM setting or the `DD_PROFILING_ALLOCATION_ENABLED=true` environment variable.

Alternatively, you can enable the following events in your `jfp` [override template file](#creating-and-using-a-jfr-template-override-file):

```
jdk.ObjectAllocationInNewTLAB#enabled=true
jdk.ObjectAllocationOutsideTLAB#enabled=true
```

[Learn how to use override templates.](#creating-and-using-a-jfr-template-override-file)

## Enabling the heap profiler
<div class="alert alert-info">The Java heap profiler feature is in beta.</div>
To enable the heap profiler, start your application with the `-Ddd.profiling.heap.enabled=true` JVM setting or the `DD_PROFILING_HEAP_ENABLED=true` environment variable.

Alternatively, you can enable the following events in your `jfp` [override template file](#creating-and-using-a-jfr-template-override-file):

```
jdk.OldObjectSample#enabled=true
```

[Learn how to use override templates.](#creating-and-using-a-jfr-template-override-file)

## Removing sensitive information from profiles

If your system properties contain sensitive information such as user names or passwords, turn off the system property event by creating a `jfp` [override template file](#creating-and-using-a-jfr-template-override-file) with `jdk.InitialSystemProperty` disabled:

```
jdk.InitialSystemProperty#enabled=false
```

[Learn how to use override templates.](#creating-and-using-a-jfr-template-override-file)

## Large allocation events overwhelming the profiler

To turn off allocation profiling, disable the following events in your `jfp` [override template file](#creating-and-using-a-jfr-template-override-file):

```
jdk.ObjectAllocationInNewTLAB#enabled=false
jdk.ObjectAllocationOutsideTLAB#enabled=false
```

[Learn how to use override templates.](#creating-and-using-a-jfr-template-override-file)

## Memory leak detection slowing down garbage collector

To turn off memory leak detection, disable the following event in your `jfp` [override template file](#creating-and-using-a-jfr-template-override-file):

```
jdk.OldObjectSample#enabled=false
```

[Learn how to use override templates.](#creating-and-using-a-jfr-template-override-file)

## Exceptions overwhelming the profiler

The Datadog exception profiler has a small footprint and overhead under normal conditions. If a lot of exceptions are created and thrown, it can cause significant overhead for the profiler. This can happen when you use exceptions for control flow. If you have an unusually high exception rate, turn off exception profiling temporarily until you fix the cause.

To disable exception profiling, start the tracer with the `-Ddd.integration.throwables.enabled=false` JVM setting.

Remember to turn this setting back on after you've returned to a more typical rate of exceptions.

## Java 8 support

The following OpenJDK 8 vendors are supported for Continuous Profiling because they include JDK Flight Recorder in their latest versions:

| Vendor                      | JDK version that includes Flight Recorder                      |
| --------------------------- | -------------------------------------------------------------- |
| Azul                        | u212 (u262 is recommended)                                     |
| AdoptOpenJDK                | u262                                                           |
| RedHat                      | u262                                                           |
| Amazon (Corretto)           | u262                                                           |
| Bell-Soft (Liberica)        | u262                                                           |
| All vendors upstream builds | u272                                                           |

If your vendor is not on the list, [open a support ticket][2], as other vendors may be in development or available for beta support.

## Creating and using a JFR template override file

Override templates let you specify profiling properties to override. However, the default settings are balanced for a good tradeoff between overhead and data density that cover most use cases. To use an override file, perform the following steps:

1. Create an override file in a directory accessible by `dd-java-agent` at service invocation:
    ```
    touch dd-profiler-overrides.jfp
    ```

2. Add your desired overrides to the jfp file. For example, to disable allocation profiling and JVM system properties, your `dd-profiler-overrides.jfp` file would look like the following:

    ```
    jdk.ObjectAllocationInNewTLAB#enabled=false
    jdk.ObjectAllocationOutsideTLAB#enabled=false
    jdk.InitialSystemProperty#enabled=false
    ```

3. When running your application with `dd-java-agent`, your service invocation must point to the override file with `-Ddd.profiling.jfr-template-override-file=</path/to/override.jfp>`, for example:

    ```
    java -javaagent:/path/to/dd-java-agent.jar -Ddd.profiling.enabled=true -Ddd.logs.injection=true -Ddd.trace.sample.rate=1 -Ddd.profiling.jfr-template-override-file=</path/to/override.jfp> -jar path/to/your/app.jar
    ```

{{< /programming-lang >}}
{{< programming-lang lang="python" >}}

## Missing profiles in the profile search page

If you've configured the profiler and don't see profiles in the profile search page, turn on [debug mode][1] and [open a support ticket][2] with debug files and the following information:

- Operating system type and version (for example, Linux Ubuntu 20.04)
- Runtime type, version, and vendor (for example, Python 3.9.5)

[1]: /tracing/troubleshooting/#tracer-debug-logs
[2]: /help/

{{< /programming-lang >}}
{{< programming-lang lang="go" >}}

## Missing profiles in the profile search page

If you've configured the profiler and don't see profiles in the profile search page, turn on [debug mode][1] and [open a support ticket][2] with debug files and the following information:

- Operating system type and version (for example, Linux Ubuntu 20.04)
- Runtime type, version, and vendor (for example, Go 1.16.5)

[1]: /tracing/troubleshooting/#tracer-debug-logs
[2]: /help/

{{< /programming-lang >}}
{{< programming-lang lang="ruby" >}}

## Missing profiles in the profile search page

If you've configured the profiler and don't see profiles in the profile search page, turn on [debug mode][1] and [open a support ticket][2] with debug files and the following information:

- Operating system type and version (for example, Linux Ubuntu 20.04)
- Runtime type, version, and vendor (for example, Ruby 2.7.3)

## Application triggers "stack level too deep (SystemStackError)" errors

The profiler instruments the Ruby VM to track thread creation.
This instrumentation is compatible with most other Ruby gems that also instrument thread creation, with a few exceptions.

If you're using any of the below gems:

* `rollbar`: Ensure you're using version 3.1.2 or newer.
* `logging`: Disable `logging`'s thread context inheritance by setting the `LOGGING_INHERIT_CONTEXT` environment
  variable to `false`.

If you're still experiencing `SystemStackError` errors after following the above instructions,
[open a support ticket][2] taking care to include the full backtrace leading to the error.

## Missing profiles for Resque jobs

When profiling [Resque](https://github.com/resque/resque) jobs, you should set the `RUN_AT_EXIT_HOOKS` environment
variable to `1`, as described in the
[Resque documentation](https://github.com/resque/resque/blob/v2.0.0/docs/HOOKS.md#worker-hooks).

Without this flag, profiles for short-lived Resque jobs will be unavailable.

[1]: /tracing/troubleshooting/#tracer-debug-logs
[2]: /help/

{{< /programming-lang >}}
<<<<<<< HEAD
{{< programming-lang lang="php" >}}

## Missing profiles in the profile search page

If you've configured the profiler and don't see profiles in the profile search page, run the `phpinfo()` function. The profiler hooks into `phpinfo()` to run diagnostics. If the webserver is having problems, run `phpinfo()` from the webserver and not from the command line as each Server API (SAPI) can be configured indepenently.

[Open a support ticket][1] with the following information:

- Operating system type and version (for example, Linux Ubuntu 20.04)
- The output from `phpinfo()`, which includes PHP version, SAPI type, Datadog library versions, and the profiler diagnostics.

[1]: /help/
=======
{{< programming-lang lang="linux" >}}

## Missing profiles in the profile search page

If you've configured the profiler and don't see profiles in the profile search page, turn on [verbose logging][1] and [open a support ticket][2] with log files and the following information:

- Linux kernel version (`uname -r`)
- libc version (`ldd --version`)
- Value of `/proc/sys/kernel/perf_event_paranoid`
- Complete command line, including both profiler and application arguments

If you prefer, you can also troubleshoot the problem by enabling verbose logs and reviewing the sections below.

### "\<ERROR\> Error calling perfopen on watcher"

This error typically occurs when you do not have sufficient permission to engage the profiler. The most common reason for this is that required operating system features have been disabled, which causes profiling to fail. This is typically a host-level configuration, which cannot be set at the level of an individual pod or container.

Setting `perf_event_paranoid` so that it persists across restarts depends on your distribution. As a diagnostic step, try the following:

```shell
echo 1 | sudo tee /proc/sys/kernel/perf_event_paranoid

```

**Note**: This must be executed from a mount namespace in which the `/proc/sys/kernel/perf_event_paranoid` object exists and is writable. Typically, this would be the root mount namespace--in other words, the host rather than any normal container. 

There are two capabilities you can use to override the value of `perf_event_paranoid`:
- `CAP_SYS_ADMIN` (adds many permissions and thus may be discouraged by some organizations)
- `CAP_PERFMON` (available on Linux v5.8 or later)

There are a few less common permissions issues:
- The profiler is not always able to instrument processes that change their UID on startup. This is common for many webservers and databases.
- The profiler relies upon the `perf_event_open()` syscall, which is disallowed by some container runtimes. Check the appropriate documentation to see whether this might be the case.
- Some seccomp profiles forbid `perf_event_open()`. If your system runs such a configuration, you may not be able to run the profiler.

### "\<WARNING\> Could not finalize watcher"

You can encounter this warning when the system is unable to allocate sufficient locked memory for the profiler. This most commonly happens when too many instances of the profiler are active on a given host, as when many containerized services are instrumented individually on the same host. You can resolve this by increasing the `mlock()` memory limit or decreasing the number of instrumented applications.

Other profiling tools may contribute to the same limit.

### "\<WARNING\> Failure to establish connection"

This error usually means that the profiler is unable to connect to the Datadog Agent. Enable [configuration logging][3] to identify the hostname and port number used by the profiler for uploads. Additionally, the content of the error message may relay the hostname and port used. Compare these values to your Agent configuration. See [Enabling the profiler][4] for details on profiler input parameters and default values.

## Profiles are empty or sparse

Your profiles may be empty ("No CPU time reported") or contain few frames. Sometimes this is caused when applications have poor symbolization information. This may also be expected--the profiler activates only when the instrumented application is scheduled on the CPU, and applications may be predominately off-CPU for many reasons, such as low user load or high application wait time.

The root of your profile is the frame annotated with the application name in parentheses. If this frame shows a significant amount of CPU time, but no frames, your application may have poor profiling fidelity. Consider the following:
- Stripped binaries do not have symbols available. Try using a non-stripped binary or a non-minified container image.
- Certain applications and libraries benefit from their debug packages being installed. This is true for services installed through your repo's package manager or similar.

[1]: /tracing/troubleshooting/#tracer-debug-logs
[2]: /help/
[3]: /tracing/profiler/enabling/linux/?tab=environmentvariables#configuration
[4]: /tracing/profiler/enabling/linux/
>>>>>>> 6f776fca

{{< /programming-lang >}}
{{< /programming-lang >}}

## Further Reading

{{< partial name="whats-next/whats-next.html" >}}<|MERGE_RESOLUTION|>--- conflicted
+++ resolved
@@ -7,11 +7,7 @@
       text: 'APM Troubleshooting'
 ---
 
-<<<<<<< HEAD
-{{< programming-lang-wrapper langs="java,python,go,ruby,php" >}}
-=======
-{{< programming-lang-wrapper langs="java,python,go,ruby,linux" >}}
->>>>>>> 6f776fca
+{{< programming-lang-wrapper langs="java,python,go,ruby,php,linux" >}}
 {{< programming-lang lang="java" >}}
 
 ## Missing profiles in the profile search page
@@ -21,8 +17,6 @@
 - Operating system type and version (for example, Linux Ubuntu 20.04)
 - Runtime type, version, and vendor (for example, Java OpenJDK 11 AdoptOpenJDK)
 
-[1]: /tracing/troubleshooting/#tracer-debug-logs
-[2]: /help/
 
 ## Reduce overhead from default setup
 
@@ -154,6 +148,8 @@
     java -javaagent:/path/to/dd-java-agent.jar -Ddd.profiling.enabled=true -Ddd.logs.injection=true -Ddd.trace.sample.rate=1 -Ddd.profiling.jfr-template-override-file=</path/to/override.jfp> -jar path/to/your/app.jar
     ```
 
+[1]: /tracing/troubleshooting/#tracer-debug-logs
+[2]: /help/
 {{< /programming-lang >}}
 {{< programming-lang lang="python" >}}
 
@@ -164,9 +160,9 @@
 - Operating system type and version (for example, Linux Ubuntu 20.04)
 - Runtime type, version, and vendor (for example, Python 3.9.5)
 
-[1]: /tracing/troubleshooting/#tracer-debug-logs
-[2]: /help/
-
+
+[1]: /tracing/troubleshooting/#tracer-debug-logs
+[2]: /help/
 {{< /programming-lang >}}
 {{< programming-lang lang="go" >}}
 
@@ -177,9 +173,9 @@
 - Operating system type and version (for example, Linux Ubuntu 20.04)
 - Runtime type, version, and vendor (for example, Go 1.16.5)
 
-[1]: /tracing/troubleshooting/#tracer-debug-logs
-[2]: /help/
-
+
+[1]: /tracing/troubleshooting/#tracer-debug-logs
+[2]: /help/
 {{< /programming-lang >}}
 {{< programming-lang lang="ruby" >}}
 
@@ -206,17 +202,18 @@
 
 ## Missing profiles for Resque jobs
 
-When profiling [Resque](https://github.com/resque/resque) jobs, you should set the `RUN_AT_EXIT_HOOKS` environment
+When profiling [Resque][3] jobs, you should set the `RUN_AT_EXIT_HOOKS` environment
 variable to `1`, as described in the
-[Resque documentation](https://github.com/resque/resque/blob/v2.0.0/docs/HOOKS.md#worker-hooks).
+[Resque documentation][4].
 
 Without this flag, profiles for short-lived Resque jobs will be unavailable.
 
-[1]: /tracing/troubleshooting/#tracer-debug-logs
-[2]: /help/
-
-{{< /programming-lang >}}
-<<<<<<< HEAD
+
+[1]: /tracing/troubleshooting/#tracer-debug-logs
+[2]: /help/
+[3]: https://github.com/resque/resque
+[4]: https://github.com/resque/resque/blob/v2.0.0/docs/HOOKS.md#worker-hooks
+{{< /programming-lang >}}
 {{< programming-lang lang="php" >}}
 
 ## Missing profiles in the profile search page
@@ -228,8 +225,9 @@
 - Operating system type and version (for example, Linux Ubuntu 20.04)
 - The output from `phpinfo()`, which includes PHP version, SAPI type, Datadog library versions, and the profiler diagnostics.
 
+
 [1]: /help/
-=======
+{{< /programming-lang >}}
 {{< programming-lang lang="linux" >}}
 
 ## Missing profiles in the profile search page
@@ -283,14 +281,13 @@
 - Stripped binaries do not have symbols available. Try using a non-stripped binary or a non-minified container image.
 - Certain applications and libraries benefit from their debug packages being installed. This is true for services installed through your repo's package manager or similar.
 
+
 [1]: /tracing/troubleshooting/#tracer-debug-logs
 [2]: /help/
 [3]: /tracing/profiler/enabling/linux/?tab=environmentvariables#configuration
 [4]: /tracing/profiler/enabling/linux/
->>>>>>> 6f776fca
-
-{{< /programming-lang >}}
-{{< /programming-lang >}}
+{{< /programming-lang >}}
+{{< /programming-lang-wrapper >}}
 
 ## Further Reading
 
