---
title: Enabling the .NET Profiler
kind: Documentation
code_lang: dotnet
type: multi-code-lang
code_lang_weight: 60
further_reading:
    - link: 'getting_started/profiler'
      tag: 'Documentation'
      text: 'Getting Started with Profiler'
    - link: 'tracing/profiler/search_profiles'
      tag: 'Documentation'
      text: 'Learn more about available profile types'
    - link: 'tracing/profiler/profiler_troubleshooting'
      tag: 'Documentation'
      text: 'Fix problems you encounter while using the profiler'
---

{{< site-region region="us5" >}}
<div class="alert alert-warning">
  The Continuous Profiler is not available for the Datadog {{< region-param key="dd_site_name" >}} site.
</div>
{{< /site-region >}}

<div class="alert alert-warning">
Datadog .NET Profiler is currently in public beta. Datadog recommends evaluating the profiler in a non-sensitive environment before deploying in production.
</div>

<br>

## Requirements

**Supported operating systems:**

- Windows 10
- Windows Server starting from version 2012

**Supported .NET runtimes:**

64-bit applications running on:
- .NET Framework 4.6.1+
- .NET Core 2.1, 3.1
- .NET 5
- .NET 6

## Installation

<div class="alert alert-warning">
  <strong>Note:</strong> Datadog's .NET Tracer and Profiler rely on the .NET CLR Profiling API. This API allows only one subscriber (for example, APM). To ensure maximum visibility, run only one APM solution in your application environment.
</div>

1. If you are already using Datadog, upgrade your agent to version [7.20.2][1]+ or [6.20.2][2]+.

<<<<<<< HEAD
2. The profiler ships together with the tracer. Install or upgrade to the last beta version if needed, using the [.NET Monitoring MSI installer][3]; looking for `datadog-dotnet-apm-2.1.1-x64-profiler-beta.msi` for example. Continuous Profiler only supports 64-bit Windows.
=======
2. The profiler ships together with the tracer. Install or upgrade to the last beta version if needed, using the [.NET Monitoring MSI installer][3]. Continuous Profiler supports 64-bit Windows, so you need the file like `datadog-dotnet-apm-2.1.1-x64-profiler-beta.msi`.
>>>>>>> 8ffc3a7d

   Run the installer with administrator privileges.

{{< tabs >}}

{{% tab "Internet Information Services (IIS)" %}}
<<<<<<< HEAD
1. Set needed environment variables to configure and enable Profiler. To enable the Profiler for IIS applications, it is required to set the `DD_PROFILING_ENABLED`, `DD_ENV`, `DD_SERVICE`, and `DD_VERSION` environment variables in the Registry under <code>HKLM\System\CurrentControlSet\Services\WAS</code> and <code>HKLM\System\CurrentControlSet\Services\W3SVC</code> nodes.
=======
1. Set needed environment variables to configure and enable Profiler. You can do this machine-wide, user-wide, or just for IIS. For the IIS-only setup, set the environment variables by using the registry:
>>>>>>> 8ffc3a7d

  **With the Registry Editor:**

  In the Registry Editor, modify the multi-string value called `Environment` in the `HKLM\System\CurrentControlSet\Services\WAS` and `HKLM\System\CurrentControlSet\Services\W3SVC`
  nodes and set the value data to:

   For .NET Core and .NET 5+:
   ```text
   CORECLR_ENABLE_PROFILING=1
   CORECLR_PROFILER={846F5F1C-F9AE-4B07-969E-05C26BC060D8}
   DD_PROFILING_ENABLED=1
   DD_ENV=production
   DD_VERSION=1.2.3
   ```
   {{< img src="tracing/setup/dotnet/RegistryEditorCoreIIS.png" alt="Using the Registry Editor to create environment variables for a .NET Core application in IIS" style="width:90%" >}}

   For .NET Framework:
   ```text
   COR_ENABLE_PROFILING=1
   COR_PROFILER={846F5F1C-F9AE-4B07-969E-05C26BC060D8}
   DD_PROFILING_ENABLED=1
   DD_ENV=production
   DD_VERSION=1.2.3
   ```
   {{< img src="tracing/setup/dotnet/RegistryEditorFrameworkIIS.png" alt="Using the Registry Editor to create environment variables for a .NET Framework application in IIS" style="width:90%" >}}

   <strong>Note</strong>: the environment variables are applied for <em>all</em> IIS applications. Starting with IIS 10, you can set environment variables for each IIS application in the <a href="https://docs.microsoft.com/en-us/iis/get-started/planning-your-iis-architecture/introduction-to-applicationhostconfig"><code>C:\Windows\System32\inetsrv\config\applicationhost.config</code> file</a>. Read the <a href="https://docs.microsoft.com/en-us/iis/configuration/system.applicationhost/applicationpools/add/environmentvariables/">Microsoft documentation</a> for more details.

2. Completely stop and start IIS by running the following commands as an administrator:

   ```cmd
   net stop /y was
   net start w3svc
   ```

   <div class="alert alert-warning">
     <strong>Note:</strong> Use <code>stop</code> and <code>start</code> commands. A reset or restart does not always work.
   </div>

3. A minute or two after starting your application, your profiles appear on the [Datadog APM > Profiler page][1].

[1]: https://app.datadoghq.com/profiling
{{% /tab %}}

{{% tab "Windows services" %}}
<<<<<<< HEAD
1. Set needed environment variables to configure and enable Profiler. To enable the Profiler for your service, it is required to set the `DD_PROFILING_ENABLED`, `DD_ENV`, `DD_SERVICE`, and `DD_VERSION` environment variables in the Registry key associated to the service.
=======
1. Set needed environment variables to configure and enable Profiler. You can do this machine-wide, user-wide, or just for your service. For the service-specific setup, set the environment variables by using the registry:
>>>>>>> 8ffc3a7d

   **With the Registry Editor:**

   In the Registry Editor, create a multi-string value called `Environment` in the  `HKLM\System\CurrentControlSet\Services\MyService` key and set the value data to:

   For .NET Core and .NET 5+:
   ```text
   CORECLR_ENABLE_PROFILING=1
   CORECLR_PROFILER={846F5F1C-F9AE-4B07-969E-05C26BC060D8}
   DD_PROFILING_ENABLED=1
   DD_SERVICE=MyService
   DD_ENV=production
   DD_VERSION=1.2.3
   ```
   {{< img src="tracing/setup/dotnet/RegistryEditorCore.png" alt="Using the Registry Editor to create environment variables for a Windows service" style="width:90%" >}}

   For .NET Framework:
   ```text
   COR_ENABLE_PROFILING=1
   COR_PROFILER={846F5F1C-F9AE-4B07-969E-05C26BC060D8}
   DD_PROFILING_ENABLED=1
   DD_SERVICE=MyService
   DD_ENV=production
   DD_VERSION=1.2.3
   ```
   {{< img src="tracing/setup/dotnet/RegistryEditorFramework.png" alt="Using the Registry Editor to create environment variables for a Windows service" style="width:90%" >}}

   **With a PowerShell script:**

   For .NET Core and .NET 5+:
   ```powershell
   [string[]] $v = @(
       "CORECLR_ENABLE_PROFILING=1",
       "CORECLR_PROFILER={846F5F1C-F9AE-4B07-969E-05C26BC060D8}",
       "DD_PROFILING_ENABLED=1",
       "DD_SERVICE=MyService",
       "DD_ENV=production",
       "DD_VERSION=1.2.3"
   )
   Set-ItemProperty HKLM:SYSTEM\CurrentControlSet\Services\MyService -Name Environment -Value $v
   ```

   For .NET Framework:
   ```powershell
   [string[]] $v = @(
       "COR_ENABLE_PROFILING=1",
       "COR_PROFILER={846F5F1C-F9AE-4B07-969E-05C26BC060D8}",
       "DD_PROFILING_ENABLED=1",
       "DD_SERVICE=MyService",
       "DD_ENV=production",
       "DD_VERSION=1.2.3"
   )
   Set-ItemProperty HKLM:SYSTEM\CurrentControlSet\Services\MyService -Name Environment -Value $v
   ```

2. A minute or two after you start your application, your profiles appear on the [Datadog APM > Profiler page][1].

[1]: https://app.datadoghq.com/profiling
{{% /tab %}}

{{% tab "Standalone applications" %}}
<<<<<<< HEAD
1. Set needed environment variables to configure and enable Profiler for a non-service application, such as console, ASP.NET (Core), Windows Forms, or WPF. To enable the Profiler for Standalone applications, it is required to set the `DD_PROFILING_ENABLED`, `DD_ENV`, `DD_SERVICE`, and `DD_VERSION` environment variables. We recommend doing this in a batch file that also starts the application, and running your application using the batch file.
=======
1. Set needed environment variables to configure and enable Profiler for a non-service application, such as console, ASP.NET (Core), Windows Forms, or WPF. You can do this machine-wide, user-wide, or just for your service. The recommended way to do this is in a batch file that also starts the application, and to run your application using the batch file.
>>>>>>> 8ffc3a7d

   For .NET Core and .NET 5+:
   ```cmd
   SET CORECLR_ENABLE_PROFILING=1
   SET CORECLR_PROFILER={846F5F1C-F9AE-4B07-969E-05C26BC060D8}
   SET DD_PROFILING_ENABLED=1
   SET DD_SERVICE=MyService
   SET DD_ENV=production
   SET DD_VERSION=1.2.3

   REM start the application here
   ```

   For .NET Framework:
   ```cmd
   SET COR_ENABLE_PROFILING=1
   SET COR_PROFILER={846F5F1C-F9AE-4B07-969E-05C26BC060D8}
   SET DD_PROFILING_ENABLED=1
   SET DD_SERVICE=MyService
   SET DD_ENV=production
   SET DD_VERSION=1.2.3

   REM start the application here
   ```

2. A minute or two after you start your application, your profiles appear on the [Datadog APM > Profiler page][1].

[1]: https://app.datadoghq.com/profiling
{{% /tab %}}
{{< /tabs >}}

<br>

## Configuration

You can configure the profiler using the following environment variables. Note that most of these settings also apply to the Tracer configuration. Restart the application after any of these settings is changed.

| Environment variable                             | Type          | Description                                                                                      |
| ------------------------------------------------ | ------------- | ------------------------------------------------------------------------------------------------ |
| `DD_ENV`                   | String        | The [environment][4] name, for example, `production`. If not set, will be `unspecified-environment` |
| `DD_SERVICE`               | String        | The [service][4] name, for example, `web-backend`. If this is not specified, the .NET Profiler tries to determine the service name automatically from the application name (process entry assembly or process name).    |
| `DD_VERSION`               | String        | The [version][4] of your service. If not set, will be `unspecified-version` |
| `DD_TAGS`                  | String        | Tags to apply to an uploaded profile. Must be a list of `<key>:<value>` separated by commas such as: `layer:api,team:intake`.   |
| `DD_AGENT_HOST`            | String        | Sets the host where profiles are sent (the host running the Agent). Can be a hostname or an IP address. Ignored if `DD_TRACE_AGENT_URL` is set. Defaults to `localhost`.  |
| `DD_TRACE_AGENT_PORT`      | String        | Sets the port where profiles are sent (the port where the Agent is listening for connections). Ignored if `DD_TRACE_AGENT_URL` is set. Defaults to`8126`.  |
| `DD_TRACE_AGENT_URL`       | String        | Sets the URL endpoint where profiles are sent. Overrides `DD_AGENT_HOST` and `DD_TRACE_AGENT_PORT` if set. Defaults to `http://<DD_AGENT_HOST>:<DD_TRACE_AGENT_PORT>`.  |
| `DD_TRACE_DEBUG`           | Boolean        | Enables or disables debug logging (Could help in case of troubleshooting investigation). Valid values are: `true` or `false`. Defaults to `false`.  |
| `DD_PROFILING_LOG_DIR`     | String        | Sets the directory for .NET Profiler logs. Defaults to `%ProgramData%\Datadog-APM\logs\`.  |
| `DD_PROFILING_ENABLED`     | Boolean        | If set to `true`, enables the .NET Profiler. Defaults to `false`.  |

<div class="alert alert-warning">
<strong>Note</strong>: For IIS applications, you must set environment variables in the Registry (under <code>HKLM\System\CurrentControlSet\Services\WAS</code> and <code>HKLM\System\CurrentControlSet\Services\W3SVC</code> nodes) as shown in the <a href="?tab=windowsservices#installation">Windows Service tab, above</a>. The environment variables are applied for <em>all</em> IIS applications.
Starting with IIS 10, you can set environment variables for each IIS application in the <a href="https://docs.microsoft.com/en-us/iis/get-started/planning-your-iis-architecture/introduction-to-applicationhostconfig"><code>C:\Windows\System32\inetsrv\config\applicationhost.config</code> file</a>. Read the <a href="https://docs.microsoft.com/en-us/iis/configuration/system.applicationhost/applicationpools/add/environmentvariables/">Microsoft documentation</a> for more details.
</div>

<br>

## Further Reading

The [Getting Started with Profiler][5] guide takes a sample service with a performance problem and shows you how to use Continuous Profiler to understand and fix the problem.

{{< partial name="whats-next/whats-next.html" >}}

[1]: https://app.datadoghq.com/account/settings#agent/overview
[2]: https://app.datadoghq.com/account/settings?agent_version=6#agent
[3]: https://github.com/DataDog/dd-trace-dotnet/releases/tag/v2.1.1-profiler-beta1
[4]: /getting_started/tagging/unified_service_tagging
[5]: /getting_started/profiler/<|MERGE_RESOLUTION|>--- conflicted
+++ resolved
@@ -51,22 +51,14 @@
 
 1. If you are already using Datadog, upgrade your agent to version [7.20.2][1]+ or [6.20.2][2]+.
 
-<<<<<<< HEAD
-2. The profiler ships together with the tracer. Install or upgrade to the last beta version if needed, using the [.NET Monitoring MSI installer][3]; looking for `datadog-dotnet-apm-2.1.1-x64-profiler-beta.msi` for example. Continuous Profiler only supports 64-bit Windows.
-=======
 2. The profiler ships together with the tracer. Install or upgrade to the last beta version if needed, using the [.NET Monitoring MSI installer][3]. Continuous Profiler supports 64-bit Windows, so you need the file like `datadog-dotnet-apm-2.1.1-x64-profiler-beta.msi`.
->>>>>>> 8ffc3a7d
 
    Run the installer with administrator privileges.
 
 {{< tabs >}}
 
 {{% tab "Internet Information Services (IIS)" %}}
-<<<<<<< HEAD
 1. Set needed environment variables to configure and enable Profiler. To enable the Profiler for IIS applications, it is required to set the `DD_PROFILING_ENABLED`, `DD_ENV`, `DD_SERVICE`, and `DD_VERSION` environment variables in the Registry under <code>HKLM\System\CurrentControlSet\Services\WAS</code> and <code>HKLM\System\CurrentControlSet\Services\W3SVC</code> nodes.
-=======
-1. Set needed environment variables to configure and enable Profiler. You can do this machine-wide, user-wide, or just for IIS. For the IIS-only setup, set the environment variables by using the registry:
->>>>>>> 8ffc3a7d
 
   **With the Registry Editor:**
 
@@ -112,11 +104,7 @@
 {{% /tab %}}
 
 {{% tab "Windows services" %}}
-<<<<<<< HEAD
 1. Set needed environment variables to configure and enable Profiler. To enable the Profiler for your service, it is required to set the `DD_PROFILING_ENABLED`, `DD_ENV`, `DD_SERVICE`, and `DD_VERSION` environment variables in the Registry key associated to the service.
-=======
-1. Set needed environment variables to configure and enable Profiler. You can do this machine-wide, user-wide, or just for your service. For the service-specific setup, set the environment variables by using the registry:
->>>>>>> 8ffc3a7d
 
    **With the Registry Editor:**
 
@@ -178,11 +166,7 @@
 {{% /tab %}}
 
 {{% tab "Standalone applications" %}}
-<<<<<<< HEAD
-1. Set needed environment variables to configure and enable Profiler for a non-service application, such as console, ASP.NET (Core), Windows Forms, or WPF. To enable the Profiler for Standalone applications, it is required to set the `DD_PROFILING_ENABLED`, `DD_ENV`, `DD_SERVICE`, and `DD_VERSION` environment variables. We recommend doing this in a batch file that also starts the application, and running your application using the batch file.
-=======
-1. Set needed environment variables to configure and enable Profiler for a non-service application, such as console, ASP.NET (Core), Windows Forms, or WPF. You can do this machine-wide, user-wide, or just for your service. The recommended way to do this is in a batch file that also starts the application, and to run your application using the batch file.
->>>>>>> 8ffc3a7d
+1. Set needed environment variables to configure and enable Profiler for a non-service application, such as console, ASP.NET (Core), Windows Forms, or WPF. To enable the Profiler for Standalone applications, it is required to set the `DD_PROFILING_ENABLED`, `DD_ENV`, `DD_SERVICE`, and `DD_VERSION` environment variables. The recommended to do this is in a batch file that also starts the application, and running your application using the batch file.
 
    For .NET Core and .NET 5+:
    ```cmd
