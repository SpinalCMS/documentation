---
title: Service Page
kind: documentation
further_reading:
- link: "/tracing/setup/"
  tag: "Documentation"
  text: "Learn how to setup APM tracing with your application"
- link: "/tracing/visualization/services_list/"
  tag: "Documentation"
  text: "Discover the list of services reporting to Datadog"
- link: "/tracing/visualization/resource/"
  tag: "Documentation"
  text: "Dive into your resource performance and traces"
- link: "/tracing/visualization/trace/"
  tag: "Documentation"
  text: "Understand how to read a Datadog Trace"
- link: "https://www.datadoghq.com/blog/datadog-clipboard/"
  tag: "Blog"
  text: "Add an APM service page url to your clipboard"
---

{{< img src="tracing/visualization/service/overview_service_page.png" alt="Detailed service page" style="width:100%;">}}

## Overview

Selecting a service on the services page leads you to the detailed service page. A service is a set of processes that do the same job - for example a web framework or database (read more about how services are defined in [Getting Started with APM][1]).

Consult on this page:

* [Service monitor states](#service-monitor)
* [Summary cards and Watchdog Insights](#summary-cards)
* [Out-of-the-box graphs](#out-of-the-box-graphs)
* [Resources associated to this service][2]
* [Additional tabs](#additional-tabs)
    *  [Deployments](#deployments), [Error Tracking](#error-tracking), [Traces](#traces), and more

## Service monitor

Datadog proposes a list of monitors depending on your service type:

{{< img src="tracing/visualization/service/service_monitors.png" alt="Service Monitors"  style="width:90%;">}}

Enable them directly or create your own [APM monitors][3].

**Note**: Tag any monitor with `service:<SERVICE_NAME>` to attach it to an APM service.

## Summary Cards

The service page features summary cards with highlights on your service health. Easily spot potential faulty deployments, click into the card to view details or traces of the latest deployment, or view all deployments on this service. See new issues flagged on your service through our integration with [Error Tracking][4], where errors are automatically aggregated into issues.

{{< img src="tracing/visualization/service/summary_cards.jpg" alt="Summary cards"  style="width:100%;">}}

Our [Service Level Objectives (SLOs)][5] and [Incidents][6] summaries allow you to monitor the status of SLOs and ongoing incidents, so that you can keep performance goals top of mind. Click the cards to create a new SLO on the service or declare an incident.

{{< img src="tracing/visualization/service/watchdog_insights.png" alt="Watchdog Insights"  style="width:70%;">}}

The [Watchdog Insights][7] carousel surfaces anomalies detected on specific tags, enabling you to drill down straight to the root cause of an issue. 

## Out-of-the-box graphs

Datadog provides [out-of-the-box graphs][8] for any given Service:

* Requests - Choose to display:
    *  The **Total amount of requests and errors**
    *  The amount of **Requests and errors per second**
* Latency -  Choose to display:
    *  The Avg/p75/p90/p95/p99/Max latency of your traced requests
    *  The **Latency distribution**	
<<<<<<< HEAD
    *  The **Apdex score** for web services; [learn more about Apdex][8]
=======
    *  The **Apdex score** for web services; [learn more about Apdex][9]
>>>>>>> 45850efa
* Error - Choose to display:
    * The **Total amount of errors**
    * The amount of **Errors per second**
    * The **% Error Rate**
* Dependency Map:
    * The **Dependency Map** showing upstream and downstream services.
* **Sub-services**: When there are multiple services involved, a fourth graph (in the same toggle option as the Dependency Map) breaks down your **Total time spent**/**%of time spent**/**Avg time per request** of your service by *services* or *type*. 
    
    This represents the total, relative, and average time spent by traces in downstream services from the current service to the other *services* or *type*.
    
    **Note**: For services like *Postgres* or *Redis*, which are "final" operations that do not call other services, there is no sub-services graph.
[Watchdog][7] performs automatic anomaly detection on the Requests, Latency, and Error graphs. If there is an anomaly detected, there will be an overlay on the graph and a Watchdog icon you can click for more details in a side panel.

{{< img src="tracing/visualization/service/out_of_the_box_graphs.jpg" alt="Out of the box service graphs"  style="width:100%;">}}

### Export

<<<<<<< HEAD
On the upper-right corner of each graph click on the arrow in order to export your graph into a pre-existing [dashboard][9]:
=======
On the upper-right corner of each graph click on the arrow in order to export your graph into a pre-existing [dashboard][10]:
>>>>>>> 45850efa

{{< img src="tracing/visualization/service/save_to_dashboard.png" alt="Save to dashboard" style="width:60%;">}}

## Resources

See Requests, Latency, and Error graphs broken down by resource to identify problematic resources. Resources are particular actions for your services (typically individual endpoints or queries). Read more in [Getting Started with APM][1]. 

<<<<<<< HEAD
Below, there’s a list of [resources][10] associated with your service. Sort the resources for this service by requests, latency, errors, and time, to identify areas of high traffic or potential trouble. Note that these metric columns are configurable (see image below).
=======
Below, there’s a list of [resources][11] associated with your service. Sort the resources for this service by requests, latency, errors, and time, to identify areas of high traffic or potential trouble. Note that these metric columns are configurable (see image below).
>>>>>>> 45850efa

{{< img src="tracing/visualization/service/resources_tab.jpg" alt="Resources"  style="width:100%;">}}

[Refer to the dedicated resource documentation to learn more][2].

### Columns

Choose what to display in your resources list:

* **Requests**: Absolute amount of requests traced (per seconds)
* **Requests per second**: Absolute amount of requests traced per second
* **Total time**: Sum of all time spend in this resource
* **Avg/p75/p90/p95/p99/Max Latency**: The Avg/p75/p90/p95/p99/Max latency of your traced requests
* **Errors**: Absolute amount of error for a given resource
* **Error Rate**: Percent of error for a given resource

{{< img src="tracing/visualization/service/resource_columns.png" alt="Resource columns"  style="width:40%;">}}

## Additional Tabs

### Deployments
A service configured with version tags will show versions in the Deployment tab. The version section shows all versions of the service that were active during the selected time interval, with active versions at the top.

By default you will see:
* The version names deployed for this service over the timeframe.
* The times at which traces that correspond to this version were first and last seen.
* An Error Types indicator, which shows how many types of errors appear in each version that did not appear in the immediately previous version.

    **Note**: This indicator shows errors that were not seen in traces from the previous version. It doesn’t mean that this version necessarily introduced these errors. Looking into new error types can be a great way to begin investigating errors.

* Requests per second.
* Error rate as a percentage of total requests.

You can add columns to or remove columns from this overview table and your selections will be saved. The additional available columns are:

* Endpoints that are active in a version that were not in the previous version.
* Time active, showing the length of time from the first trace to the last trace sent to Datadog for that version.
* Total number of Requests.
* Total number of Errors.
* Latency measured by p50, p75, p90, p95, p99, or max.

{{< img src="tracing/visualization/service/deployments.png" alt="Deployments"  style="width:90%;">}}

Read more about Deployments [on the service page][11].

### Error Tracking
View issues on your service, which are similar errors aggregated together to turn a noisy stream of errors into manageable issues and help you assess the impact of your service’s errors. Read more about issues in [Error Tracking][4])

This tab has overview graphs that show which resources have the most issues and a list of the most common issues occurring in your service. Click on an issue in the list to see details in a side panel, including its stack trace, related code versions, and total error occurrences since inception.

{{< img src="tracing/visualization/service/error_tracking_side_panel.jpg" alt="Error Tracking tab"  style="width:90%;">}}

### Infrastructure
If your service is running on Kubernetes, you’ll see an Infrastructure tab on the Service Page. The live Kubernetes pods table shows you detailed information on your pods, such as if memory usage is close to its limit, and allows you to improve resource allocation by clearly seeing if provisioned compute resources exceed what’s required for optimal application performance. 

{{< img src="tracing/visualization/service/infra_pods.png" alt="Kubernetes Pods"  style="width:90%;">}}

The Kubernetes metrics below show you a high level summary of your infrastructure health for the selected time period, including CPU, Memory, Network, and Disk metrics.

{{< img src="tracing/visualization/service/infra_metrics.png" alt="Kubernetes Metrics"  style="width:90%;">}}

### Runtime Metrics
If runtime metrics are enabled in the tracing client, you’ll see a Runtime metrics tab corresponding to the runtime language of your service. Read more in [Runtime Metrics][12].

{{< img src="tracing/visualization/service/runtime_metrics.png" alt="Runtime Metrics"  style="width:90%;">}}

### Profiling
You'll see a Profiling tab if the [Continuous Profiler][13] is set up for your service. Summary details like versions available and runtime language are at the top. Below are out-of-the-box profiling metrics by version, endpoint, and method to help you identify and debug resource-intensive methods. Click on any graph to view related traces, logs, and other data, or open a flame graph to inspect the code profile. [Learn more about APM and the Continuous Profiler][14]. 

{{< img src="tracing/visualization/service/profiler.jpg" alt="Profiling"  style="width:90%;">}}

### Traces
View the list of traces associated with the service in the traces tab, which is already filtered on your service, environment, and operation name. Drill down to problematic spans using core [facets][15] such as status, resource, and error type. For more information, click a span to view a flame graph of its trace and more details.

{{< img src="tracing/visualization/service/traces.png" alt="Traces"  style="width:90%;">}}

### Logs
View common patterns in your service’s logs, and use facets like status in the search bar to filter the list of patterns. Click on a pattern to open the side panel to view more details, such as what events triggered the cascade. Read more in [Log Patterns][16].

{{< img src="tracing/visualization/service/log_patterns.png" alt="Log patterns"  style="width:90%;">}}

## Further Reading

{{< partial name="whats-next/whats-next.html" >}}

[1]: /tracing/visualization/
[2]: /tracing/visualization/resource/
[3]: /monitors/create/types/apm/
[4]: /tracing/error_tracking/
[5]: /monitors/service_level_objectives/
[6]: /monitors/incident_management/
[7]: /watchdog/
<<<<<<< HEAD
[8]: /tracing/guide/configure_an_apdex_for_your_traces_with_datadog_apm/
[9]: /dashboards/
[10]: /tracing/visualization/#resources
[11]: /tracing/deployment_tracking/#versions-deployed
[12]: /tracing/runtime_metrics/
[13]: /tracing/profiler/
[14]: /tracing/
[15]: /tracing/trace_explorer/query_syntax/#facets
[16]: https://www.datadoghq.com/blog/log-patterns/
=======
[8]: /tracing/guide/metrics_namespace/
[9]: /tracing/guide/configure_an_apdex_for_your_traces_with_datadog_apm/
[10]: /dashboards/
[11]: /tracing/visualization/#resources
[12]: /tracing/deployment_tracking/#versions-deployed
[13]: /tracing/runtime_metrics/
[14]: /tracing/profiler/
[15]: /tracing/
[16]: /tracing/trace_explorer/query_syntax/#facets
[17]: https://www.datadoghq.com/blog/log-patterns/
>>>>>>> 45850efa
<|MERGE_RESOLUTION|>--- conflicted
+++ resolved
@@ -66,11 +66,7 @@
 * Latency -  Choose to display:
     *  The Avg/p75/p90/p95/p99/Max latency of your traced requests
     *  The **Latency distribution**	
-<<<<<<< HEAD
-    *  The **Apdex score** for web services; [learn more about Apdex][8]
-=======
     *  The **Apdex score** for web services; [learn more about Apdex][9]
->>>>>>> 45850efa
 * Error - Choose to display:
     * The **Total amount of errors**
     * The amount of **Errors per second**
@@ -88,11 +84,7 @@
 
 ### Export
 
-<<<<<<< HEAD
-On the upper-right corner of each graph click on the arrow in order to export your graph into a pre-existing [dashboard][9]:
-=======
 On the upper-right corner of each graph click on the arrow in order to export your graph into a pre-existing [dashboard][10]:
->>>>>>> 45850efa
 
 {{< img src="tracing/visualization/service/save_to_dashboard.png" alt="Save to dashboard" style="width:60%;">}}
 
@@ -100,11 +92,7 @@
 
 See Requests, Latency, and Error graphs broken down by resource to identify problematic resources. Resources are particular actions for your services (typically individual endpoints or queries). Read more in [Getting Started with APM][1]. 
 
-<<<<<<< HEAD
-Below, there’s a list of [resources][10] associated with your service. Sort the resources for this service by requests, latency, errors, and time, to identify areas of high traffic or potential trouble. Note that these metric columns are configurable (see image below).
-=======
 Below, there’s a list of [resources][11] associated with your service. Sort the resources for this service by requests, latency, errors, and time, to identify areas of high traffic or potential trouble. Note that these metric columns are configurable (see image below).
->>>>>>> 45850efa
 
 {{< img src="tracing/visualization/service/resources_tab.jpg" alt="Resources"  style="width:100%;">}}
 
@@ -148,7 +136,7 @@
 
 {{< img src="tracing/visualization/service/deployments.png" alt="Deployments"  style="width:90%;">}}
 
-Read more about Deployments [on the service page][11].
+Read more about Deployments [on the service page][12].
 
 ### Error Tracking
 View issues on your service, which are similar errors aggregated together to turn a noisy stream of errors into manageable issues and help you assess the impact of your service’s errors. Read more about issues in [Error Tracking][4])
@@ -167,22 +155,22 @@
 {{< img src="tracing/visualization/service/infra_metrics.png" alt="Kubernetes Metrics"  style="width:90%;">}}
 
 ### Runtime Metrics
-If runtime metrics are enabled in the tracing client, you’ll see a Runtime metrics tab corresponding to the runtime language of your service. Read more in [Runtime Metrics][12].
+If runtime metrics are enabled in the tracing client, you’ll see a Runtime metrics tab corresponding to the runtime language of your service. Read more in [Runtime Metrics][13].
 
 {{< img src="tracing/visualization/service/runtime_metrics.png" alt="Runtime Metrics"  style="width:90%;">}}
 
 ### Profiling
-You'll see a Profiling tab if the [Continuous Profiler][13] is set up for your service. Summary details like versions available and runtime language are at the top. Below are out-of-the-box profiling metrics by version, endpoint, and method to help you identify and debug resource-intensive methods. Click on any graph to view related traces, logs, and other data, or open a flame graph to inspect the code profile. [Learn more about APM and the Continuous Profiler][14]. 
+You'll see a Profiling tab if the [Continuous Profiler][14] is set up for your service. Summary details like versions available and runtime language are at the top. Below are out-of-the-box profiling metrics by version, endpoint, and method to help you identify and debug resource-intensive methods. Click on any graph to view related traces, logs, and other data, or open a flame graph to inspect the code profile. [Learn more about APM and the Continuous Profiler][14]. 
 
 {{< img src="tracing/visualization/service/profiler.jpg" alt="Profiling"  style="width:90%;">}}
 
 ### Traces
-View the list of traces associated with the service in the traces tab, which is already filtered on your service, environment, and operation name. Drill down to problematic spans using core [facets][15] such as status, resource, and error type. For more information, click a span to view a flame graph of its trace and more details.
+View the list of traces associated with the service in the traces tab, which is already filtered on your service, environment, and operation name. Drill down to problematic spans using core [facets][16] such as status, resource, and error type. For more information, click a span to view a flame graph of its trace and more details.
 
 {{< img src="tracing/visualization/service/traces.png" alt="Traces"  style="width:90%;">}}
 
 ### Logs
-View common patterns in your service’s logs, and use facets like status in the search bar to filter the list of patterns. Click on a pattern to open the side panel to view more details, such as what events triggered the cascade. Read more in [Log Patterns][16].
+View common patterns in your service’s logs, and use facets like status in the search bar to filter the list of patterns. Click on a pattern to open the side panel to view more details, such as what events triggered the cascade. Read more in [Log Patterns][17].
 
 {{< img src="tracing/visualization/service/log_patterns.png" alt="Log patterns"  style="width:90%;">}}
 
@@ -197,17 +185,6 @@
 [5]: /monitors/service_level_objectives/
 [6]: /monitors/incident_management/
 [7]: /watchdog/
-<<<<<<< HEAD
-[8]: /tracing/guide/configure_an_apdex_for_your_traces_with_datadog_apm/
-[9]: /dashboards/
-[10]: /tracing/visualization/#resources
-[11]: /tracing/deployment_tracking/#versions-deployed
-[12]: /tracing/runtime_metrics/
-[13]: /tracing/profiler/
-[14]: /tracing/
-[15]: /tracing/trace_explorer/query_syntax/#facets
-[16]: https://www.datadoghq.com/blog/log-patterns/
-=======
 [8]: /tracing/guide/metrics_namespace/
 [9]: /tracing/guide/configure_an_apdex_for_your_traces_with_datadog_apm/
 [10]: /dashboards/
@@ -217,5 +194,4 @@
 [14]: /tracing/profiler/
 [15]: /tracing/
 [16]: /tracing/trace_explorer/query_syntax/#facets
-[17]: https://www.datadoghq.com/blog/log-patterns/
->>>>>>> 45850efa
+[17]: https://www.datadoghq.com/blog/log-patterns/