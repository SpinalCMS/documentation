--- conflicted
+++ resolved
@@ -39,16 +39,10 @@
 | [Molten][11]               | >= 0.7.0          | https://ddtrace.readthedocs.io/en/stable/integrations.html#molten  |
 | [Pylons][12]              | >= 0.9.6          | https://ddtrace.readthedocs.io/en/stable/integrations.html#pylons  |
 | [Pyramid][13]             | >= 1.7            | https://ddtrace.readthedocs.io/en/stable/integrations.html#pyramid |
-<<<<<<< HEAD
-| [Sanic][14]               | >= 19.6.0         | https://ddtrace.readthedocs.io/en/stable/integrations.html#sanic   |
-| [Starlette][15]           | >= 0.13.0         | https://ddtrace.readthedocs.io/en/stable/integrations.html#starlette |
-| [Tornado][16]             | >= 4.0            | https://ddtrace.readthedocs.io/en/stable/integrations.html#tornado |
-=======
 | [pytest][14]              | >= 3.0            | https://ddtrace.readthedocs.io/en/stable/integrations.html#pytest  |
 | [Sanic][15]               | >= 19.6.0         | https://ddtrace.readthedocs.io/en/stable/integrations.html#sanic   |
 | [Starlette][16]           | >= 0.13.0         | https://ddtrace.readthedocs.io/en/stable/integrations.html#starlette |
 | [Tornado][17]             | >= 4.0            | https://ddtrace.readthedocs.io/en/stable/integrations.html#tornado |
->>>>>>> a1c36181
 
 ### Datastore compatibility
 
@@ -56,26 +50,26 @@
 
 | Datastore                          | Supported Version | Library Documentation                                                                         |
 | ---------------------------------- | ----------------- | --------------------------------------------------------------------------------------------- |
-| [algoliasearch][17]                | >= 1.20.0         | https://ddtrace.readthedocs.io/en/stable/integrations.html#algoliasearch                       |
-| [Cassandra][18]                    | >= 3.5            | https://ddtrace.readthedocs.io/en/stable/integrations.html#cassandra                           |
-| [Elasticsearch][19]                | >= 1.6            | https://ddtrace.readthedocs.io/en/stable/integrations.html#elasticsearch                       |
-| [Flask Cache][20]                  | >= 0.12           | https://ddtrace.readthedocs.io/en/stable/integrations.html#flask-cache                         |
-| [Memcached][21] [pylibmc][22]      | >= 1.4            | https://ddtrace.readthedocs.io/en/stable/integrations.html#pylibmc                             |
-| [Memcached][21] [pymemcache][23]   | >= 1.3            | https://ddtrace.readthedocs.io/en/stable/integrations.html#pymemcache                          |
-| [MongoDB][24] [Mongoengine][25]    | >= 0.11           | https://ddtrace.readthedocs.io/en/stable/integrations.html#mongoengine                         |
-| [MongoDB][24] [Pymongo][26]        | >= 3.0            | https://ddtrace.readthedocs.io/en/stable/integrations.html#pymongo                             |
-| [MySQL][27] [MySQL-python][28]     | >= 1.2.3          | https://ddtrace.readthedocs.io/en/stable/integrations.html#module-ddtrace.contrib.mysqldb      |
-| [MySQL][27] [mysqlclient][29]      | >= 1.3            | https://ddtrace.readthedocs.io/en/stable/integrations.html#module-ddtrace.contrib.mysqldb      |
-| [MySQL][27] [mysql-connector][30]  | >= 2.1            | https://ddtrace.readthedocs.io/en/stable/integrations.html#mysql-connector                     |
-| [Postgres][31] [aiopg][32]         | >= 0.12.0         | https://ddtrace.readthedocs.io/en/stable/integrations.html#aiopg                               |
-| [Postgres][31] [psycopg][33]       | >= 2.4            | https://ddtrace.readthedocs.io/en/stable/integrations.html#module-ddtrace.contrib.psycopg      |
-| [PynamoDB][34]                     | >= 4.0            | https://ddtrace.readthedocs.io/en/stable/integrations.html#pynamodb                               |
-| [PyODBC][35]                       | >= 4.0            | https://ddtrace.readthedocs.io/en/stable/integrations.html#pyodbc                               |
-| [Redis][36]                        | >= 2.6            | https://ddtrace.readthedocs.io/en/stable/integrations.html#redis                               |
-| [Redis][36] [redis-py-cluster][37] | >= 1.3.5          | https://ddtrace.readthedocs.io/en/stable/integrations.html#module-ddtrace.contrib.rediscluster |
-| [SQLAlchemy][38]                   | >= 1.0            | https://ddtrace.readthedocs.io/en/stable/integrations.html#sqlalchemy                          |
-| [SQLite3][39]                      | Fully Supported   | https://ddtrace.readthedocs.io/en/stable/integrations.html#sqlite                              |
-| [Vertica][40]                      | >= 0.6            | https://ddtrace.readthedocs.io/en/stable/integrations.html#vertica                             |
+| [algoliasearch][18]                | >= 1.20.0         | https://ddtrace.readthedocs.io/en/stable/integrations.html#algoliasearch                       |
+| [Cassandra][19]                    | >= 3.5            | https://ddtrace.readthedocs.io/en/stable/integrations.html#cassandra                           |
+| [Elasticsearch][20]                | >= 1.6            | https://ddtrace.readthedocs.io/en/stable/integrations.html#elasticsearch                       |
+| [Flask Cache][21]                  | >= 0.12           | https://ddtrace.readthedocs.io/en/stable/integrations.html#flask-cache                         |
+| [Memcached][22] [pylibmc][23]      | >= 1.4            | https://ddtrace.readthedocs.io/en/stable/integrations.html#pylibmc                             |
+| [Memcached][22] [pymemcache][24]   | >= 1.3            | https://ddtrace.readthedocs.io/en/stable/integrations.html#pymemcache                          |
+| [MongoDB][25] [Mongoengine][26]    | >= 0.11           | https://ddtrace.readthedocs.io/en/stable/integrations.html#mongoengine                         |
+| [MongoDB][25] [Pymongo][27]        | >= 3.0            | https://ddtrace.readthedocs.io/en/stable/integrations.html#pymongo                             |
+| [MySQL][28] [MySQL-python][29]     | >= 1.2.3          | https://ddtrace.readthedocs.io/en/stable/integrations.html#module-ddtrace.contrib.mysqldb      |
+| [MySQL][28] [mysqlclient][30]      | >= 1.3            | https://ddtrace.readthedocs.io/en/stable/integrations.html#module-ddtrace.contrib.mysqldb      |
+| [MySQL][28] [mysql-connector][31]  | >= 2.1            | https://ddtrace.readthedocs.io/en/stable/integrations.html#mysql-connector                     |
+| [Postgres][32] [aiopg][33]         | >= 0.12.0         | https://ddtrace.readthedocs.io/en/stable/integrations.html#aiopg                               |
+| [Postgres][32] [psycopg][34]       | >= 2.4            | https://ddtrace.readthedocs.io/en/stable/integrations.html#module-ddtrace.contrib.psycopg      |
+| [PynamoDB][35]                     | >= 4.0            | https://ddtrace.readthedocs.io/en/stable/integrations.html#pynamodb                               |
+| [PyODBC][36]                       | >= 4.0            | https://ddtrace.readthedocs.io/en/stable/integrations.html#pyodbc                               |
+| [Redis][37]                        | >= 2.6            | https://ddtrace.readthedocs.io/en/stable/integrations.html#redis                               |
+| [Redis][37] [redis-py-cluster][38] | >= 1.3.5          | https://ddtrace.readthedocs.io/en/stable/integrations.html#module-ddtrace.contrib.rediscluster |
+| [SQLAlchemy][39]                   | >= 1.0            | https://ddtrace.readthedocs.io/en/stable/integrations.html#sqlalchemy                          |
+| [SQLite3][40]                      | Fully Supported   | https://ddtrace.readthedocs.io/en/stable/integrations.html#sqlite                              |
+| [Vertica][41]                      | >= 0.6            | https://ddtrace.readthedocs.io/en/stable/integrations.html#vertica                             |
 
 ### Library compatibility
 
@@ -93,21 +87,11 @@
 | [gevent][48]      | >= 1.0            | https://ddtrace.readthedocs.io/en/stable/integrations.html#gevent      |
 | [Grpc][49]        | >= 1.8.0          | https://ddtrace.readthedocs.io/en/stable/integrations.html#grpc        |
 | [httplib][50]     | Fully Supported   | https://ddtrace.readthedocs.io/en/stable/integrations.html#httplib     |
-<<<<<<< HEAD
-| [httpx][51]       | Fully Supported   | https://ddtrace.readthedocs.io/en/stable/integrations.html#httpx       |
-| [Jinja2][52]      | >= 2.7            | https://ddtrace.readthedocs.io/en/stable/integrations.html#jinja2      |
-| [Kombu][53]       | >= 4.0            | https://ddtrace.readthedocs.io/en/stable/integrations.html#kombu       |
-| [Mako][54]        | >= 0.1.0          | https://ddtrace.readthedocs.io/en/stable/integrations.html#mako        |
-| [pytest][55]              | >= 3.0            | https://ddtrace.readthedocs.io/en/stable/integrations.html#pytest  |
-| [Requests][56]    | >= 2.08           | https://ddtrace.readthedocs.io/en/stable/integrations.html#requests    |
-| [urllib3][57]     | >= 1.22           | https://ddtrace.readthedocs.io/en/stable/integrations.html#urllib3     |
-=======
 | [Jinja2][51]      | >= 2.7            | https://ddtrace.readthedocs.io/en/stable/integrations.html#jinja2      |
 | [Kombu][52]       | >= 4.0            | https://ddtrace.readthedocs.io/en/stable/integrations.html#kombu       |
 | [Mako][53]        | >= 0.1.0          | https://ddtrace.readthedocs.io/en/stable/integrations.html#mako        |
 | [Requests][54]    | >= 2.08           | https://ddtrace.readthedocs.io/en/stable/integrations.html#requests    |
 | [urllib3][55]     | >= 1.22           | https://ddtrace.readthedocs.io/en/stable/integrations.html#urllib3     |
->>>>>>> a1c36181
 
 
 ## Further Reading
@@ -127,52 +111,6 @@
 [11]: https://moltenframework.com
 [12]: http://pylonsproject.org
 [13]: https://trypyramid.com
-<<<<<<< HEAD
-[14]: https://sanic.readthedocs.io/en/latest/
-[15]: https://www.starlette.io/
-[16]: http://www.tornadoweb.org
-[17]: https://www.algolia.com/doc/
-[18]: https://cassandra.apache.org
-[19]: https://www.elastic.co/products/elasticsearch
-[20]: https://pythonhosted.org/Flask-Cache
-[21]: https://memcached.org
-[22]: http://sendapatch.se/projects/pylibmc
-[23]: https://pymemcache.readthedocs.io
-[24]: https://www.mongodb.com/what-is-mongodb
-[25]: http://mongoengine.org
-[26]: https://api.mongodb.com/python/current
-[27]: https://www.mysql.com
-[28]: https://pypi.org/project/MySQL-python
-[29]: https://pypi.org/project/mysqlclient
-[30]: https://dev.mysql.com/doc/connector-python/en/
-[31]: https://www.postgresql.org
-[32]: https://aiopg.readthedocs.io
-[33]: http://initd.org/psycopg
-[34]: https://pynamodb.readthedocs.io/en/latest/
-[35]: https://pypi.org/project/pyodbc/
-[36]: https://redis.io
-[37]: https://redis-py-cluster.readthedocs.io
-[38]: https://www.sqlalchemy.org
-[39]: https://www.sqlite.org
-[40]: https://www.vertica.com
-[41]: https://pypi.org/project/aiobotocore/
-[42]: https://docs.python.org/3/library/asyncio.html
-[43]: https://pypi.org/project/botocore/
-[44]: http://docs.pythonboto.org/en/latest
-[45]: http://www.celeryproject.org
-[46]: https://python-consul.readthedocs.io/en/latest/
-[47]: https://docs.python.org/3/library/concurrent.futures.html
-[48]: http://www.gevent.org
-[49]: https://grpc.io
-[50]: https://docs.python.org/2/library/httplib.html
-[51]: https://www.python-httpx.org/
-[52]: http://jinja.pocoo.org
-[53]: https://kombu.readthedocs.io/en/latest
-[54]: https://www.makotemplates.org
-[55]: https://docs.pytest.org/en/stable/
-[56]: https://requests.readthedocs.io/en/master/
-[57]: https://urllib3.readthedocs.io/en/stable/
-=======
 [14]: https://docs.pytest.org/en/stable/
 [15]: https://sanic.readthedocs.io/en/latest/
 [16]: https://www.starlette.io/
@@ -214,5 +152,4 @@
 [52]: http://jinja.pocoo.org
 [53]: https://kombu.readthedocs.io/en/latest
 [54]: https://www.makotemplates.org
-[55]: https://requests.readthedocs.io/en/master/
->>>>>>> a1c36181
+[55]: https://requests.readthedocs.io/en/master/