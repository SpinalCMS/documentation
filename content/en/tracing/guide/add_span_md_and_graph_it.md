---
title: Add span tags and slice and dice your application performance
kind: guide
disable_toc: true
further_reading:
- link: "/tracing/guide/alert_anomalies_p99_database/"
  tag: "3 mins"
  text: "Alert on anomalous p99 latency of a database service"
- link: "tracing/guide/week_over_week_p50_comparison/"
  tag: "2 mins"
  text: "Compare a service’s latency to the previous week"
- link: "/tracing/guide/apm_dashboard/"
  tag: "4 mins"
  text: "Create a Dashboard to track and correlate APM metrics"
- link: "/tracing/guide/slowest_request_daily/"
  tag: "3 mins"
  text: "Debug the slowest trace on the slowest endpoint of a web service"
- link: "tracing/guide/"
  tag: ""
  text: "All guides"
---
_7 minutes to complete_

{{< img src="tracing/guide/add_span_md_and_graph_it/span_md_6.mp4" alt="Analytics View" video="true" responsive="true" style="width:90%;">}}

Datadog APM allows you to customize your [traces][1] to include any additional information you might need to maintain observability into your business. You can use this to identify a spike in the throughput of a certain enterprise customer, or the user suffering the highest latency, or to pinpoint the database shard generating the most errors.

In this example, a customer ID is added to traces allowing the customers that have the slowest performance to be identified. Customization of traces is based on tags that seamlessly integrate APM with the rest of Datadog and come in the form of `key:value` pairs of metadata added to [spans][2].

## Instrument your code with custom span tags

1) **Follow the example to get your code instrumented**.

Depending on the programming language you are you using, you’ll need to set the [tags][3] to add to your spans differently.

**Note**: take note of the service and [resource names][4] you are working on, these will come in handy later. In this example, the service is the Ruby server `web-store` and the resource (endpoint) is `ShoppingCartController#checkout`.

{{< tabs >}}
{{% tab "Java" %}}

The Datadog UI uses tags to set span level metadata. Custom tags may be set for auto-instrumentation by grabbing the active span from the global tracer and setting a tag with `setTag` method.

```java
import io.opentracing.Tracer;
import io.opentracing.util.GlobalTracer;

@WebServlet
class ShoppingCartServlet extends AbstractHttpServlet {
  @Override
  void doGet(HttpServletRequest req, HttpServletResponse resp) {
    // Get the active span
    final Span span = GlobalTracer.get().activeSpan();
    if (span != null) {
      // customer_id -> 254889
      span.setTag("customer.id", customer_id);
    }

    // [...]
  }
}
```

{{% /tab %}}
{{% tab "Python" %}}

The Datadog UI uses tags to set span level metadata. Custom tags may be set for auto-instrumentation by grabbing the active span from the global tracer and setting a tag with `set_tag` method.

```python
from ddtrace import tracer

@app.route('/shopping_cart/<int:customer_id>')
@login_required
def shopping_cart(customer_id):
    # Get the active span
    current_span = tracer.current_span()
    if current_span:
        # customer_id -> 254889
        current_span.set_tag('customer.id', customer_id)

    # [...]
```

{{% /tab %}}
{{% tab "Ruby" %}}

The Datadog UI uses tags to set span level metadata. Custom tags may be set for auto-instrumentation by grabbing the active span from the global tracer and setting a tag with `set_tag` method.

```ruby
require 'ddtrace'

# get '/shopping_cart/:customer_id', to: 'shopping_cart#index'
class ShoppingCartController < ApplicationController
  # GET /shopping_cart
  def index
    # Get the active span
    current_span = Datadog.tracer.active_span
    # customer_id -> 254889
    current_span.set_tag('customer.id', params.permit([:customer_id])) unless current_span.nil?

    # [...]
  end

  # POST /shopping_cart
  def create
    # [...]
  end
end
```

{{% /tab %}}
{{% tab "Go" %}}

The Datadog UI uses tags to set span level metadata. Custom tags may be set for auto-instrumentation by grabbing the active span from the global tracer and setting a tag with `SetTag` method.

```go
package main

import (
    muxtrace "gopkg.in/DataDog/dd-trace-go.v1/contrib/gorilla/mux"

    "gopkg.in/DataDog/dd-trace-go.v1/ddtrace/tracer"
)

func handler(w http.ResponseWriter, r *http.Request) {
    vars := mux.Vars(r)
    // Get the active span from a Go Context
    if span, ok := tracer.SpanFromContext(r.Context()); ok {
      // customer_id -> 254889
      span.SetTag("customer.id", vars["customerID"])
    }

    // [...]
}

func main() {
    tracer.Start(tracer.WithServiceName("web-store"))
    defer tracer.Stop()
    // Use auto-instrumentation
    mux := muxtrace.NewRouter()
    mux.HandleFunc("/shopping_cart/{customerID}", handler)
    http.ListenAndServe(":8080", mux)
}
```

{{% /tab %}}
{{% tab "Node.js" %}}

The Datadog UI uses tags to set span level metadata. Custom tags may be set for auto-instrumentation by grabbing the active span from the global tracer and setting a tag with `setTag` method.

```javascript
app.get('/shopping_cart/:customer_id', (req, res) => {
  // Get the active span
  const span = tracer.scope().active()
  if (span !== null) {
    // customer_id -> 254889
    span.setTag('customer.id', req.params.customer_id)
  }

  // [...]
})
```

{{% /tab %}}
{{% tab ".NET" %}}

Add tags directly to a `Datadog.Trace.Span` object by calling `Span.SetTag()`. For example:

```csharp
public class ShoppingCartController : Controller
{
    private IShoppingCartRepository _shoppingCartRepository;

    [HttpGet]
    public IActionResult Index(int customerId)
    {
        // Access the active scope through the global tracer (can return null)
        var scope = Tracer.Instance.ActiveScope;

        if (scope != null)
        {
            // Add a tag to the span for use in the datadog web UI
            scope.Span.SetTag("customer.id", customerId.ToString());
        }

        var cart = _shoppingCartRepository.Get(customerId);

        return View(cart);
    }
}
```

**Note**: `Datadog.Trace.Tracer.Instance.ActiveScope` returns `null` if there is no active span.

{{% /tab %}}
{{% tab "PHP" %}}

The Datadog UI uses tags to set span level metadata. Custom tags may be set for auto-instrumentation by grabbing the active span from the global tracer and setting a tag with `setTag` method.

```php
<?php
<<<<<<< HEAD
namespace App\Http\Controllers;

use DDTrace\GlobalTracer;

class ShoppingCartController extends Controller
{
    public shoppingCartAction (Request $request) {
        // Get the currently active span
        $span = GlobalTracer::get()->getActiveSpan();
        if (null !== $span) {
            // customer_id -> 254889
            $span->setTag('customer_id', $request->get('customer_id'));
        }

        // [...]
    }
}
=======
  namespace App\Http\Controllers;

  use DDTrace\GlobalTracer;

  class ShoppingCartController extends Controller
  {
      public shoppingCartAction (Request $request) {
          // Get the currently active span
          $span = GlobalTracer::get()->getActiveSpan();
          if (null !== $span) {
              // customer_id -> 254889
              $span->setTag('customer_id', $request->get('customer_id'));
          }

          // [...]
      }
  }
?>
>>>>>>> 322f97aa
```

{{% /tab %}}
{{< /tabs >}}

<div class="alert alert-info">You might have to wait a few minutes between deploying your updated code and seeing the new tags in the Datadog UI</div>

## Leverage the Datadog UI to search for your custom span tags

2) **Go to the Services page** and click on the [service][5] that you added tags to. **Scroll down and click on the specific resource** where the tag was added in the [Resource][6] table. **Scroll down to the Traces table**

{{< img src="tracing/guide/add_span_md_and_graph_it/span_md_3.png" alt="Resource Page" responsive="true" style="width:90%;">}}

The Trace table shows you both the overall latency distribution of all traces in the current scope (service, resource and timeframe) and links to individual traces. You can sort this table by duration or error code to easily identify erroneous operation or opportunities for optimization.

3) **Click into one of your traces**

{{< img src="tracing/guide/add_span_md_and_graph_it/span_md_4.png" alt="Flamegraph" responsive="true" style="width:90%;">}}

In this view you can see the **flamegraph** on top and the additional information windows beneath it. The Datadog flamegraph allows you to have an at a glance view of the duration and status of every logical unit (span) that impacts a request. The flamegraph is fully interactive and you can pan it (by dragging) or zoom in and out (by scrolling). Clicking on any span provides more information about that span in particular in the bottom part of the view.

The bottom part of the view includes additional information about the trace or any selected span. Here you can see all default tags as well as the ones you manually include. In addition to these, you can also switch to view associated Host and Log information.

<div class="alert alert-info">In order to enable Logs in this view you need to have Logs collection enabled and then to <a href="https://docs.datadoghq.com/tracing/advanced/connect_logs_and_traces/?tab=java" target=_blank>connect Logs and Traces</a></div>


## Leverage your custom span tags with Trace Search & Analytics
<div class="alert alert-info">This section assumes that you have <a href="https://docs.datadoghq.com/tracing/trace_search_and_analytics/?tab=java" target=_blank>enabled Trace Search and Analytics</a></div>

4) **Navigate to the [Trace Search page][7]**.

The Trace Search page allows you to identify specific [Traces][8] and APM Events you are interested in. Here you can filter by time a set of default tags (such as `Env`,`Service`, `Resource` and [many more][9]).

5) **Find a trace that has the new tag**. To do this use the facet explorer on the left to find the Resource name you set at the beginning of this guide and click into one of the rows you see there.

6) **Find the new tag that you added to the trace**. Click on it and select **Create facet** for `@[your facet name]` (remember, this is customer_id in our example)

{{< img src="tracing/guide/add_span_md_and_graph_it/span_md_5.png" alt="Create Facet Menu" responsive="true" style="width:90%;">}}

You can now determine the displayed name of your facet and where to place it in the facet explorer.

{{< img src="tracing/guide/add_span_md_and_graph_it/span_md_8.png" alt="Create Facet Modal" responsive="true" style="width:60%;">}}

You should now be able to see the facet you created in the Facet Explorer. The fastest way to find it is by using the `Search facets` box.

6) **Navigate to the [Trace Analytics][10] page**

The Trace Analytics page is a visual query building tool that allows you to conduct an investigation into your traces with infinite cardinality. It relies on facets to filter and scope the query, read more in the [Trace Analytics overview][11].

7) **Choose the service** you’ve been working on from the service facet list, **choose Error** from the status facet and **select `customer_id`** (or any other tags you added to your spans) from the group by field.

{{< img src="tracing/guide/add_span_md_and_graph_it/span_md_6.mp4" alt=" span md 6" responsive="true" video="true" style="width:90%;">}}

8) **Remove Error** from the query, **change the `count *` measure to `Duration`** and **change the graph type to `Top List`**.

You can now see the customers that have the slowest average requests. **Note**: If you’d like to make sure your customers never pass a certain threshold of performance, you can [export this query to a monitor][12], alternatively, you can save this visualization to a dashboard and keep an eye over it over time.

{{< img src="tracing/guide/add_span_md_and_graph_it/span_md_7.mp4" alt="span md 7" video="true" responsive="true" style="width:90%;">}}

Finally, you can also see all the traces relevant to your query by clicking the visualization and selecting `View traces`.

{{< img src="tracing/guide/add_span_md_and_graph_it/span_md_9.mp4" alt="span md 9" video="true" responsive="true" style="width:90%;">}}


## Further Reading

{{< partial name="whats-next/whats-next.html" >}}


[1]: /tracing/visualization/#trace
[2]: /tracing/visualization/#spans
[3]: /tracing/visualization/#span-tags
[4]: https://docs.datadoghq.com/tracing/visualization/#resources
[5]: /tracing/visualization/#services
[6]: /tracing/visualization/#resources
[7]: https://app.datadoghq.com/apm/search
[8]: https://docs.datadoghq.com/tracing/visualization/#trace
[9]: https://docs.datadoghq.com/tracing/trace_search_and_analytics/search
[10]: https://app.datadoghq.com/apm/search/analytics
[11]: https://docs.datadoghq.com/tracing/trace_search_and_analytics/analytics
[12]: https://docs.datadoghq.com/tracing/guide/alert_anomalies_p99_database<|MERGE_RESOLUTION|>--- conflicted
+++ resolved
@@ -198,25 +198,6 @@
 
 ```php
 <?php
-<<<<<<< HEAD
-namespace App\Http\Controllers;
-
-use DDTrace\GlobalTracer;
-
-class ShoppingCartController extends Controller
-{
-    public shoppingCartAction (Request $request) {
-        // Get the currently active span
-        $span = GlobalTracer::get()->getActiveSpan();
-        if (null !== $span) {
-            // customer_id -> 254889
-            $span->setTag('customer_id', $request->get('customer_id'));
-        }
-
-        // [...]
-    }
-}
-=======
   namespace App\Http\Controllers;
 
   use DDTrace\GlobalTracer;
@@ -235,7 +216,6 @@
       }
   }
 ?>
->>>>>>> 322f97aa
 ```
 
 {{% /tab %}}
@@ -299,11 +279,9 @@
 
 {{< img src="tracing/guide/add_span_md_and_graph_it/span_md_9.mp4" alt="span md 9" video="true" responsive="true" style="width:90%;">}}
 
-
 ## Further Reading
 
 {{< partial name="whats-next/whats-next.html" >}}
-
 
 [1]: /tracing/visualization/#trace
 [2]: /tracing/visualization/#spans
