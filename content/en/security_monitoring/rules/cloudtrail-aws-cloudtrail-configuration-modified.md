--- conflicted
+++ resolved
@@ -3,32 +3,26 @@
 kind: documentation
 type: security_rules
 parent: cloudtrail
-<<<<<<< HEAD
-tags:
-  - security: attack
-    tactic: TA0005-defense-evasion
-    technique: T1089-disabling-security-tools
-    service: cloudtrail.amazonaws.com
-    source: cloudtrail
-=======
 security: attack
 tactic: TA0005-defense-evasion
 technique: T1089-disabling-security-tools
 service: cloudtrail.amazonaws.com
 source: cloudtrail
->>>>>>> 28a6a711
 meta_image: /images/integrations_logos/amazon_cloudtrail.png
 ---
-## **Goal:**
+
+## Overview
+
+### Goal:
 Detect when an attacker is trying to evade defenses by disabling or modifying CloudTrail.
 
-## **Strategy:**
+### Strategy:
 Monitor CloudTrail and detect when CloudTrail is being disabled via one of the following API calls:
 * [DeleteTrail][1]
 * [UpdateTrail][2]
 * [StopLogging][3]
 
-## **Triage & Response:**
+## Triage & Response
 1. Determine who the user was who made this API call.
 2. Contact the user and see if this was an API call which was made by the user.
 3. If the API call was not made by the user:
