--- conflicted
+++ resolved
@@ -41,11 +41,8 @@
 - Amazon Linux 2
 - CentOS/RHEL 7.6+
 
-<<<<<<< HEAD
-**Note:** There is an exception to the 4.4.0+ kernel requirement for [CentOS/RHEL 7.6+][2]. The [DNS Resolution][3] feature is not supported on CentOS/RHEL 7.6.
-=======
+
 **Note:** The [DNS Resolution][4] feature is not supported on [CentOS/RHEL 7.6][3], but is supported on CentOS/RHEL 8+.
->>>>>>> 58d028ee
 
 #### Windows OS
 
