---
title: Metric Monitor
kind: documentation
description: "Compare values of a metric with a user defined threshold"
further_reading:
- link: "/monitors/notifications/"
  tag: "Documentation"
  text: "Configure your monitor notifications"
- link: "/monitors/downtimes/"
  tag: "Documentation"
  text: "Schedule a downtime to mute a monitor"
- link: "/monitors/monitor_status/"
  tag: "Documentation"
  text: "Consult your monitor status"
---

## Overview

Metric monitors are useful for a continuous stream of data. Any metric sent to Datadog can be alerted upon if they cross a threshold over a given period of time.

## Monitor creation

To create a [metric monitor][1] in Datadog, use the main navigation: *Monitors --> New Monitor --> Metric*.

### Choose the detection method

{{< tabs >}}
{{% tab "Threshold" %}}

A threshold alert compares metric values to a static threshold.

On each alert evaluation, Datadog calculates the average/minimum/maximum/sum over the selected period and checks if it is above or below the threshold. This is the standard alert case where you know the expected values.

{{% /tab %}}
{{% tab "Change" %}}

A change alert compares the absolute or relative (%) change in value between `N` minutes ago and now against a given threshold. The compared data points aren't single points but are computed using the parameters in the *alert conditions* section.

On each alert evaluation, Datadog calculates the raw difference (a positive or negative value) between the series now and `N` minutes ago, then computes the average/minimum/maximum/sum over the selected period. An alert is triggered when this computed series crosses the threshold.

This type of alert is useful to track spikes, drops, or slow changes in a metric when there is not an unexpected threshold.

{{% /tab %}}
{{% tab "Anomaly" %}}

An anomaly detection alert uses past behavior to detect when a metric is behaving abnormally.

Anomaly alerts calculate an expected range of values for a series based on the past. Some of the anomaly algorithms use the time-of-day and day-of-week to determine the expected range, thus capturing abnormalities that could not be detected by a simple threshold alert. For example, the series is unusually high for 5AM even though it would be considered normal at 10 AM.

On each alert evaluation, Datadog calculates the percentage of the series that falls above, below, and outside of the expected range. An alert is triggered when this percentage crosses the configured threshold.

For more detailed information, see the [Anomaly Monitor][1] page.

[1]: /monitors/monitor_types/anomaly/
{{% /tab %}}
{{% tab "Outliers" %}}

Outlier monitors detect when a member of a group (hosts, availability zones, partitions, etc.) is behaving unusually compared to the rest.

On each alert evaluation, Datadog checks whether or not all groups are clustered together and exhibiting the same behavior. An alert is triggered when one or more groups diverges from the rest of the groups.

For more detailed information, see the [Outlier Monitor][1] page.

[1]: /monitors/monitor_types/outlier/
{{% /tab %}}
{{% tab "Forecast" %}}

A forecast alert predicts the future behavior of a metric and compares it to a static threshold. It is well-suited for metrics with strong trends or recurring patterns.

On each alert evaluation, a forecast alert predicts the future values of the metric along with the expected deviation bounds. An alert is triggered when any part of the bounds crosses the configured threshold.

For more detailed information, see the [Forecast Monitor][1] page.

[1]: /monitors/monitor_types/forecasts/
{{% /tab %}}
{{< /tabs >}}

### Define the metric

Any metric currently reporting to Datadog is available for monitors. Use the editor and these steps to define the metric:
{{< img src="monitors/monitor_types/metric/metric_scope.png" alt="metric scope"  >}}

| Step                | Required | Default    | Example           |
|---------------------|----------|------------|-------------------|
| Select a metric     | Yes      | None       | `system.cpu.user` |
| Define the from     | No       | Everywhere | `env:prod`        |
| Exclude [tags][2]        | No       | None       | `role:testing`    |
| Specify aggregation | Yes      | `avg by`   | `sum by`          |
| Group by            | No       | Everything | `host`            |

**Note**: Defining metrics for monitors is similar to defining metrics for graphs. For details on using the `Advanced...` option, see [Advanced graphing][3].

#### Alert grouping

Alerts are grouped automatically based on your selection of the `group by` step when defining your metric. If no group is specified, grouping defaults to `Simple Alert`. If groups are selected, grouping defaults to `Multi Alert`.

Simple alerts aggregate over all reporting sources. You receive one alert when the aggregated value meets the set conditions. This works best to monitor a metric from a single host or the sum of a metric across many hosts.

Multi alerts apply the alert to each source according to your group parameters. You receive an alert for each group that meets the set conditions. For example, you could group `system.disk.in_use` by `host` and `device` to receive a separate alert for each host device that is running out of space.

### Set alert conditions

The alert conditions vary slightly based on the chosen detection method.

{{< tabs >}}
{{% tab "Threshold" %}}

* Trigger when the metric is `above`, `above or equal to`, `below`, or `below or equal to`
* the threshold `on average`, `at least once`, `at all times`, or `in total`
* during the last `5 minutes`, `15 minutes`, `1 hour`, etc.

**Definitions**:

| Option                  | Description                                                                                                                                                                                                                   |
|-------------------------|-------------------------------------------------------------------------------------------------------------------------------------------------------------------------------------------------------------------------------|
| on&nbsp;average         | The series is averaged to produce a single value that is checked against the threshold. It adds the `avg()` function to your monitor query.                                                                                   |
| at&nbsp;least&nbsp;once | If any single value in the generated series crosses the threshold, then an alert is triggered. This option adds a function to your monitor query based on your selection: `min()` for below or `max()` for above.              |
| at&nbsp;all&nbsp;times  | If all points in the evaluation window for your query cross the threshold, then an alert is triggered. This option adds a function to your monitor query based on your selection: `min()` for above or `max()` for below. |
| in&nbsp;total           | If the summation of every point in the series crosses the threshold, then an alert is triggered. It adds the `sum()` function to your monitor query.                                                                        |

**Note**: There are different behaviors when utilizing `as_count()`. See [as_count() in Monitor Evaluations][1] for details.

[1]: /monitors/guide/as-count-in-monitor-evaluations/
{{% /tab %}}
{{% tab "Change" %}}

* The `average`, `maximum`, `minimum`, or `in total`
* of the `change` or `% change`
* over `5 minutes`, `15 minutes`, `1 hour`, etc.
* compared to `5 minutes`, `15 minutes`, `1 hour`, etc. before
* is `above`, `above or equal to`, `below`, or `below or equal to` the threshold.

**Definitions**:

| Option        | Description                                                                                                                                                        |
|---------------|--------------------------------------------------------------------------------------------------------------------------------------------------------------------|
| change        | The absolute change of the value.                                                                                                                                  |
| %&nbsp;change | The percentage change of the value compared to its previous value. For example, the percentage change for a previous value of 2 with a current value of 4 is 100%. |

{{% /tab %}}
{{< /tabs >}}

#### Thresholds

Use thresholds to set a numeric value for triggering an alert. Depending on your chosen metric, the editor displays the unit used (`byte`, `kibibyte`, `gibibyte`, etc).

Datadog has two types of notifications (alert and warning). Monitors recover automatically based on the alert or warning threshold but additional conditions can be specified. For additional information on recovery thresholds, see [What are recovery thresholds?][4].

| Option                     | Description                                                                     |
|----------------------------|---------------------------------------------------------------------------------|
| Alert threshold            | The value used to trigger an alert notification.                                |
| Warning threshold          | The value used to trigger a warning notification.                               |
| Alert recovery threshold   | An optional threshold to indicate an additional condition for alert recovery.   |
| Warning recovery threshold | An optional threshold to indicate an additional condition for warning recovery. |

As you change a threshold, the preview graph in the editor displays a marker showing the cutoff point.

**Note**: When entering decimal values for thresholds, if your value is `<1`, add a leading `0` to the number. For example, use `0.5`, not `.5`.

#### Data window

`Require` or `Do not require` a full window of data for evaluation.

This setting allows you to change when the alerting engine considers a monitor as a candidate for evaluation.

**Require** (default) - A monitor is not evaluated until the evaluation window is filled with data. For example, if a new host is provisioned it may have high CPU for a minute or two. You don't want alerts to trigger if the CPU drops shortly after.

**Do not require** - A monitor is evaluated as soon as it is recognized. Consider using this value if your data points are very sparse. Otherwise, the monitor may not be evaluated because the window is never considered "full".

#### No data

`Do not notify` if data is missing or `Notify` if data is missing for more than `N` minutes.

Notifications for missing data are useful if you expect a metric to always be reporting data under normal circumstances. For example, if a host with the Agent must be up continuously, you can expect the metric `system.cpu.idle` to always report data. For this case, you should enable notifications for missing data.

**Note**: It is recommended that you set the missing data window to at least two times the evaluation period.

Alternatively, if you are monitoring a metric over an auto-scaling group of hosts that stop and start automatically, notifying for no data would produce a lot of notifications. For this case, you should not enable notifications for missing data. This option does not work if it is enabled at a time when data has not been reporting for a long period.

<<<<<<< HEAD
This option does not work if it is enabled at a time when data has not been reporting for a long period.
=======
##### Grouping

For a monitor that does not notify on missing data, if a group does not report data, the monitor skips evaluations and eventually drops the group. During this period, the bar in the results page stays green. When there is data and groups start reporting again, the green bar shows an OK status and backfills to make it look like there was no interruption.
>>>>>>> b3751e48

#### Auto Resolve

`[Never]`, `After 1 hour`, `After 2 hours`, etc. automatically resolve this event from a triggered state.

For some metrics that report periodically, it may make sense for triggered alerts to auto-resolve after a certain time period. For example, if you have a counter that reports only when an error is logged, the alert never resolves because the metric never reports `0` as the number of errors. In this case, set your alert to resolve after a certain time of inactivity on the metric. **Note**: If a monitor auto-resolves and the value of the query does not meet the recovery threshold at the next evaluation, the monitor triggers an alert again.

In most cases this setting is not useful because you only want an alert to resolve once it is actually fixed. So, in the general, it makes sense to leave this as `[Never]` so alerts only resolve when the metric is above or below the set threshold.

#### Evaluation delay

Delay evaluation by `N` seconds.

The time (in seconds) to delay evaluation. This should be a non-negative integer. So, if the delay is set to 900 seconds (15 minutes), the monitor evaluation is during the last `5 minutes`, and the time is 7:00, the monitor evaluates data from 6:40 to 6:45.

**Note**: A 15 minute delay is recommended for cloud metrics which are backfilled by service providers. Additionally, when using a division formula, a 60 second delay is helpful to ensure your monitor evaluates on complete values.

### Notifications

For detailed instructions on the **Say what's happening** and **Notify your team** sections, see the [Notifications][5] page.

## Further Reading

{{< partial name="whats-next/whats-next.html" >}}

[1]: https://app.datadoghq.com/monitors#create/metric
[2]: /getting_started/tagging/using_tags/?tab=assignment
[3]: /dashboards/querying/#advanced-graphing
[4]: /monitors/faq/what-are-recovery-thresholds/
[5]: /monitors/notifications/<|MERGE_RESOLUTION|>--- conflicted
+++ resolved
@@ -177,13 +177,9 @@
 
 Alternatively, if you are monitoring a metric over an auto-scaling group of hosts that stop and start automatically, notifying for no data would produce a lot of notifications. For this case, you should not enable notifications for missing data. This option does not work if it is enabled at a time when data has not been reporting for a long period.
 
-<<<<<<< HEAD
-This option does not work if it is enabled at a time when data has not been reporting for a long period.
-=======
 ##### Grouping
 
 For a monitor that does not notify on missing data, if a group does not report data, the monitor skips evaluations and eventually drops the group. During this period, the bar in the results page stays green. When there is data and groups start reporting again, the green bar shows an OK status and backfills to make it look like there was no interruption.
->>>>>>> b3751e48
 
 #### Auto Resolve
 
