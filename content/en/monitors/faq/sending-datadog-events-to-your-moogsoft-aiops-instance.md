---
title: Sending Datadog Events to your Moogsoft AIOps instance.
kind: faq
further_reading:
- link: "monitors/monitor_types"
  tag: "Documentation"
  text: "Learn how to create a monitor"
- link: "monitors/notifications"
  tag: "Documentation"
  text: "Configure your monitor notifications"
- link: "monitors/downtimes"
  tag: "Documentation"
  text: "Schedule a downtime to mute a monitor"
---

Moogsoft supports the ingesting of Datadog Events via Webhooks.  Below you will find some quick instructions on how to enable this capability.

1. To create a webhook that forwards a Datadog Event to your Moogsoft AIOps Instance, open the configuration tab of the [Datadog Webhooks Integration Page][1].

2. Enter a name, for example "Moogsoft" and URL to your Moogsoft AIOps instance webhook endpoint: `https://YOUR_INSTANCE_NAME.moogsoft.com/events/webhook_webhook1`

3. Add the following JSON to the Custom Payload section of the Datadog Webhook Integration and ensure the "Use custom payload" box is checked:
    ```json
    {
      "source": "$HOSTNAME",
      "external_id": "$ALERT_ID",
      "severity": "$ALERT_TRANSITION",
      "type": "$EVENT_TYPE",
      "class": "$EVENT_TITLE",
      "description": "$EVENT_MSG",
      "agent_time": "$LAST_UPDATED"
    }
    ```

    {{< img src="monitors/faq/payload.png" alt="Payload"  >}}

    Definitions of all fields available for mapping between Moogsoft and Datadog can be found at the following links:

    * https://docs.moogsoft.com/display/060102/Event+Details
    * [Datadog Webhooks usage][2]

4. To generate the basic authentication string that will be used in the Headers section of the above Webhook Integration, take a username and password for a Moogsoft user in the following format 'username:password' and base64 encode it.
5. Add the following JSON to the Headers field in Datadog.  Replace xxx with the output from step 4:

    ```json
    {"Content-Type": "application/json", "Authorization": "Basic xxx"}
    ```

<<<<<<< HEAD
{{< img src="monitors/faq/header.png" alt="header"  >}}

6. Click Install Integration to validate the Webhook endpoint and enable.
7. You are ready to add this Webhook to any of your Datadog Monitors via the @notification (i.e. @webhook-Moogsoft):
{{< img src="monitors/faq/notification.png" alt="notification"  >}}
=======
    {{< img src="monitors/faq/header.png" alt="header" responsive="true" >}}

6. Click Install Integration to validate the Webhook endpoint and enable.
7. You are ready to add this Webhook to any of your Datadog Monitors via the @notification (i.e. @webhook-Moogsoft):

    {{< img src="monitors/faq/notification.png" alt="notification" responsive="true" >}}
>>>>>>> 1b5930de

Thank you to the Moogsoft team for writing the original article: https://docs.moogsoft.com/display/060102/Datadog+Solution+Pak

{{< partial name="whats-next/whats-next.html" >}}

[1]: https://app.datadoghq.com/account/settings#integrations/webhooks
[2]: /integrations/webhooks/#usage<|MERGE_RESOLUTION|>--- conflicted
+++ resolved
@@ -46,20 +46,11 @@
     {"Content-Type": "application/json", "Authorization": "Basic xxx"}
     ```
 
-<<<<<<< HEAD
 {{< img src="monitors/faq/header.png" alt="header"  >}}
 
 6. Click Install Integration to validate the Webhook endpoint and enable.
 7. You are ready to add this Webhook to any of your Datadog Monitors via the @notification (i.e. @webhook-Moogsoft):
 {{< img src="monitors/faq/notification.png" alt="notification"  >}}
-=======
-    {{< img src="monitors/faq/header.png" alt="header" responsive="true" >}}
-
-6. Click Install Integration to validate the Webhook endpoint and enable.
-7. You are ready to add this Webhook to any of your Datadog Monitors via the @notification (i.e. @webhook-Moogsoft):
-
-    {{< img src="monitors/faq/notification.png" alt="notification" responsive="true" >}}
->>>>>>> 1b5930de
 
 Thank you to the Moogsoft team for writing the original article: https://docs.moogsoft.com/display/060102/Datadog+Solution+Pak
 
