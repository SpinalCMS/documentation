---
title: Incident Management
kind: documentation
description: Create and manage incidents
further_reading:
- link: "dashboards/querying/#incident-management-analytics"
  tag: "Documentation"
  text: "Incident Management Analytics"
---

{{< site-region region="gov" >}}
<div class="alert alert-warning">Incident Management is not available on the Datadog for Government site.</div>
{{< /site-region >}}

{{< img src="monitors/incidents/workflow-1-graph-1.png" alt="From Graph"  style="width:80%;">}}

Any event that may lead to a disruption in your organization’s services can be described as an incident, and it is often necessary to have a set framework for handling these events. Datadog’s Incident Management feature provides a system through which your organization can effectively identify and mitigate incidents.

Incidents live in Datadog alongside the metrics, traces, and logs you are collecting. You can view and filter incidents that are relevant to you.

In the Datadog paradigm, any of the following are appropriate situations for declaring an incident:

* An issue is or may be impacting customers or services.
* You do not know whether you should call an incident. Notify other people and increase severity appropriately.

## Usage

Incident Management requires no installation. To view your incidents, go to the [Incidents][1] page to see a feed of all ongoing incidents. You can configure additional fields that appear for all incidents in [Incident Settings][2].

**Note**: Manage and create incidents with the [Datadog Mobile App][3], available on the [Apple App Store][4] and [Google Play Store][5].

### Creating an incident

#### From a graph

You can declare an incident directly from a graph by clicking the export button on the graph and then clicking **Declare incident**. The incident creation modal appears, and the graph is added to the incident as a signal.

{{< img src="monitors/incidents/from-a-graph.png" alt="Create in incident from a graph" style="width:80%;">}}

#### From the Clipboard

Use the Datadog Clipboard to gather multiple monitors and graphs and to generate an incident. To add a dashboard to the Clipboard, copy any graph, and then select **Open Clipboard**. Add all of the relevant graphs and monitors to the Clipboard and then click **Add to New Incident**. Everything on the Clipboard is added to the incident as a signal.

{{< img src="monitors/incidents/from-clipboard.png" alt="Add a dashboard to the clipboard" style="width:80%;">}}

{{< img src="monitors/incidents/clipboard.png" alt="Create in incident from the clipboard" style="width:80%;">}}

**Note**: In addition to exporting from an incident, data on the Clipboard can be exported to a new dashboard or a notebook.

#### From a monitor

You can declare an incident directly from a monitor by clicking **Declare incident**. The incident creation modal appears, and the monitor is added into the incident as a signal.

{{< img src="monitors/incidents/incident-from-monitor.png" alt="Create an incident from a monitor" style="width:80%;">}}

You can also add a monitor to an existing incident.

{{< img src="monitors/incidents/existing.png" alt="Add a monitor to an existing incident" style="width:80%;">}}

#### From the Incidents page

In the [Datadog UI][1], click **New Incident** to create an incident.

{{< img src="monitors/incidents/incident_declaration_modal.jpeg" alt="Incident Declaration Modal" style="width:80%;">}}

The incident creation modal provides responders with a collapsible side panel that contains helper text and descriptions for the severities and statuses used by your organization. The helper text and descriptions are customizable in the [Incident Settings][6].

{{< img src="monitors/incidents/incident_information_settings.jpeg" alt="Incident Information Settings" style="width:80%;">}}

#### From Slack

<<<<<<< HEAD
Once you have the [Datadog integration enabled on Slack][6], from any Slack channel you can use the slash command `/datadog incident` to declare a new incident.
=======
Once you have the [Datadog integration enabled on Slack][7], from any Slack channel you can use the slash command `/datadog incident` to declare a new incident.
>>>>>>> 568404f5

In the creation modal, you add a descriptive title, select whether customers were impacted (yes, no, or unknown) and select a severity level (1-5, unknown).

If the user declaring the incident has connected their Slack to their Datadog account, then, by default, that user will become the Incident Commander. The Incident Commander (IC) can be changed later in-app if necessary. If the person declaring an incident is not a member of a Datadog account, then the IC is assigned to a generic `Slack app user` and can be assigned to another IC in-app.

<<<<<<< HEAD
Read more about using the Datadog Slack App [here][7].
=======
Read more about using the Datadog Slack App [here][8].
>>>>>>> 568404f5

{{< img src="monitors/incidents/from-slack.png" alt="Create in incident from Slack" style="width:60%;">}}

If the user declaring the incident is a part of your Datadog account, then that user becomes the Incident Commander (IC) by default. If the person declaring an incident is not part of your Datadog account, then the IC is assigned to a generic `Slack app user`. The IC can be changed on the [incidents page][1] in the Datadog app.

Once you declare an incident from Slack, it generates an incident channel.

<<<<<<< HEAD
For more information about the Datadog Slack integration, check out [the docs][6].

For non-EU customers who use Slack, [sign up for beta access][8] to the Datadog Slack app. For EU customers who use Slack, stay informed about the Slack app by emailing support@datadoghq.com.
=======
For more information about the Datadog Slack integration, check out [the docs][7].

For non-EU customers who use Slack, [sign up for beta access][9] to the Datadog Slack app. For EU customers who use Slack, stay informed about the Slack app by emailing support@datadoghq.com.
>>>>>>> 568404f5

### Describing the incident

No matter where you create an incident, it's important to describe it as thoroughly as possible to share the information with other people involved in your company's incident management process.

When you create an incident, an incident modal comes up. This modal has several core elements:

**Severity Level**: Denotes the severity of your incident, from SEV-1 (most severe) to SEV-5 (least severe). If your incident is under initial investigation, and you do not know the severity yet, select UNKNOWN.

* SEV-1: Critical impact
* SEV-2: High impact
* SEV-3: Moderate impact
* SEV-4: Low impact
* SEV-5: Minor issue
* UNKNOWN: Initial investigation

**Note**: You can customize the description of each severity level to fit the requirements of your organization.

**Title**: Give your incident a descriptive title.

**Signals**: The reason(s) you are declaring the incident. These can be graphs, logs, or other key visuals.

**Incident commander**: This person is assigned as the leader of the incident investigation.

**Additional notifications**: Notify other teams or people.

Click on “Declare Incident” to finish creating your incident.

### Updating the incident and the incident timeline

An incident’s status can be updated directly in the [overview page][1] of the incident or from Slack within the dedicated incident channel. To update an incident from Slack, use this slash command to pull up the update modal: `/datadog incident update`

You can also update the impact section to specify if there was customer impact, the incident timeline, and whether or not it’s still active. This section also requires a description of the scope of impact to be completed.

In the incident header, you can see the incident's state, severity, timestamp, impact, and duration, as well as who has responded to the incident. You can also notify responders of updates. There are quick links to chat channels (if not using the Datadog Slack App, video conferencing, and attached postmortem (if one has been added).

Timeline data is automatically categorized, so you can use the facets to filter through timeline content. This is particularly useful for long incidents with longer investigations. This makes it easier for ICs and responders to filter through for who is involved, what progress has been made, and what’s already investigated. As the author of the timeline notes, you can edit the timestamps and message notes as they are created. You can also flag timeline calls to highlight them to other people monitoring the incident.

#### Status levels

The default includes the statuses **Active**, **Stable**, and **Resolved**. **Completed** can be enabled or disabled. You can customize the description of each status level to fit the requirements of your organization.

* Active: Incident affecting others.
* Stable: Incident no longer affecting others, but investigations incomplete.
* Resolved: Incident no longer affecting others and investigations complete.
* Completed: All remediation complete.

As the status of an incident changes, Datadog tracks time-to-resolution as follows:

| Status Transition | Resolved Timestamp |
| ------------------ | -----------|
| `Active` to `Resolved`, `Active` to `Completed` | Current time |
| `Active` to `Resolved` to `Completed`, `Active` to `Completed` to `Resolved` | Unchanged |
| `Active` to `Completed` to `Active` to `Resolved` | Overridden on last transition |

#### Assessment fields

<<<<<<< HEAD
Assessment fields are the metadata and context that you can define per incident. These fields are [key:value metric tags][9]. These field keys are added in settings, and the values are then available when you are assessing the impact of an incident on the overview page. For example, you can add an Application field. The following fields are available for assessment in all incidents:

* **Root Cause**: This text field allows you to enter the description of the root cause, triggers, and contributing factors of the incident.
* **Detection Method**: Specify how the incident was detected with these default options: customer, employee, monitor, other, or unknown.
* **Services**: If you have APM configured, your APM services are available for incident assessment. To learn more about configuring your services in APM, see [the docs][10].
=======
Assessment fields are the metadata and context that you can define per incident. These fields are [key:value metric tags][10]. These field keys are added in settings, and the values are then available when you are assessing the impact of an incident on the overview page. For example, you can add an Application field. The following fields are available for assessment in all incidents:

* **Root Cause**: This text field allows you to enter the description of the root cause, triggers, and contributing factors of the incident.
* **Detection Method**: Specify how the incident was detected with these default options: customer, employee, monitor, other, or unknown.
* **Services**: If you have APM configured, your APM services are available for incident assessment. To learn more about configuring your services in APM, see [the docs][11].
>>>>>>> 568404f5
    * If you are not using Datadog APM, you can upload service names as a CSV. Any values uploaded via CSV are only be available within Incident Management for incident assessment purposes.
    * Datadog deduplicates service names case-insensitively, so if you use "My Service" or "my service", only the manually added one is shown.
    * Datadog overrides APM service names in favor of the manually uploaded list.
    * Note that if the service is an APM service and no metrics are posted in the past seven days, it does not appear in the search results.
<<<<<<< HEAD
    * Further integrate with Datadog products and accurately assess service impact. The Services property field is automatically populated with APM services for customers using Datadog APM
* **Teams**: Defined under Incident Settings in the [Property Fields][11]. Upload a list of teams from a CSV file. Any values uploaded through CSV are only available within Incident Management for incident assessment purposes.

## Integrations

In addition to integrating with [Slack][6], Incident Management also integrates with:

- [PagerDuty][12] to send incident notifications to PagerDuty.
- [Jira][13] to create a Jira ticket for an incident.
- [Webhooks][14] to send incident notifications using webhooks (for example, [sending SMS to Twilio][15]).

## Ready to try it out?

Work through an example workflow in the [Getting Started with Incident Management][16] guide.
=======
    * Further integrate with Datadog products and accurately assess service impact. The Services property field is automatically populated with APM services for customers using Datadog APM.
* **Teams**: Defined under Incident Settings in the [Property Fields][12]. Upload a list of teams from a CSV file. Any values uploaded through CSV are only available within Incident Management for incident assessment purposes.

## Data collected

Incident Management collects the following analytic measures:

* Incident Count
* Customer Impact Duration
* Status Active Duration
* Status Stable Duration
* Time to Repair (customer impact end time - created time)
* Time to Resolve (resolved time - created time)

For more information about Incident Management graphs, see [Incident Management Analytics][13].

## Integrations

In addition to integrating with [Slack][7], Incident Management also integrates with:

- [PagerDuty][14] to send incident notifications to PagerDuty.
- [Jira][15] to create a Jira ticket for an incident.
- [Webhooks][16] to send incident notifications using webhooks (for example, [sending SMS to Twilio][17]).

## Ready to try it out?

Work through an example workflow in the [Getting Started with Incident Management][18] guide.

## Further Reading

{{< partial name="whats-next/whats-next.html" >}}
>>>>>>> 568404f5

[1]: https://app.datadoghq.com/incidents
[2]: https://app.datadoghq.com/incidents/settings
[3]: /mobile
[4]: https://apps.apple.com/app/datadog/id1391380318
[5]: https://play.google.com/store/apps/details?id=com.datadog.app
<<<<<<< HEAD
[6]: /integrations/slack/?tab=slackapplicationbeta#using-the-slack-app
[7]: /integrations/slack/
[8]: https://app.datadoghq.com/incidents/ddslackapp
[9]: /getting_started/tagging/assigning_tags?tab=noncontainerizedenvironments#overview
[10]: /tracing/#2-instrument-your-application
[11]: https://app.datadoghq.com/incidents/settings#Property-Fields
[12]: /integrations/pagerduty/
[13]: /integrations/jira/
[14]: /integrations/webhooks/
[15]: /integrations/webhooks/#sending-sms-through-twilio
[16]: /getting_started/incident_management
=======
[6]: https://app.datadoghq.com/incidents/settings#Information
[7]: /integrations/slack/?tab=slackapplicationbeta#using-the-slack-app
[8]: /integrations/slack/
[9]: https://app.datadoghq.com/incidents/ddslackapp
[10]: /getting_started/tagging/assigning_tags?tab=noncontainerizedenvironments#overview
[11]: /tracing/#2-instrument-your-application
[12]: https://app.datadoghq.com/incidents/settings#Property-Fields
[13]: /dashboards/querying/#incident-management-analytics
[14]: /integrations/pagerduty/
[15]: /integrations/jira/
[16]: /integrations/webhooks/
[17]: /integrations/webhooks/#sending-sms-through-twilio
[18]: /getting_started/incident_management
>>>>>>> 568404f5
<|MERGE_RESOLUTION|>--- conflicted
+++ resolved
@@ -69,21 +69,13 @@
 
 #### From Slack
 
-<<<<<<< HEAD
-Once you have the [Datadog integration enabled on Slack][6], from any Slack channel you can use the slash command `/datadog incident` to declare a new incident.
-=======
 Once you have the [Datadog integration enabled on Slack][7], from any Slack channel you can use the slash command `/datadog incident` to declare a new incident.
->>>>>>> 568404f5
 
 In the creation modal, you add a descriptive title, select whether customers were impacted (yes, no, or unknown) and select a severity level (1-5, unknown).
 
 If the user declaring the incident has connected their Slack to their Datadog account, then, by default, that user will become the Incident Commander. The Incident Commander (IC) can be changed later in-app if necessary. If the person declaring an incident is not a member of a Datadog account, then the IC is assigned to a generic `Slack app user` and can be assigned to another IC in-app.
 
-<<<<<<< HEAD
-Read more about using the Datadog Slack App [here][7].
-=======
 Read more about using the Datadog Slack App [here][8].
->>>>>>> 568404f5
 
 {{< img src="monitors/incidents/from-slack.png" alt="Create in incident from Slack" style="width:60%;">}}
 
@@ -91,15 +83,9 @@
 
 Once you declare an incident from Slack, it generates an incident channel.
 
-<<<<<<< HEAD
-For more information about the Datadog Slack integration, check out [the docs][6].
-
-For non-EU customers who use Slack, [sign up for beta access][8] to the Datadog Slack app. For EU customers who use Slack, stay informed about the Slack app by emailing support@datadoghq.com.
-=======
 For more information about the Datadog Slack integration, check out [the docs][7].
 
 For non-EU customers who use Slack, [sign up for beta access][9] to the Datadog Slack app. For EU customers who use Slack, stay informed about the Slack app by emailing support@datadoghq.com.
->>>>>>> 568404f5
 
 ### Describing the incident
 
@@ -157,39 +143,15 @@
 
 #### Assessment fields
 
-<<<<<<< HEAD
-Assessment fields are the metadata and context that you can define per incident. These fields are [key:value metric tags][9]. These field keys are added in settings, and the values are then available when you are assessing the impact of an incident on the overview page. For example, you can add an Application field. The following fields are available for assessment in all incidents:
-
-* **Root Cause**: This text field allows you to enter the description of the root cause, triggers, and contributing factors of the incident.
-* **Detection Method**: Specify how the incident was detected with these default options: customer, employee, monitor, other, or unknown.
-* **Services**: If you have APM configured, your APM services are available for incident assessment. To learn more about configuring your services in APM, see [the docs][10].
-=======
 Assessment fields are the metadata and context that you can define per incident. These fields are [key:value metric tags][10]. These field keys are added in settings, and the values are then available when you are assessing the impact of an incident on the overview page. For example, you can add an Application field. The following fields are available for assessment in all incidents:
 
 * **Root Cause**: This text field allows you to enter the description of the root cause, triggers, and contributing factors of the incident.
 * **Detection Method**: Specify how the incident was detected with these default options: customer, employee, monitor, other, or unknown.
 * **Services**: If you have APM configured, your APM services are available for incident assessment. To learn more about configuring your services in APM, see [the docs][11].
->>>>>>> 568404f5
     * If you are not using Datadog APM, you can upload service names as a CSV. Any values uploaded via CSV are only be available within Incident Management for incident assessment purposes.
     * Datadog deduplicates service names case-insensitively, so if you use "My Service" or "my service", only the manually added one is shown.
     * Datadog overrides APM service names in favor of the manually uploaded list.
     * Note that if the service is an APM service and no metrics are posted in the past seven days, it does not appear in the search results.
-<<<<<<< HEAD
-    * Further integrate with Datadog products and accurately assess service impact. The Services property field is automatically populated with APM services for customers using Datadog APM
-* **Teams**: Defined under Incident Settings in the [Property Fields][11]. Upload a list of teams from a CSV file. Any values uploaded through CSV are only available within Incident Management for incident assessment purposes.
-
-## Integrations
-
-In addition to integrating with [Slack][6], Incident Management also integrates with:
-
-- [PagerDuty][12] to send incident notifications to PagerDuty.
-- [Jira][13] to create a Jira ticket for an incident.
-- [Webhooks][14] to send incident notifications using webhooks (for example, [sending SMS to Twilio][15]).
-
-## Ready to try it out?
-
-Work through an example workflow in the [Getting Started with Incident Management][16] guide.
-=======
     * Further integrate with Datadog products and accurately assess service impact. The Services property field is automatically populated with APM services for customers using Datadog APM.
 * **Teams**: Defined under Incident Settings in the [Property Fields][12]. Upload a list of teams from a CSV file. Any values uploaded through CSV are only available within Incident Management for incident assessment purposes.
 
@@ -221,26 +183,12 @@
 ## Further Reading
 
 {{< partial name="whats-next/whats-next.html" >}}
->>>>>>> 568404f5
 
 [1]: https://app.datadoghq.com/incidents
 [2]: https://app.datadoghq.com/incidents/settings
 [3]: /mobile
 [4]: https://apps.apple.com/app/datadog/id1391380318
 [5]: https://play.google.com/store/apps/details?id=com.datadog.app
-<<<<<<< HEAD
-[6]: /integrations/slack/?tab=slackapplicationbeta#using-the-slack-app
-[7]: /integrations/slack/
-[8]: https://app.datadoghq.com/incidents/ddslackapp
-[9]: /getting_started/tagging/assigning_tags?tab=noncontainerizedenvironments#overview
-[10]: /tracing/#2-instrument-your-application
-[11]: https://app.datadoghq.com/incidents/settings#Property-Fields
-[12]: /integrations/pagerduty/
-[13]: /integrations/jira/
-[14]: /integrations/webhooks/
-[15]: /integrations/webhooks/#sending-sms-through-twilio
-[16]: /getting_started/incident_management
-=======
 [6]: https://app.datadoghq.com/incidents/settings#Information
 [7]: /integrations/slack/?tab=slackapplicationbeta#using-the-slack-app
 [8]: /integrations/slack/
@@ -253,5 +201,4 @@
 [15]: /integrations/jira/
 [16]: /integrations/webhooks/
 [17]: /integrations/webhooks/#sending-sms-through-twilio
-[18]: /getting_started/incident_management
->>>>>>> 568404f5
+[18]: /getting_started/incident_management