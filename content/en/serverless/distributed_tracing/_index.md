---
title: Distributed Tracing
kind: documentation
further_reading:
    - link: 'tracing/serverless_functions'
      tag: 'Documentation'
      text: 'Installing AWS X-Ray'
---

{{< img src="tracing/serverless_functions/ServerlessDistributedTrace.png" alt="Trace Serverless Functions"  style="width:100%;">}}

By connecting your serverless traces to metrics, Datadog provides a context-rich picture of your application’s performance, allowing you to better troubleshoot performance issues given the distributed nature of serverless applications.

## Choose your Tracing Library

{{< img src="integrations/amazon_lambda/lambda_tracing.png" alt="architecture diagram for tracing AWS Lambda with Datadog" >}}

Depending on your language and configuration, choose between setting up Datadog APM or AWS X-Ray for your tracing needs. [Read this page][1] to learn more about tracing with AWS X-Ray.

## Distributed Tracing with Datadog APM

Datadog APM sends trace data to Datadog in real-time, allowing you to monitor traces with little to no latency in the Live Search view. Datadog APM also uses tail-based sampling to make better sampling decisions.

The Datadog Python, Node.js, and Ruby tracing libraries support distributed tracing for AWS Lambda, with more runtimes coming soon. The easiest way to add tracing to your application is with the [Datadog Lambda Library][2], which includes the Datadog tracing library as a dependency.

Visualize your traces on the [Serverless Homepage][3], in [Trace Search and Analytics][4], and on the [Service Map][5].

### Correlate Logs and Traces

The correlation between Datadog APM and Datadog Log Management is improved by the injection of trace IDs, span IDs, env, service, and version as attributes in your logs. With these fields, you can find the exact logs associated with a specific service and version or all logs correlated to an observed trace.

### Live Search

{{< img src="tracing/live_search/livesearchmain.gif" alt="Live Search" >}}

The APM Live Search gives you the ability to search all ingested spans using any tag in real-time for the past 15 minutes. It displays spans as soon as they are sent by the Datadog agent and before they are indexed by Datadog.

## Enable Datadog APM

The Datadog Python, Node.js, and Ruby tracing libraries support distributed tracing for AWS Lambda, with more runtimes coming soon. To enable tracing on your functions, follow [the installation instructions][6].

To enable Datadog APM without enabling logging for your functions, ensure the `DdForwarderLog` environment variable is set to `false` on your Datadog Forwarder.
<<<<<<< HEAD
=======

>>>>>>> b1ed791f
[1]: /tracing/serverless_functions/
[2]: /serverless/datadog_lambda_library/
[3]: https://app.datadoghq.com/functions
[4]: https://app.datadoghq.com/apm/traces
[5]: https://app.datadoghq.com/apm/map
[6]: https://docs.datadoghq.com/serverless/installation<|MERGE_RESOLUTION|>--- conflicted
+++ resolved
@@ -40,10 +40,7 @@
 The Datadog Python, Node.js, and Ruby tracing libraries support distributed tracing for AWS Lambda, with more runtimes coming soon. To enable tracing on your functions, follow [the installation instructions][6].
 
 To enable Datadog APM without enabling logging for your functions, ensure the `DdForwarderLog` environment variable is set to `false` on your Datadog Forwarder.
-<<<<<<< HEAD
-=======
 
->>>>>>> b1ed791f
 [1]: /tracing/serverless_functions/
 [2]: /serverless/datadog_lambda_library/
 [3]: https://app.datadoghq.com/functions
