--- conflicted
+++ resolved
@@ -13,13 +13,9 @@
 {{< whatsnext desc="Using the Datadog Lambda Extension:" >}}
     {{< nextlink href="/serverless/guide/extension_motivation" >}}Deciding to migrate to the Datadog Lambda Extension{{< /nextlink >}}
     {{< nextlink href="/serverless/guide/forwarder_extension_migration" >}}Migrating from the Datadog Forwarder to the Datadog Lambda Extension{{< /nextlink >}}
-<<<<<<< HEAD
-=======
-    {{< nextlink href="/serverless/guide/extension_private_link" >}}Datadog Lambda Extension AWS PrivateLink Setup{{< /nextlink >}}
 {{< /whatsnext >}}
 
 {{< whatsnext desc="Troubleshooting:" >}}
     {{< nextlink href="/serverless/guide/serverless_tracing_and_webpack" >}}Node.js Lambda Tracing and Webpack Compatibility{{< /nextlink >}}
     {{< nextlink href="/serverless/guide/serverless_package_too_large" >}}Troubleshooting Serverless Package Too Large Errors{{< /nextlink >}}
->>>>>>> f1fbf5d4
 {{< /whatsnext >}}