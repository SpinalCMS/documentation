---
title: Getting Started with Browser Tests
kind: documentation
further_reading:
    - link: 'https://learn.datadoghq.com/course/view.php?id=39'
      tag: 'Learning Center'
      text: 'Introduction to Synthetic Tests'
    - link: '/synthetics/browser_tests'
      tag: 'Documentation'
      text: 'Learn more about browser tests'
<<<<<<< HEAD
    - link: '/getting_started/synthetics/private_location'
      tag: 'Documentation'
      text: 'Learn about private locations'
    - link: '/synthetics/cicd_testing'
      tag: 'Documentation'
      text: 'Learn how to trigger Synthetic tests from your CI/CD pipeline'
=======
>>>>>>> ae5c6e9b
    - link: '/synthetics/identify_synthetics_bots'
      tag: 'Documentation'
      text: 'Learn how to identify Synthetic bots for API tests'
      
---

## Overview

[Browser tests][1] are scenarios that Datadog executes on your web applications. You can configure periodic intervals to run tests from multiple locations, devices, and browsers as well as execute them from your CI/CD pipelines. These tests verify that your users can perform **key business transactions** on your applications and that they are not negatively impacted by the most recent code changes.

## Create a browser test

The example below demonstrates the creation of a browser test that maps a user's journey from adding an item to a cart to successfully checking out. 

{{< img src="getting_started/synthetics/browser-test.png" alt="Browser test" style="width:100%;" >}}

### Configure your test details

1. In the Datadog site, hover over **[UX Monitoring][2]** in the left hand menu and select **[Synthetic Tests][2]**.
2. In the top right corner, click the **New Test** button.
3. Select **Browser Test**.
4. Define your browser test:

    - Add the URL of the website you want to monitor. If you don’t know what to start with, you can use `https://www.shopist.io`, a test e-commerce web application.
    - Select **Advanced Options** to use custom request headers, authentication credentials, or cookies. 
    - Name your test and set tags to it such as `env:prod` and `app:shopist`. Tags allow you to keep your test suite organized and quickly find tests you're interested in on the homepage.
    - Choose the browsers and devices you want to test with. 

#### Select locations

Select one or more **Managed Locations** or **[Private Locations][3]** to run your test from.

Managed locations allow you to test public-facing websites and endpoints. To test internal applications or simulate user behavior in discrete geographic regions, select one of your private locations instead.

The Shopist application is publicly available at `https://www.shopist.io/` and you can pick any managed locations to execute your test from.

#### Specify test frequency

Select the frequency at which you want your test to execute. You can leave the default frequency of 1 hour.

In addition to running your Synthetic test on a schedule, you can trigger them manually or directly from your [CI/CD pipelines][4].


#### Define alert conditions

You can define alert conditions to ensure your test does not trigger for things like a sporadic network blip, so that you only get alerted in case of real issues with your application.

You can specify the number of consecutive failures that should happen before considering a location failed:

```text
Retry test 2 times after 300 ms in case of failure
```

You can also configure your test to only trigger a notification when your application goes down for a certain amount of time and number of locations. In the below example, the alerting rule is set to send a notification if the test fails for three minutes on two different locations:

```text
An alert is triggered if your test fails for 3 minutes from any 2 of 13 locations
```

#### Notify your team

Design your alert message and add an email address you want your test to send alerts to.

{{< img src="getting_started/synthetics/configured-browser-test.mp4" alt="Example browser test configuration" video="true"  >}}

You can also use [notifications integrations][5] such as Slack, PagerDuty, Microsoft Teams, and webhooks. In order to trigger a Synthetic alert to these notification tools, you first need to set up the corresponding [integration][6].

When you're ready to record your test, click **Save Details & Record Test**.

### Create recording

Once your test configuration is saved, Datadog prompts you to download and install the [Datadog test recorder][7] Chrome extension. 

Once you have installed the extension, click **Start Recording** to begin recording your test steps.

Navigate through the page in the iframe located on the right of the recorder page. When you select a div, image, or any area of the page, Datadog records and creates the associated step in the browser test. 

To end recording your test steps, click **Stop Recording**.

The example below demonstrates how to map a user journey from adding an item to a cart to successfully checking out in `https://www.shopist.io`:

1. Navigate to one of the furniture sections on the example website such as **Chairs** and select **Add to cart**.
2. Click on **Cart** and **Checkout**.
3. Under **Add New**, select **Assertion** and click **“Test that some text is present on the active page”**.
4. To confirm that the words “Thank you!” appear after checking out, enter `Thank you!` in the **Value** field. 
5. Press **Save & Quit**.

It is important to finish your browser test with an **Assertion** to ensure your application resulted in the expected state after the defined user journey.

{{< img src="getting_started/synthetics/record-test.mp4" alt="Record test steps" video="true"  >}}

**Note**: The example website regularly throws an error causing it to intentionally fail. If you include your email address in the **Notify your team** field, you receive an email notification when the test fails and recovers.

## Look at test results

The **Browser Test** details page displays an overview of your test configuration, the global and per location uptime, graphs about time-to-interactive and test duration, sample successful and failed test results, and the list of all test results. Depending on the length of your test, you might have to wait for a few minutes to see the first test results come in.

To troubleshoot a [failed test][8], select a failed test result and review the screenshots leading up to the failed step. You can also review potential **[Errors & Warnings][9]**, **[Resources][10]**, and **[Core Web Vitals][11]** to diagnose the issue. 

In the example below, the test failed as the result of a server timeout.

{{< img src="getting_started/synthetics/browser-test-failure.mp4" alt="Browser test failure" video="true"  >}}

Use Datadog's [APM integration with Synthetic Monitoring][12] to view traces generated from your backend by the test runs from the **Traces** tab.

## Further Reading

{{< partial name="whats-next/whats-next.html" >}}


[1]: /synthetics/browser_tests/
[2]: https://app.datadoghq.com/synthetics/list
[3]: /getting_started/synthetics/private_location
[4]: /synthetics/cicd_testing
[5]: /integrations/#cat-notification
[6]: https://app.datadoghq.com/account/settings
[7]: https://chrome.google.com/webstore/detail/datadog-test-recorder/kkbncfpddhdmkfmalecgnphegacgejoa
[8]: /synthetics/browser_tests/test_results#test-failure
[9]: /synthetics/browser_tests/test_results#errors
[10]: /synthetics/browser_tests/test_results#resources
[11]: /synthetics/browser_tests/test_results#page-performance
[12]: /synthetics/apm/<|MERGE_RESOLUTION|>--- conflicted
+++ resolved
@@ -8,15 +8,12 @@
     - link: '/synthetics/browser_tests'
       tag: 'Documentation'
       text: 'Learn more about browser tests'
-<<<<<<< HEAD
     - link: '/getting_started/synthetics/private_location'
       tag: 'Documentation'
       text: 'Learn about private locations'
     - link: '/synthetics/cicd_testing'
       tag: 'Documentation'
       text: 'Learn how to trigger Synthetic tests from your CI/CD pipeline'
-=======
->>>>>>> ae5c6e9b
     - link: '/synthetics/identify_synthetics_bots'
       tag: 'Documentation'
       text: 'Learn how to identify Synthetic bots for API tests'
