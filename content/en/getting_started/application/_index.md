---
title: Getting Started in Datadog
kind: documentation
further_reading:
    - link: 'https://learn.datadoghq.com/course/view.php?id=2'
      tag: 'Learning Center'
      text: 'Introduction to Datadog'
---

This page gives a high level overview of the capabilities for the Datadog [US site][1] and [EU site][2].

**Note**: The navigation of the Datadog application switches based on browser width. It's possible to get three different types of navigation. To change navigation types, adjust the width of your browser.

## Integrations

{{< img src="getting_started/integrations.png" alt="integrations"  >}}

<<<<<<< HEAD
* Datadog has 400+ integrations [officially listed][3].
* Custom integrations are available [via the Datadog API][4].
* The Agent is [open source][5].
* Once integrations have been configured, all data is treated the same throughout Datadog, whether it is living in a datacenter or in an online service.
=======
- Datadog has over 400+ integrations [officially listed][3].
- Custom integrations are available [via the Datadog API][4].
- The Agent is [open source][5].
- Once integrations have been configured, all data is treated the same throughout Datadog, whether it is living in a datacenter or in an online service.
>>>>>>> 3fd09f64

## Infrastructure

{{< img src="getting_started/infrastructure.png" alt="infrastructure"  >}}

- All machines show up in the [infrastructure list][6].
- You can see the tags applied to each machine. Tagging allows you to indicate which machines have a particular purpose.
- Datadog attempts to automatically categorize your servers. If a new machine is tagged, you can immediately see the stats for that machine based on what was previously set up for that tag. [Read more on tagging][7].

## Host Map

{{< img src="getting_started/hostmap-overview.png" alt="hostmap overview"  >}}

[The Host Map][8] can be found under the Infrastructure menu. It offers the ability to:

- Quickly visualize your environment
- Identify outliers
- Detect usage patterns
- Optimize resources

To learn more about the Host Map, visit the [Host Map dedicated documentation page][8].

## Events

{{< img src="getting_started/event_stream.png" alt="Event stream"  >}}

[The Event Stream][9] is based on the same conventions as a blog:

- Any event in the stream can be commented on.
- Can be used for distributed [teams][10] and maintaining the focus of an investigation.
- You can [filter][11] by `user`, `source`, `tag`, `host`, `status`, `priority`, and `incident`.

For each incident, users can:

- Increase/decrease priority
- Comment
- See similar incidents
- [@ notify team members][12], who receive an email
- `@support-datadog` to ask for [assistance][13]

{{< img src="getting_started/event_stream_event.png" alt="event stream event"  style="width:70%;">}}

## Dashboards

{{< img src="getting_started/dashboard.png" alt="dashboard"  >}}

[Dashboards][14] contain graphs with real-time performance metrics.

- Synchronous mousing across all graphs in a [screenboard][15].
- Vertical bars are events. They put a metric into context.
- Click and drag on a graph to zoom in on a particular timeframe.
- As you hover over the graph, the event stream moves with you.
- Display by zone, host, or total usage.
- Datadog exposes a JSON editor for the graph, allowing for [arithmetic][16] and [functions][17] to be applied to metrics.
- Share a graph snapshot that appears in the stream.
- Graphs can be embedded in an iframe. This enables you to give a 3rd party access to a live graph without also giving access to your data or any other information.

## Monitors

[Monitors][18] provide alerts and notifications based on metric thresholds, integration availability, network endpoints, and more.

- Use any metric reporting to Datadog
- Set up multi-alerts (by device, host, etc.)
- Use `@` in alert messages to direct notifications to the right people
- Schedule downtimes to suppress notifications for system shutdowns, off-line maintenance, etc.

{{< img src="getting_started/application/metric_monitor.png" alt="alert setup"  >}}

## Further Reading

{{< partial name="whats-next/whats-next.html" >}}

[1]: https://app.datadoghq.com
[2]: https://app.datadoghq.eu
[3]: http://www.datadoghq.com/integrations
[4]: /api
[5]: https://github.com/DataDog/dd-agent
[6]: /infrastructure
[7]: /tagging
[8]: /infrastructure/hostmap
[9]: /events
[10]: /account_management/users
[11]: https://www.datadoghq.com/blog/filter-datadog-events-stream-pinpoint-events-infrastructure
[12]: /events/#@-notifications
[13]: /help
[14]: /dashboards
[15]: /dashboards/screenboard
[16]: /dashboards/functions
[17]: https://www.datadoghq.com/blog/rank-filter-performance-monitoring-metrics-top-function
[18]: /monitors<|MERGE_RESOLUTION|>--- conflicted
+++ resolved
@@ -15,17 +15,10 @@
 
 {{< img src="getting_started/integrations.png" alt="integrations"  >}}
 
-<<<<<<< HEAD
-* Datadog has 400+ integrations [officially listed][3].
-* Custom integrations are available [via the Datadog API][4].
-* The Agent is [open source][5].
-* Once integrations have been configured, all data is treated the same throughout Datadog, whether it is living in a datacenter or in an online service.
-=======
 - Datadog has over 400+ integrations [officially listed][3].
 - Custom integrations are available [via the Datadog API][4].
 - The Agent is [open source][5].
 - Once integrations have been configured, all data is treated the same throughout Datadog, whether it is living in a datacenter or in an online service.
->>>>>>> 3fd09f64
 
 ## Infrastructure
 
