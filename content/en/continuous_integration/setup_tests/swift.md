---
title: Swift Tests
kind: documentation
further_reading:
    - link: "/continuous_integration/explore_tests"
      tag: "Documentation"
      text: "Explore Test Results and Performance"
    - link: "/continuous_integration/troubleshooting/"
      tag: "Documentation"
      text: "Troubleshooting CI"
---

{{< site-region region="gov" >}}
<div class="alert alert-warning">
The selected Datadog site ({{< region-param key="dd_site_name" >}}) is not supported.
</div>
{{< /site-region >}}

## Compatibility

Supported languages:
* Swift >= 5.2
* Objective-C >= 2.0

Supported platforms:
* iOS >= 11.0
* macOS >= 10.13
* tvOS >= 11.0

**Note**: If you are using Swift Concurrency, you need Xcode >= 13.2 for precise span representation of asynchronous tasks.

## Installing the Swift testing SDK

There are two ways of installing the testing framework:

{{< tabs >}}
{{% tab "Swift Package Manager" %}}

1. Add `dd-sdk-swift-testing` package to your project. It is located at [`https://github.com/DataDog/dd-sdk-swift-testing`][1].

{{< img src="continuous_integration/swift_package.png" alt="Swift Package" >}}


2. Link your test targets with the library `DatadogSDKTesting` from the package.

{{< img src="continuous_integration/swift_link2.png" alt="Swift Linking SPM" >}}

3. If you run UITests, also link the app running the tests with this library.


[1]: https://github.com/DataDog/dd-sdk-swift-testing
{{% /tab %}}
{{% tab "Cocoapods" %}}

1. Add the `DatadogSDKTesting` dependency to the test targets of your `Podfile`:

{{< code-block lang="ruby" >}}
target 'MyApp' do
  # ...

  target 'MyAppTests' do
    inherit! :search_paths
    pod 'DatadogSDKTesting'
  end
end
{{< /code-block >}}

2. If you run UITests, also add the dependency to the app running the tests.

{{% /tab %}}
{{% tab "Framework linking" %}}

1. Download and decompress `DatadogSDKTesting.zip` from the [release][1] page.

2. Copy and link your test targets with the resulting XCFramework.

{{< img src="continuous_integration/swift_link.png" alt="Swift Linking XCFramework" >}}

3. If you run UITests, also link the app running the tests with this library.

[1]: https://github.com/DataDog/dd-sdk-swift-testing/releases
{{% /tab %}}
{{< /tabs >}}
<div class="alert alert-warning"><strong>Note</strong>: This framework is useful only for testing and should only be linked with the application when running tests. Do not distribute the framework to your users. </div>


## Instrumenting your tests

### Configuring Datadog

To enable testing instrumentation, add the following environment variables to your test target (or in the `Info.plist` file as [described below](#using-infoplist-for-configuration)). You must also select your main target in `Expand variables based on` or `Target for Variable Expansion` if using test plans:

{{< img src="continuous_integration/swift_env.png" alt="Swift Environments" >}}

For UITests, environment variables need to be set only in the test target, because the framework automatically injects these values to the application.

Set all these variables in your test target:

`DD_TEST_RUNNER`
: Enables or disables the instrumentation of tests. Set this value to `$(DD_TEST_RUNNER)` so you can enable and disable test instrumentation with a environment variable defined outside of the test process (for example, in the CI build).<br/>
**Default**: `false`<br/>
**Recommended**: `$(DD_TEST_RUNNER)`<br/>
**Example**: `true`

`DATADOG_CLIENT_TOKEN`
: Use the [Datadog Client Token][1] to report test results. Alternatively, use an API key.<br/>
**Default**: `(empty)`<br/>
**Example**: `pub0zxxxyyyxxxyyxxxzzxxyyxxxyyy`

`DD_SERVICE`
: Name of the service or library under test.<br/>
**Default**: The repository name<br/>
**Example**: `my-ios-app`

`DD_ENV`
: Name of the environment where tests are being run. Set this value to `$(DD_ENV)` so you can use an environment variable at runtime for setting it.<br/>
**Default**: `none`<br/>
**Recommended**: `$(DD_ENV)`<br/>
**Examples**: `ci`, `local`

`SRCROOT`
: The path to the project SRCROOT environment variable. Use `$(SRCROOT)` for the value, because it is automatically set by Xcode.<br/>
**Default**: `(empty)`<br/>
**Recommended**: `$(SRCROOT)`<br/>
**Example**: `/Users/ci/source/MyApp`

Additionally, configure the Datadog site to use the selected one ({{< region-param key="dd_site_name" >}}):

`DD_SITE` (Required)
: The [Datadog site][2] to upload results to.<br/>
**Default**: `datadoghq.com`<br/>
**Selected site**: {{< region-param key="dd_site" code="true" >}}

### Collecting Git metadata

Datadog uses Git information for visualizing your test results and grouping them by repository, branch, and commit. Git metadata is automatically collected using CI provider environment variables, that must be forwarded to the test application (see the section [CI provider environment variables](#CI-provider-environment-variables) below for a full list).

When running tests in a simulator, full Git metadata is collected using the local `.git` folder. In this case, Git-related environment variables don't have to be forwarded.

If you are running tests in non-supported CI providers or with no `.git` folder, you can set the Git information manually using environment variables. These environment variables take precedence over any auto-detected information. Set the following environment variables to provide Git information:

`DD_GIT_REPOSITORY_URL`
: URL of the repository where the code is stored. Both HTTP and SSH URLs are supported.<br/>
**Example**: `git@github.com:MyCompany/MyApp.git`

`DD_GIT_BRANCH`
: Git branch being tested. Leave empty if providing tag information instead.<br/>
**Example**: `develop`

`DD_GIT_TAG`
: Git tag being tested (if applicable). Leave empty if providing branch information instead.<br/>
**Example**: `1.0.1`

`DD_GIT_COMMIT_SHA`
: Full commit hash.<br/>
**Example**: `a18ebf361cc831f5535e58ec4fae04ffd98d8152`

`DD_GIT_COMMIT_MESSAGE`
: Commit message.<br/>
**Example**: `Set release number`

`DD_GIT_COMMIT_AUTHOR_NAME`
: Commit author name.<br/>
**Example**: `John Smith`

`DD_GIT_COMMIT_AUTHOR_EMAIL`
: Commit author email.<br/>
**Example**: `john@example.com`

`DD_GIT_COMMIT_AUTHOR_DATE`
: Commit author date in ISO 8601 format.<br/>
**Example**: `2021-03-12T16:00:28Z`

`DD_GIT_COMMIT_COMMITTER_NAME`
: Commit committer name.<br/>
**Example**: `Jane Smith`

`DD_GIT_COMMIT_COMMITTER_EMAIL`
: Commit committer email.<br/>
**Example**: `jane@example.com`

`DD_GIT_COMMIT_COMMITTER_DATE`
: Commit committer date in ISO 8601 format.<br/>
**Example**: `2021-03-12T16:00:28Z`

### Running tests

After installation, run your tests as you normally do, for example using the `xcodebuild test` command. Tests, network requests, and application crashes are instrumented automatically. Pass your environment variables when running your tests in the CI, for example:

<pre>
<code>
DD_TEST_RUNNER=1 DD_ENV=ci DD_SITE={{< region-param key="dd_site" >}} xcodebuild \
  -project "MyProject.xcodeproj" \
  -scheme "MyScheme" \
  -destination "platform=macOS,arch=x86_64" \
  test
</code>
</pre>

### UI tests

For UITests, both the test target and the application running from the UITests must link with the framework. Environment variables need to be set only in the test target, because the framework automatically injects these values to the application.

## Additional optional configuration

For the following configuration settings:
 - `Boolean` variables can use any of: `1`, `0`, `true`, `false`, `YES`, or `NO`
 - `String` list variables accept a list of elements separated by `,` or `;`

### Enabling auto-instrumentation

`DD_ENABLE_STDOUT_INSTRUMENTATION`
: Captures messages written to `stdout` (for example, `print()`) and reports them as logs. This may impact your bill. (Boolean)

`DD_ENABLE_STDERR_INSTRUMENTATION`
: Captures messages written to `stderr` (for example, `NSLog()`, UITest steps) and reports them as logs. This may impact your bill. (Boolean)

### Disabling auto-instrumentation

The framework enables auto-instrumentation of all supported libraries, but in some cases this might not be desired. You can disable auto-instrumentation of certain libraries by setting the following environment variables (or in the `Info.plist` file as [described below](#using-infoplist-for-configuration)):

`DD_DISABLE_NETWORK_INSTRUMENTATION`
: Disables all network instrumentation (Boolean)

`DD_DISABLE_SDKIOS_INTEGRATION`
: Disables integration with `dd-sdk-ios` logs and traces (Boolean)

`DD_DISABLE_CRASH_HANDLER`
: Disables crash handling and reporting. (Boolean)
<div class="alert alert-warning"><strong>Important</strong>: If you disable crash reporting, tests that crash are not reported at all, and don't appear as test failures. If you need to disable crash handling for any of your tests, run them as a separate target, so you don't disable it for the others.</div>

### Network auto-instrumentation

For Network auto-instrumentation, you can configure these additional settings:

`DD_DISABLE_HEADERS_INJECTION`
: Disables all injection of tracing headers (Boolean)

`DD_INSTRUMENTATION_EXTRA_HEADERS`
: Specific extra headers that you want to log (String List)

`DD_EXCLUDED_URLS`
: URLs that you don't want to log or inject headers into (String List)

`DD_ENABLE_RECORD_PAYLOAD`
: Enables reporting a subset (1024 bytes) of the payloads in requests and responses (Boolean)

`DD_MAX_PAYLOAD_SIZE`
: Sets the maximum size reported from the payload. Default `1024` (Integer)

`DD_DISABLE_NETWORK_CALL_STACK`
: Disables the call stack information in the network spans (Boolean)

`DD_ENABLE_NETWORK_CALL_STACK_SYMBOLICATED`
: Shows the call stack information with not only the method name, but also the precise file and line information. May impact your tests' performance (Boolean)


You can also disable or enable specific auto-instrumentation in some of the tests from Swift or Objective-C by importing the module `DatadogSDKTesting` and using the class: `DDInstrumentationControl`.

## Custom tags

### Environment variables

You can use `DD_TAGS` environment variable  (or in the `Info.plist` file as [described below](#using-infoplist-for-configuration)). It must contain pairs of `key:tag` separated by spaces. For example:
{{< code-block lang="bash" >}}
DD_TAGS=tag-key-0:tag-value-0 tag-key-1:tag-value-1
{{< /code-block >}}

If one of the values starts with the `$` character, it is replaced with an environment variable of the same name (if it exists), for example:
{{< code-block lang="bash" >}}
DD_TAGS=home:$HOME
{{< /code-block >}}

Using the `$` character also supports replacing an environment variable at the beginning of a value if contains non-environment variable supported characters (`a-z`,  `A-Z` or `_`), for example:
{{< code-block lang="bash" >}}
FOO = BAR
DD_TAGS=key1:$FOO-v1 // expected: key1:BAR-v1
{{< /code-block >}}

### OpenTelemetry

**Note**: Using OpenTelemetry is only supported for Swift.

Datadog Swift testing framework uses [OpenTelemetry][3] as the tracing technology under the hood. You can access the OpenTelemetry tracer using `DDInstrumentationControl.openTelemetryTracer` and use any OpenTelemetry API. For example, to add a tag or attribute:

{{< code-block lang="swift" >}}
import DatadogSDKTesting
import OpenTelemetryApi

let tracer = DDInstrumentationControl.openTelemetryTracer as? Tracer
let span = tracer?.spanBuilder(spanName: "ChildSpan").startSpan()
span?.setAttribute(key: "OTTag2", value: "OTValue2")
span?.end()
{{< /code-block >}}

The test target needs to link explicitly with `opentelemetry-swift`.


## Using Info.plist for configuration

Alternatively to setting environment variables, all configuration values can be provided by adding them to the `Info.plist` file of the Test bundle (not the App bundle). If the same setting is set both in an environment variable and in the `Info.plist` file, the environment variable takes precedence.

## CI provider environment variables

{{< tabs >}}
{{% tab "Jenkins" %}}

| Environment variable | Value             |
| -------------------- | ----------------- |
| `JENKINS_URL`        | `$(JENKINS_URL)`  |
| `WORKSPACE`          | `$(WORKSPACE)`    |
| `BUILD_TAG`          | `$(BUILD_TAG)`    |
| `BUILD_NUMBER`       | `$(BUILD_NUMBER)` |
| `BUILD_URL`          | `$(BUILD_URL)`    |
| `JOB_NAME`           | `$(JOB_NAME)`     |

Additional Git configuration for physical device testing:

| Environment variable | Value           |
| -------------------- | --------------- |
| `GIT_COMMIT`         | `$(GIT_COMMIT)` |
| `GIT_URL`            | `$(GIT_URL)`    |
| `GIT_URL_1`          | `$(GIT_URL_1)`  |
| `GIT_BRANCH`         | `$(GIT_BRANCH)` |

{{% /tab %}}
{{% tab "CircleCI" %}}

| Environment variable       | Value                         |
| -------------------------- | ----------------------------- |
| `CIRCLECI`                 | `$(CIRCLECI)`                 |
| `CIRCLE_WORKING_DIRECTORY` | `$(CIRCLE_WORKING_DIRECTORY)` |
| `CIRCLE_BUILD_NUM`         | `$(CIRCLE_BUILD_NUM)`         |
| `CIRCLE_BUILD_URL`         | `$(CIRCLE_BUILD_URL)`         |
| `CIRCLE_WORKFLOW_ID`       | `$(CIRCLE_WORKFLOW_ID)`       |
| `CIRCLE_PROJECT_REPONAME`  | `$(CIRCLE_PROJECT_REPONAME)`  |

Additional Git configuration for physical device testing:

| Environment variable    | Value                      |
| ----------------------- | -------------------------- |
| `CIRCLE_SHA1`           | `$(CIRCLE_SHA1)`           |
| `CIRCLE_REPOSITORY_URL` | `$(CIRCLE_REPOSITORY_URL)` |
| `CIRCLE_BRANCH`         | `$(CIRCLE_BRANCH)`         |
| `CIRCLE_TAG`            | `$(CIRCLE_TAG)`            |

{{% /tab %}}
{{% tab "GitLab CI" %}}

| Environment variable | Value                |
| -------------------- | -------------------- |
| `GITLAB_CI`          | `$(GITLAB_CI)`       |
| `CI_PROJECT_DIR`     | `$(CI_PROJECT_DIR)`  |
| `CI_JOB_STAGE`       | `$(CI_JOB_STAGE)`    |
| `CI_JOB_NAME`        | `$(CI_JOB_NAME)`     |
| `CI_JOB_URL`         | `$(CI_JOB_URL)`      |
| `CI_PIPELINE_ID`     | `$(CI_PIPELINE_ID)`  |
| `CI_PIPELINE_IID`    | `$(CI_PIPELINE_IID)` |
| `CI_PIPELINE_URL`    | `$(CI_PIPELINE_URL)` |
| `CI_PROJECT_PATH`    | `$(CI_PROJECT_PATH)` |

Additional Git configuration for physical device testing:

| Environment variable | Value                  |
| -------------------- | ---------------------- |
| `CI_COMMIT_SHA`      | `$(CI_COMMIT_SHA)`     |
| `CI_REPOSITORY_URL`  | `$(CI_REPOSITORY_URL)` |
| `CI_COMMIT_BRANCH`   | `$(CI_COMMIT_BRANCH)`  |
| `CI_COMMIT_TAG`      | `$(CI_COMMIT_TAG)`     |
| `CI_COMMIT_MESSAGE`  | `$(CI_COMMIT_MESSAGE)` |
| `CI_COMMIT_AUTHOR`  | `$(CI_COMMIT_AUTHOR)` |
| `CI_COMMIT_TIMESTAMP`  | `$(CI_COMMIT_TIMESTAMP)` |

{{% /tab %}}
{{% tab "Travis" %}}

| Environment variable       | Value                         |
| -------------------------- | ----------------------------- |
| `TRAVIS`                   | `$(TRAVIS)`                   |
| `TRAVIS_BUILD_DIR`         | `$(TRAVIS_BUILD_DIR)`         |
| `TRAVIS_BUILD_ID`          | `$(TRAVIS_BUILD_ID)`          |
| `TRAVIS_BUILD_NUMBER`      | `$(TRAVIS_BUILD_NUMBER)`      |
| `TRAVIS_BUILD_WEB_URL`     | `$(TRAVIS_BUILD_WEB_URL)`     |
| `TRAVIS_JOB_WEB_URL`       | `$(TRAVIS_JOB_WEB_URL)`       |
| `TRAVIS_REPO_SLUG`         | `$(TRAVIS_REPO_SLUG)`         |
| `TRAVIS_PULL_REQUEST_SLUG` | `$(TRAVIS_PULL_REQUEST_SLUG)` |

Additional Git configuration for physical device testing:

| Environment variable         | Value                           |
| ---------------------------- | ------------------------------- |
| `TRAVIS_PULL_REQUEST_BRANCH` | `$(TRAVIS_PULL_REQUEST_BRANCH)` |
| `TRAVIS_BRANCH`              | `$(TRAVIS_BRANCH)`              |
| `TRAVIS_COMMIT`              | `$(TRAVIS_COMMIT)`              |
| `TRAVIS_TAG`                 | `$(TRAVIS_TAG)`                 |
| `TRAVIS_COMMIT_MESSAGE`      | `$(TRAVIS_COMMIT_MESSAGE)`      |

{{% /tab %}}
{{% tab "GitHub Actions" %}}

| Environment variable | Value                   |
| -------------------- | ----------------------- |
| `GITHUB_WORKSPACE`   | `$(GITHUB_WORKSPACE)`   |
| `GITHUB_REPOSITORY`  | `$(GITHUB_REPOSITORY)`  |
| `GITHUB_RUN_ID`      | `$(GITHUB_RUN_ID)`      |
| `GITHUB_RUN_NUMBER`  | `$(GITHUB_RUN_NUMBER)`  |
| `GITHUB_WORKFLOW`    | `$(GITHUB_WORKFLOW)`    |
| `GITHUB_SHA`         | `$(GITHUB_SHA)`         |
| `GITHUB_SERVER_URL`  | `$(GITHUB_SERVER_URL)`  |
| `GITHUB_RUN_ATTEMPT` | `$(GITHUB_RUN_ATTEMPT)` |

Additional Git configuration for physical device testing:

| Environment variable | Value                  |
| -------------------- | ---------------------- |
| `GITHUB_REF`         | `$(GITHUB_REF)`        |
| `GITHUB_HEAD_REF`    | `$(GITHUB_HEAD_REF)`   |
| `GITHUB_REPOSITORY`  | `$(GITHUB_REPOSITORY)` |

{{% /tab %}}
{{% tab "Buildkite" %}}

| Environment variable            | Value                              |
| ------------------------------- | ---------------------------------- |
| `BUILDKITE`                     | `$(BUILDKITE)`                     |
| `BUILDKITE_BUILD_CHECKOUT_PATH` | `$(BUILDKITE_BUILD_CHECKOUT_PATH)` |
| `BUILDKITE_BUILD_ID`            | `$(BUILDKITE_BUILD_ID)`            |
| `BUILDKITE_BUILD_NUMBER`        | `$(BUILDKITE_BUILD_NUMBER)`        |
| `BUILDKITE_BUILD_URL`           | `$(BUILDKITE_BUILD_URL)`           |
| `BUILDKITE_PIPELINE_SLUG`       | `$(BUILDKITE_PIPELINE_SLUG)`       |
| `BUILDKITE_JOB_ID`              | `$(BUILDKITE_JOB_ID)`              |

Additional Git configuration for physical device testing:

| Environment variable           | Value                             |
| ------------------------------ | --------------------------------- |
| `BUILDKITE_COMMIT`             | `$(BUILDKITE_COMMIT)`             |
| `BUILDKITE_REPO`               | `$(BUILDKITE_REPO)`               |
| `BUILDKITE_BRANCH`             | `$(BUILDKITE_BRANCH)`             |
| `BUILDKITE_TAG`                | `$(BUILDKITE_TAG)`                |
| `BUILDKITE_MESSAGE`            | `$(BUILDKITE_MESSAGE)`            |
| `BUILDKITE_BUILD_AUTHOR`       | `$(BUILDKITE_BUILD_AUTHOR)`       |
| `BUILDKITE_BUILD_AUTHOR_EMAIL` | `$(BUILDKITE_BUILD_AUTHOR_EMAIL)` |

{{% /tab %}}
{{% tab "Bitbucket Pipelines" %}}

| Environment variable       | Value                         |
| -------------------------- | ----------------------------- |
| `BITBUCKET_CLONE_DIR`      | `$(BITBUCKET_CLONE_DIR)`      |
| `BITBUCKET_BUILD_NUMBER`   | `$(BITBUCKET_BUILD_NUMBER)`   |
| `BITBUCKET_PIPELINE_UUID`  | `$(BITBUCKET_PIPELINE_UUID)`  |
| `BITBUCKET_REPO_FULL_NAME` | `$(BITBUCKET_REPO_FULL_NAME)` |

Additional Git configuration for physical device testing:

| Environment variable       | Value                         |
| -------------------------- | ----------------------------- |
| `BITBUCKET_COMMIT`         | `$(BITBUCKET_COMMIT)`         |
| `BITBUCKET_GIT_SSH_ORIGIN` | `$(BITBUCKET_GIT_SSH_ORIGIN)` |
| `BITBUCKET_BRANCH`         | `$(BITBUCKET_BRANCH)`         |
| `BITBUCKET_TAG`            | `$(BITBUCKET_TAG)`            |

{{% /tab %}}
{{% tab "AppVeyor" %}}

| Environment variable     | Value                       |
| ------------------------ | --------------------------- |
| `APPVEYOR`               | `$(APPVEYOR)`               |
| `APPVEYOR_BUILD_FOLDER`  | `$(APPVEYOR_BUILD_FOLDER)`  |
| `APPVEYOR_BUILD_ID`      | `$(APPVEYOR_BUILD_ID)`      |
| `APPVEYOR_BUILD_NUMBER`  | `$(APPVEYOR_BUILD_NUMBER)`  |
| `APPVEYOR_REPO_TAG_NAME` | `$(APPVEYOR_REPO_TAG_NAME)` |
| `APPVEYOR_REPO_NAME`     | `$(APPVEYOR_REPO_NAME)`     |

Additional Git configuration for physical device testing:

| Environment variable                     | Value                                       |
| ---------------------------------------- | ------------------------------------------- |
| `APPVEYOR_REPO_COMMIT`                   | `$(APPVEYOR_REPO_COMMIT)`                   |
| `APPVEYOR_PULL_REQUEST_HEAD_REPO_BRANCH` | `$(APPVEYOR_PULL_REQUEST_HEAD_REPO_BRANCH)` |
| `APPVEYOR_REPO_BRANCH`                   | `$(APPVEYOR_REPO_BRANCH)`                   |
| `APPVEYOR_REPO_COMMIT_MESSAGE_EXTENDED`  | `$(APPVEYOR_REPO_COMMIT_MESSAGE_EXTENDED)`  |
| `APPVEYOR_REPO_COMMIT_AUTHOR`            | `$(APPVEYOR_REPO_COMMIT_AUTHOR)`            |
| `APPVEYOR_REPO_COMMIT_AUTHOR_EMAIL`      | `$(APPVEYOR_REPO_COMMIT_AUTHOR_EMAIL)`      |

{{% /tab %}}
{{% tab "Azure Pipelines" %}}

| Environment variable             | Value                               |
| -------------------------------- | ----------------------------------- |
| `TF_BUILD`                       | `$(TF_BUILD)`                       |
| `BUILD_SOURCESDIRECTORY`         | `$(BUILD_SOURCESDIRECTORY)`         |
| `BUILD_BUILDID`                  | `$(BUILD_BUILDID)`                  |
| `BUILD_DEFINITIONNAME`           | `$(BUILD_DEFINITIONNAME)`           |
| `SYSTEM_TEAMPROJECTID`           | `$(SYSTEM_TEAMPROJECTID)`           |
| `SYSTEM_TEAMFOUNDATIONSERVERURI` | `$(SYSTEM_TEAMFOUNDATIONSERVERURI)` |
| `SYSTEM_JOBID`                   | `$(SYSTEM_JOBID)`                   |
| `SYSTEM_TASKINSTANCEID`          | `$(SYSTEM_TASKINSTANCEID)`          |
| `SYSTEM_JOBDISPLAYNAME`          | `$(SYSTEM_JOBDISPLAYNAME)`          |
| `SYSTEM_STAGEDISPLAYNAME`          | `$(SYSTEM_STAGEDISPLAYNAME)`          |

Additional Git configuration for physical device testing:

| Environment variable                     | Value                                       |
| ---------------------------------------- | ------------------------------------------- |
| `BUILD_SOURCEVERSION`                    | `$(BUILD_SOURCEVERSION)`                    |
| `BUILD_REPOSITORY_URI`                   | `$(BUILD_REPOSITORY_URI)`                   |
| `BUILD_SOURCEBRANCH`                     | `$(BUILD_SOURCEBRANCH)`                     |
| `SYSTEM_PULLREQUEST_SOURCECOMMITID`      | `$(SYSTEM_PULLREQUEST_SOURCECOMMITID)`      |
| `SYSTEM_PULLREQUEST_SOURCEBRANCH`        | `$(SYSTEM_PULLREQUEST_SOURCEBRANCH)`        |
| `SYSTEM_PULLREQUEST_SOURCEREPOSITORYURI` | `$(SYSTEM_PULLREQUEST_SOURCEREPOSITORYURI)` |
| `BUILD_SOURCEVERSIONMESSAGE`             | `$(BUILD_SOURCEVERSIONMESSAGE)`             |
| `BUILD_REQUESTEDFORID`                   | `$(BUILD_REQUESTEDFORID)`                   |
| `BUILD_REQUESTEDFOREMAIL`                | `$(BUILD_REQUESTEDFOREMAIL)`                |

{{% /tab %}}
{{% tab "Bitrise" %}}

| Environment variable   | Value                     |
| ---------------------- | ------------------------- |
| `BITRISE_SOURCE_DIR`   | `$(BITRISE_SOURCE_DIR)`   |
| `BITRISE_TRIGGERED_WORKFLOW_ID`  | `$(BITRISE_TRIGGERED_WORKFLOW_ID)`  |
| `BITRISE_BUILD_SLUG`   | `$(BITRISE_BUILD_SLUG)`   |
| `BITRISE_BUILD_NUMBER` | `$(BITRISE_BUILD_NUMBER)` |
| `BITRISE_BUILD_URL`    | `$(BITRISE_BUILD_URL)`    |

Additional Git configuration for physical device testing:

| Environment variable               | Value                                 |
| ---------------------------------- | ------------------------------------- |
| `GIT_REPOSITORY_URL`               | `$(GIT_REPOSITORY_URL)`               |
| `BITRISE_GIT_COMMIT`               | `$(BITRISE_GIT_COMMIT)`               |
| `BITRISE_GIT_BRANCH`               | `$(BITRISE_GIT_BRANCH)`               |
| `BITRISE_GIT_TAG`                  | `$(BITRISE_GIT_TAG)`                  |
| `GIT_CLONE_COMMIT_HASH`            | `$(GIT_CLONE_COMMIT_HASH)`            |
| `BITRISE_GIT_MESSAGE`              | `$(BITRISE_GIT_MESSAGE)`              |
| `GIT_CLONE_COMMIT_MESSAGE_SUBJECT` | `$(GIT_CLONE_COMMIT_MESSAGE_SUBJECT)` |
| `GIT_CLONE_COMMIT_MESSAGE_BODY`    | `$(GIT_CLONE_COMMIT_MESSAGE_BODY)`    |
| `GIT_CLONE_COMMIT_AUTHOR_NAME`     | `$(GIT_CLONE_COMMIT_AUTHOR_NAME)`     |
| `GIT_CLONE_COMMIT_AUTHOR_EMAIL`    | `$(GIT_CLONE_COMMIT_AUTHOR_EMAIL)`    |
| `GIT_CLONE_COMMIT_COMMITER_NAME`   | `$(GIT_CLONE_COMMIT_COMMITER_NAME)`   |
| `GIT_CLONE_COMMIT_COMMITER_EMAIL`  | `$(GIT_CLONE_COMMIT_COMMITER_EMAIL)`  |

{{% /tab %}}
{{< /tabs >}}

## Manual testing API

If you use XCTests with your Swift projects, the `DatadogSDKTesting` framework automatically instruments them and sends the results to the Datadog backend. If you don't use XCTest, you can instead use the Swift/Objective-C manual testing API, which also reports test results to the backend.

The API is based around three concepts: *test sessions*, *test suites*, and *tests*.

### Test sessions

A test session includes the whole process of running the tests, from when the user launches the testing process until the last test ends and results are reported. The test session also includes starting the environment and the process where the tests run.

To start a test session, call `DDTestSession.start()` and pass the name of the module or bundle to test.

When all your tests have finished, call `session.end()`, which forces the library to send all remaining test results to the backend.

### Test Suites

A test suite comprises a set of tests that share common functionality. They can share a common initialization and teardown, and can also share some variables.

Create test suites in the test session by calling `session.suiteStart()` and passing the name of the test suite.

Call `suite.end()` when all the related tests in the suite have finished their execution.

### Tests

Each test runs inside a suite and must end in one of these three statuses: `pass`, `fail`, or `skip`. A test can optionally have additional information like attributes or error information.

Create tests in a suite by calling `suite.testStart()` and passing the name of the test. When a test ends, one of the predefined statuses must be set.

### API interface

{{< code-block lang="swift" >}}
class DDTestSession {
    // Starts the session.
    // - Parameters:
    //   - bundleName: Name of the module or bundle to test.
    //   - startTime: Optional. The time the session started.
    static func start(bundleName: String, startTime: Date? = nil) -> DDTestSession
    //
    // Ends the session.
    // - Parameters:
    //   - endTime: Optional. The time the session ended.
    func end(endTime: Date? = nil)
    // Adds a tag/attribute to the test session. Any number of tags can be added.
    // - Parameters:
    //   - key: The name of the tag. If a tag with the same name already exists,
    //     its value will be replaced by the new value.
    //   - value: The value of the tag. Can be a number or a string.
    func setTag(key: String, value: Any)
    //
    // Starts a suite in this session.
    // - Parameters:
    //   - name: Name of the suite.
    //   - startTime: Optional. The time the suite started.
    func suiteStart(name: String, startTime: Date: Date? = nil) -> DDTestSuite
}
    //
public class DDTestSuite : NSObject {
    // Ends the test suite.
    // - Parameters:
    //   - endTime: Optional. The time the suite ended.
    func end(endTime: Date? = nil)
    // Adds a tag/attribute to the test suite. Any number of tags can be added.
    // - Parameters:
    //   - key: The name of the tag. If a tag with the same name already exists,
    //     its value will be replaced by the new value.
    //   - value: The value of the tag. Can be a number or a string.
    func setTag(key: String, value: Any)
    //
    // Starts a test in this suite.
    // - Parameters:
    //   - name: Name of the test.
    //   - startTime: Optional. The time the test started.
    func testStart(name: String, startTime: Date: Date? = nil) -> DDTest
}
    //
public class DDTest : NSObject {
    // Adds a tag/attribute to the test. Any number of tags can be added.
    // - Parameters:
    //   - key: The name of the tag. If a tag with the same name already exists,
    //     its value will be replaced by the new value.
    //   - value: The value of the tag. Can be a number or a string.
    func setTag(key: String, value: Any)
    //
    // Adds error information to the test. Only one errorInfo can be reported by a test.
    // - Parameters:
    //   - type: The type of error to be reported.
    //   - message: The message associated with the error.
    //   - callstack: Optional. The callstack associated with the error.
    func setErrorInfo(type: String, message: String, callstack: String? = nil)
    //
    // Ends the test.
    // - Parameters:
    //   - status: The status reported for this test.
    //   - endTime: Optional. The time the test ended.
    func end(status: DDTestStatus, endTime: Date: Date? = nil)
}
    //
// Possible statuses reported by a test:
enum DDTestStatus {
  // The test passed.
  case pass
  //
  //Test test failed.
  case fail
  //
  //The test was skipped.
  case skip
}
{{< /code-block >}}

### Code example

The following code represents a simple usage of the API:

{{< code-block lang="swift" >}}
import DatadogSDKTesting
let session = DDTestSession.start(bundleName: "ManualSession")
let suite1 = session.suiteStart(name: "ManualSuite 1")
let test1 = suite1.testStart(name: "Test 1")
test1.setTag(key: "key", value: "value")
test1.end(status: .pass)
let test2 = suite1.testStart(name: "Test 2")
test2.SetErrorInfo(type: "Error Type", message: "Error message", callstack: "Optional callstack")
test2.end(test: test2, status: .fail)
suite1.end()
let suite2 = session.suiteStart(name: "ManualSuite 2")
..
..
session.end()
{{< /code-block >}}

Always call `session.end()` at the end so that all the test info is flushed to Datadog.

<<<<<<< HEAD

{{< /site-region >}}

## Further reading

{{< partial name="whats-next/whats-next.html" >}}
[1]: https://app.datadoghq.com/organization-settings/client-tokens
[2]: /getting_started/site/
=======
## Further reading

{{< partial name="whats-next/whats-next.html" >}}

[1]: https://app.datadoghq.com/organization-settings/client-tokens
[2]: /getting_started/site/
[3]: https://opentelemetry.io/
>>>>>>> 6f776fca
<|MERGE_RESOLUTION|>--- conflicted
+++ resolved
@@ -678,21 +678,10 @@
 
 Always call `session.end()` at the end so that all the test info is flushed to Datadog.
 
-<<<<<<< HEAD
-
-{{< /site-region >}}
-
 ## Further reading
 
 {{< partial name="whats-next/whats-next.html" >}}
+
 [1]: https://app.datadoghq.com/organization-settings/client-tokens
 [2]: /getting_started/site/
-=======
-## Further reading
-
-{{< partial name="whats-next/whats-next.html" >}}
-
-[1]: https://app.datadoghq.com/organization-settings/client-tokens
-[2]: /getting_started/site/
-[3]: https://opentelemetry.io/
->>>>>>> 6f776fca
+[3]: https://opentelemetry.io/