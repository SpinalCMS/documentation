---
title: Uploading JUnit test report files to Datadog
kind: documentation
further_reading:
    - link: "/continuous_integration/explore_tests"
      tag: "Documentation"
      text: "Explore Test Results and Performance"
    - link: "/continuous_integration/troubleshooting/"
      tag: "Documentation"
      text: "Troubleshooting CI"
---

{{< site-region region="us,eu,us3" >}}
JUnit test report files are XML files that contain test execution information, such as test and suite names, pass/fail status, duration, and sometimes error logs. Although it was introduced by the [JUnit][1] testing framework, many other popular frameworks are able to output results using this format.

As an alternative to instrumenting your tests natively using Datadog tracers, which is the recommended option as it provides the most comprehensive test results, you can also upload JUnit XML test reports.

Test results imported from JUnit XML reports appear alongside test data reported by tracers. However, there are some limitations when using this method, such as the lack of distributed traces on integration tests or structured stack traces. For this reason, only use this method if there is no native support for the language or testing framework being used.

## Installing the Datadog CI CLI

Install the [`datadog-ci`][2] CLI globally using `npm`:

{{< code-block lang="bash" >}}
npm install -g @datadog/datadog-ci
{{< /code-block >}}

## Uploading test reports

To upload your JUnit XML test reports to Datadog, run the following command, specifying the name of the service or library that was tested using the `--service` parameter, and one or more file paths to either the XML report files directly or directories containing them:

{{< code-block lang="bash" >}}
datadog-ci junit upload --service <service_name> <path> [<path> ...]
{{< /code-block >}}

Specify a valid [Datadog API key][3] in the `DATADOG_API_KEY` environment variable, and the environment where tests were run (for example, `local` when uploading results from a developer workstation, or `ci` when uploading them from a CI provider) in the `DD_ENV` environment variable. For example:

{{< site-region region="us" >}}
{{< code-block lang="bash" >}}
DD_ENV=ci DATADOG_API_KEY=<api_key> datadog-ci junit upload \
  --service my-api-service \
  unit-tests/junit-reports e2e-tests/single-report.xml
{{< /code-block >}}
{{< /site-region >}}
{{< site-region region="eu" >}}
{{< code-block lang="bash" >}}
DD_ENV=ci DATADOG_API_KEY=<api_key> DATADOG_SITE=datadoghq.eu datadog-ci junit upload \
  --service my-api-service \
  unit-tests/junit-reports e2e-tests/single-report.xml
{{< /code-block >}}
{{< /site-region >}}
{{< site-region region="us3" >}}
{{< code-block lang="bash" >}}
DD_ENV=ci DATADOG_API_KEY=<api_key> DATADOG_SITE=us3.datadoghq.com datadog-ci junit upload \
--service my-api-service \
unit-tests/junit-reports e2e-tests/single-report.xml
{{< /code-block >}}
{{< /site-region >}}

## Configuration settings

This is the full list of options available when using the `datadog-ci junit upload` command:

`--service` (Required)
: Name of the service or library under test.<br/>
**Environment variable**: `DD_SERVICE`<br/>
**Example**: `my-api-service`

`--env`
: Environment where tests were run.<br/>
**Environment variable**: `DD_ENV`<br/>
**Example**: `ci`

`--tags`
: Key-value pairs in the form `key:value` to be attached to all tests (the `--tags` parameter can be specified multiple times). When specifying tags using `DD_TAGS`, separate them using commas (for example, `team:backend,priority:high`).<br/>
**Environment variable**: `DD_TAGS`<br/>
**Default**: (none)<br/>
**Example**: `team:backend`<br/>
**Note**: Tags specified using `--tags` and with the `DD_TAGS` environment variable are merged. If the same key appears in both `--tags` and `DD_TAGS`, the value in the environment variable `DD_TAGS` takes precedence.

`--max-concurrency`
: The number of concurrent uploads to the API.<br/>
**Default**: `20`

`--dry-run`
: Runs the command without actually uploading the file to Datadog. All other checks are performed.<br/>
**Default**: `false`

Positional arguments
: The file paths or directories in which the JUnit XML reports are located. If you pass a directory, the CLI looks for all `.xml` files in it.

The following environment variables are supported:

`DATADOG_API_KEY` (Required)
: [Datadog API key][3] used to authenticate the requests.<br/>
**Default**: (none)


{{< site-region region="eu,us3" >}}
Additionally, configure the Datadog site to use the selected one ({{< region-param key="dd_site_name" >}}):

`DATADOG_SITE` (Required)
: The [Datadog site][1] to upload results to.<br/>
**Default**: `datadoghq.com`<br/>
**Selected site**: {{< region-param key="dd_site" code="true" >}}

[1]: /getting_started/site/
{{< /site-region >}}


## Collecting repository and commit metadata

The Datadog CI CLI tries to extract git repository and commit metadata from CI provider environment variables and from the local `.git` directory and attach it to test executions. In order to read this directory, the [`git`][4] binary is required.

## Further reading

{{< partial name="whats-next/whats-next.html" >}}

[1]: https://junit.org/junit5/
[2]: https://www.npmjs.com/package/@datadog/datadog-ci
[3]: https://app.datadoghq.com/account/settings#api
[4]: https://git-scm.com/downloads
{{< /site-region >}}
<<<<<<< HEAD
{{< site-region region="gov" >}}
=======
{{< site-region region="us3,us5,gov" >}}
>>>>>>> 7e41d48e
The selected Datadog site ({{< region-param key="dd_site_name" >}}) is not supported at this time.
{{< /site-region >}}<|MERGE_RESOLUTION|>--- conflicted
+++ resolved
@@ -121,10 +121,6 @@
 [3]: https://app.datadoghq.com/account/settings#api
 [4]: https://git-scm.com/downloads
 {{< /site-region >}}
-<<<<<<< HEAD
-{{< site-region region="gov" >}}
-=======
-{{< site-region region="us3,us5,gov" >}}
->>>>>>> 7e41d48e
+{{< site-region region="us5,gov" >}}
 The selected Datadog site ({{< region-param key="dd_site_name" >}}) is not supported at this time.
 {{< /site-region >}}