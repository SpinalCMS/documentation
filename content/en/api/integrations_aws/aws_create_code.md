---
title: Create an AWS integration
type: apicode
order: 15.2
external_redirect: /api/#create-an-aws-integration
---

##### Signature
<<<<<<< HEAD

`POST /api/v1/integration/aws`
=======
`POST /v1/integration/aws`
>>>>>>> a9e6f287

##### Example Request
{{< code-snippets basename="aws_create" >}}

##### Example Response
{{< code-snippets basename="result.aws_create" >}}<|MERGE_RESOLUTION|>--- conflicted
+++ resolved
@@ -6,12 +6,8 @@
 ---
 
 ##### Signature
-<<<<<<< HEAD
 
-`POST /api/v1/integration/aws`
-=======
 `POST /v1/integration/aws`
->>>>>>> a9e6f287
 
 ##### Example Request
 {{< code-snippets basename="aws_create" >}}
