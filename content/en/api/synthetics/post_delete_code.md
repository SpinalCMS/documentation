---
title: Delete tests
type: apicode
<<<<<<< HEAD
order: 29.4
external_redirect: /api/#delete-tests
=======
order: 30.4
external_redirect: /api/#post-delete
>>>>>>> 0c744a52
---

**SIGNATURE**:

`POST /v1/synthetics/tests/delete`

**EXAMPLE REQUEST**:

{{< code-snippets basename="post_delete" >}}

**EXAMPLE RESPONSE**:

{{< code-snippets basename="result.post_delete" >}}<|MERGE_RESOLUTION|>--- conflicted
+++ resolved
@@ -1,13 +1,8 @@
 ---
 title: Delete tests
 type: apicode
-<<<<<<< HEAD
-order: 29.4
+order: 30.4
 external_redirect: /api/#delete-tests
-=======
-order: 30.4
-external_redirect: /api/#post-delete
->>>>>>> 0c744a52
 ---
 
 **SIGNATURE**:
