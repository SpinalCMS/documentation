---
title: Start or pause a test
type: apicode
<<<<<<< HEAD
order: 29.2
external_redirect: /api/#start-or-pause-a-test
=======
order: 30.2
external_redirect: /api/#status-test
>>>>>>> 0c744a52
---

**SIGNATURE**:

`POST /v1/synthetics/tests/<SYNTHETICS_TEST_PUBLIC_ID>/status`

**EXAMPLE REQUEST**:

{{< code-snippets basename="put_status" >}}

**EXAMPLE RESPONSE**:

{{< code-snippets basename="result.put_status" >}}<|MERGE_RESOLUTION|>--- conflicted
+++ resolved
@@ -1,13 +1,8 @@
 ---
 title: Start or pause a test
 type: apicode
-<<<<<<< HEAD
-order: 29.2
+order: 30.2
 external_redirect: /api/#start-or-pause-a-test
-=======
-order: 30.2
-external_redirect: /api/#status-test
->>>>>>> 0c744a52
 ---
 
 **SIGNATURE**:
