--- conflicted
+++ resolved
@@ -1,11 +1,7 @@
 ---
 title: Mute a monitor
 type: apicontent
-<<<<<<< HEAD
-order: 27.09
-=======
-order: 26.10
->>>>>>> 90fe32c2
+order: 27.10
 external_redirect: /api/#mute-a-monitor
 ---
 
