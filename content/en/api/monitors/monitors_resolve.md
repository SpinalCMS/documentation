--- conflicted
+++ resolved
@@ -1,11 +1,7 @@
 ---
 title: Resolve monitor
 type: apicontent
-<<<<<<< HEAD
-order: 27.06
-=======
-order: 26.07
->>>>>>> 90fe32c2
+order: 27.07
 external_redirect: /api/#resolve-monitor
 ---
 
