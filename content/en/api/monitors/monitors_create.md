---
title: Create a monitor
type: apicontent
order: 19.01
external_redirect: /api/#create-a-monitor
---

## Create a monitor

If you manage and deploy monitors programmatically, it's easier to define the monitor in the Datadog UI and [export its valid JSON][1].

##### ARGUMENTS
*   **`type`** [*required*]:
    The [type of the monitor][2], chosen from:

| Monitor Type | type attribute value |
| :--------    | :-------             |
| anomaly      | `query alert`        |
| apm          | `query alert`        |
| composite    | `composite`          |
| custom       | `service check`      |
| event        | `event alert`        |
| forecast     | `query alert`        |
| host         | `service check`      |
| integration  | `query alert`        |
| live process | `process alert`      |
| logs         | `log alert`          |
| metric       | `query alert`        |
| network      | `service check`      |
| outlier      | `query alert`        |
| process      | `service check`      |
<<<<<<< HEAD

*   **`query`** [*required*]:
    The query defines when the monitor triggers. Query syntax depends on what type of monitor you are creating:
=======
| watchdog     | `event alert`        |
    
*   **`query`** [*required*]:  
    The query defines when the monitor triggers. Query syntax depends on what type of monitor you are creating:  
>>>>>>> c2883339
    ##### Metric Alert Query
    `time_aggr(time_window):space_aggr:metric{tags} [by {key}] operator #`

    -   `time_aggr`: avg, sum, max, min, change, or pct_change
    -   `time_window`: `last_#m` (with `#` being 5, 10, 15, or 30) or `last_#h`(with `#` being 1, 2, or 4), or `last_1d`
    -   `space_aggr`: avg, sum, min, or max
    -   `tags`: one or more tags (comma-separated), or *
    -   `key`: a 'key' in key:value tag syntax; defines a separate alert for each tag in the group (multi-alert)
    -   `operator`: <, <=, >, >=, ==, or !=
    -   `#`: an integer or decimal number used to set the threshold

    If you are using the `_change_` or `_pct_change_` time aggregator, instead use `change_aggr(time_aggr(time_window), timeshift):space_aggr:metric{tags} [by {key}] operator #` with:

    *   `change_aggr` change, pct_change
    *   `time_aggr` avg, sum, max, min [Learn more][3]
    *   `time_window` last_#m (1, 5, 10, 15, or 30), last_#h (1, 2, or 4), or last_#d (1 or 2)
    *   `timeshift` #m_ago (5, 10, 15, or 30), #h_ago (1, 2, or 4), or 1d_ago

    Use this to create an outlier monitor using the following query: `avg(last_30m):outliers(avg:system.cpu.user{role:es-events-data} by {host}, 'dbscan', 7) > 0`

    ##### Service Check Query
    `"check".over(tags).last(count).count_by_status()`

    *   **`check`** name of the check, e.g. datadog.agent.up
    *   **`tags`** one or more quoted tags (comma-separated), or "*". e.g.: `.over("env:prod", "role:db")`
    *   **`count`** must be at >= your max threshold (defined in the `options`). e.g. if you want to notify on 1 critical, 3 ok and 2 warn statuses count should be 3.

    ##### Event Alert Query

    `events('sources:nagios status:error,warning priority:normal tags: "string query"').rollup("count").last("1h")"`

    *  **`event`**, the event query string:
    *   **`string_query`** free text query to match against event title and text.
    *   **`sources`** event sources (comma-separated). [Complete list of source attribute values][4]
    *   **`status`** event statuses (comma-separated). Valid options: error, warn, and info.
    *   **`priority`** event priorities (comma-separated). Valid options: low, normal, all.
    *   **`host`** event reporting host (comma-separated).
    *   **`tags`** event tags (comma-separated).
    *   **`excluded_tags`** exluded event tags (comma-separated).
    *   **`rollup`** the stats rollup method. `count` is the only supported method now.
    *   **`last`** the timeframe to roll up the counts. Examples: 60s, 4h. Supported timeframes: s, m, h and d.

    ##### Process Alert Query

    `processes(search).over(tags).rollup('count').last(timeframe) operator #`

    *   **`search`** free text search string for querying processes. Matching processes match results on the [Live Processes][5] page
    *   **`tags`** one or more tags (comma-separated)
    *   **`timeframe`** the timeframe to roll up the counts. Examples: 60s, 4h. Supported timeframes: s, m, h and d
    *   **`operator`** <, <=, >, >=, ==, or !=
    *   **`#`** an integer or decimal number used to set the threshold

    ##### Composite Query

    `12345 && 67890`, where `12345` and `67890` are the IDs of non-composite monitors

* **`name`** [*required*, *default* = **dynamic, based on query**]:
    The name of the alert.
* **`message`** [*required*, *default* = **dynamic, based on query**]:
    A message to include with notifications for this monitor. Email notifications can be sent to specific users by using the same '@username' notation as events.
* **`tags`** [*optional*, *default* = **empty list**]:
    A list of tags to associate with your monitor. When getting all monitor details via the API, use the `monitor_tags` argument to filter results by these tags. It is only available via the API and isn't visible or editable in the Datadog UI.

* **`options`** [*optional*, *default*=**{}**]:
    A dictionary of options for the monitor. There are options that are common to all types as well as options that are specific to certain monitor types.
    ##### Common Options

    *   **`silenced`** dictionary of scopes to timestamps or `None`. Each scope is muted until the given POSIX timestamp or forever if the value is `None`. Default: **None**
        Examples:
        *   To mute the alert completely: `{'*': None}`
        *   To mute `role:db` for a short time: `{'role:db': 1412798116}`

    *   **`notify_no_data`** a boolean indicating whether this monitor notifies when data stops reporting. Default: **false**

    *   **`new_host_delay`** Time (in seconds) to allow a host to boot and applications to fully start before starting the evaluation of monitor results. Should be a non negative integer. Default: **300**

    *   **`no_data_timeframe`** the number of minutes before a monitor notifies when data stops reporting. Must be at least 2x the monitor timeframe for metric alerts or 2 minutes for service checks. Default: **2x timeframe for metric alerts, 2 minutes for service checks**

    *   **`timeout_h`** the number of hours of the monitor not reporting data before it automatically resolves from a triggered state. Default: **None**.

    *   **`require_full_window`** a boolean indicating whether this monitor needs a full window of data before it's evaluated. We highly recommend you set this to `False` for sparse metrics, otherwise some evaluations are skipped. Default: **True** for "on average", "at all times" and "in total" aggregation. **False** otherwise.

    *   **`renotify_interval`** the number of minutes after the last notification before a monitor re-notifies on the current status. It only re-notifies if it's not resolved. Default: **None**.

    *   **`escalation_message`** a message to include with a re-notification. Supports the '@username' notification we allow elsewhere. Not applicable if `renotify_interval` is `None`. Default: **None**.

    *   **`notify_audit`** a boolean indicating whether tagged users is notified on changes to this monitor. Default: **False**

    *   **`locked`** a boolean indicating whether changes to to this monitor should be restricted to the creator or admins. Default: **False**

    *   **`include_tags`** a boolean indicating whether notifications from this monitor automatically inserts its triggering tags into the title. Default: **True** Examples:
        *   True: `[Triggered on {host:h1}] Monitor Title`
        *   False: `[Triggered] Monitor Title`

    ##### Anomaly Options
    _These options only apply to anomaly monitors and are ignored for other monitor types._

    -   **`threshold_windows`** a dictionary containing `recovery_window` and `trigger_window`.
        * `recovery_window` describes how long an anomalous metric must be normal before the alert recovers
        * `trigger_window` describes how long a metric must be anomalous before an alert triggers

            Example: `{'threshold_windows': {'recovery_window': 'last_15m', 'trigger_window': 'last_15m'}}`

    ##### Metric Alert Options
    _These options only apply to metric alerts._

    -   **`thresholds`** a dictionary of thresholds by threshold type. There are two threshold types for metric alerts: *critical* and *warning*. *Critical* is defined in the query, but can also be specified in this option. *Warning* threshold can only be specified using the thresholds option.
    If you want to use [recovery thresholds][6] for your monitor, use the attributes `critical_recovery` and `warning_recovery`.

            Example: `{'critical': 90, 'warning': 80,  'critical_recovery': 70, 'warning_recovery': 50}`

    -   **`evaluation_delay`** Time (in seconds) to delay evaluation, as a non-negative integer. For example, if the value is set to 300 (5min), the timeframe is set to last_5m and the time is 7:00, the monitor evaluates data from 6:50 to 6:55. This is useful for AWS CloudWatch and other backfilled metrics to ensure the monitor always has data during evaluation.

    ##### Service Check Options
    _These options only apply to service checks and are ignored for other monitor types._

    -   **`thresholds`** a dictionary of thresholds by status. Because service checks can have multiple thresholds, we don't define them directly in the query.

            Example: `{'ok': 1, 'critical': 1, 'warning': 1}`

[1]: /monitors/#export-your-monitor
[2]: /monitors/monitor_types
[3]: /monitors/monitor_types/#define-the-conditions
[4]: /integrations/faq/list-of-api-source-attribute-value
[5]: /graphing/infrastructure/process
[6]: /monitors/faq/what-are-recovery-thresholds<|MERGE_RESOLUTION|>--- conflicted
+++ resolved
@@ -29,16 +29,11 @@
 | network      | `service check`      |
 | outlier      | `query alert`        |
 | process      | `service check`      |
-<<<<<<< HEAD
-
-*   **`query`** [*required*]:
-    The query defines when the monitor triggers. Query syntax depends on what type of monitor you are creating:
-=======
 | watchdog     | `event alert`        |
     
 *   **`query`** [*required*]:  
     The query defines when the monitor triggers. Query syntax depends on what type of monitor you are creating:  
->>>>>>> c2883339
+
     ##### Metric Alert Query
     `time_aggr(time_window):space_aggr:metric{tags} [by {key}] operator #`
 
