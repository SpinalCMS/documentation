---
title: Logs
type: apicontent
order: 22
external_redirect: /api/#logs
---

## Logs

<mark>The Logs endpoints are not supported in Datadog's client libraries. To request this functionality, contact [Datadog Support][1].</mark>

Send your logs to your Datadog platform over HTTP. Limits per HTTP request are:

* Maximum content size per payload: 5MB
* Maximum size for a single log: 256kB
<<<<<<< HEAD
* Maximum array size if sending multiple logs in an array: 200 entries
=======
* Maximum array size if sending multiple logs in an array: 500 entries
>>>>>>> afd61e2f

**Note**: If you are in the Datadog EU site (`app.datadoghq.eu`), the HTTP log endpoint is: `http-intake.logs.datadoghq.eu`.

[1]: /help<|MERGE_RESOLUTION|>--- conflicted
+++ resolved
@@ -13,11 +13,7 @@
 
 * Maximum content size per payload: 5MB
 * Maximum size for a single log: 256kB
-<<<<<<< HEAD
-* Maximum array size if sending multiple logs in an array: 200 entries
-=======
 * Maximum array size if sending multiple logs in an array: 500 entries
->>>>>>> afd61e2f
 
 **Note**: If you are in the Datadog EU site (`app.datadoghq.eu`), the HTTP log endpoint is: `http-intake.logs.datadoghq.eu`.
 
