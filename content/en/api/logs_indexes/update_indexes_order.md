--- conflicted
+++ resolved
@@ -7,17 +7,12 @@
 
 ## Update Indexes Order
 
-<<<<<<< HEAD
 <div class="alert alert-warning">
 This endpoint is in public beta. Shall you have any feedback <a href="/help">Contact Datadog support</a>.
 </div>
 
-This endpoint updates the `IndexOrder` of your organisation. It returns the `IndexOrder` object passed in the request body when the request is sucessful.
-=======
 This endpoint updates the `IndexOrder` of your organization. It returns the `IndexOrder` object passed in the request body when the request is successful.
->>>>>>> 9528820d
 
 ##### Arguments
 
-
 * **`index_names`**  [*required*]: Array of `Strings` identifying by their name(s) the index(es) of your organisation. Logs are tested against the query filter of each index one by one, following the order of the array. Logs are eventually stored in the first matching index.