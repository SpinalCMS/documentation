--- conflicted
+++ resolved
@@ -7,16 +7,11 @@
 
 ## Get all Indexes
 
-<<<<<<< HEAD
 <div class="alert alert-warning">
 This endpoint is in public beta. Shall you have any feedback <a href="/help">Contact Datadog support</a>.
 </div>
 
-This endpoint returns an array of the `Index` objects of your organisation.
-This endpoint returns the `IndexOrder` for your organisation.
-=======
 This endpoint returns an array of the `Index` objects of your organization.
->>>>>>> 9528820d
 
 ##### Arguments
 
