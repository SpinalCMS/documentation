---
title: Metrics Summary
kind: documentation
description: "Consult the full list of metrics reporting to Datadog."
aliases:
  - /graphing/faq/how-can-i-set-up-custom-units-for-custom-metrics
  - /graphing/metrics/summary/
further_reading:
  - link: "/metrics/explorer/"
    tag: "Documentation"
    text: "Metrics Explorer"
  - link: "/metrics/distributions/"
    tag: "Documentation"
    text: "Metrics Distributions"
---

## Overview

The [Metrics Summary page][1] displays a list of your metrics reported to Datadog under a specified time frame: the past hour, day, or week. 

Search your metrics by name or tag using the **Metric** or **Tag** search fields:

{{< img src="metrics/summary/tagexplorer2.gif" alt="Filter by Tag"  style="width:75%;">}}

## Facet panel

The search bars provide the most comprehensive set of actions to filter the list of metrics. But facets can also quickly filter your metrics by:
* **Configuration** : Quickly identify metrics with tag configurations or additional percentile aggregations
* **Metric Type** : Quickly identify distributions vs non-distributions (counts, gauges, rates)

{{< img src="metrics/summary/facets.jpg" alt="Metrics Facet Panel"  style="width:75%;">}}

<<<<<<< HEAD
## Configuration of multiple metrics 
There are two buttons that allow you to configure multiple metrics at a time: 

{{< img src="metrics/summary/configurationbuttons.jpg" alt="Bulk Configuration Buttons"  style="width:75%;">}}

* **Calculate Percentiles**: Add percentile aggregations to multiple distribution metrics.

{{< img src="metrics/summary/bulkpercentiles.jpg" alt="Bulk Percentiles"  style="width:75%;">}}

* **Configure Tags**: Configure tags on multiple distribution metrics (Metrics without Limits* beta users will be able to use this functionality on counts, gauges, and rates as well).

{{< img src="metrics/summary/bulkconfig.gif" alt="Bulk Metric Tag Configuration"  style="width:75%;">}} 

=======
>>>>>>> 7b7fe6a7
## Metric details sidepanel

Click on any metric name to display its details sidepanel for more information regarding the metric’s metadata and tags: 

{{< img src="metrics/summary/metric_panel3.png" alt="Metric panel"  style="width:75%;">}}

### Metric name

The name of your metric in the [Metrics Explorer][2], [dashboards][3], etc.

### Distinct metrics reported

A metric name may emit multiple distinct metrics depending on its associated tag value combinations. This number varies with the timeframe chosen on the page.

Learn more in the [custom metrics][4] documentation.

### Hosts

The total number of hosts reporting a metric.

### Tag values

The total number of unique tag values attached to a metric.

[Learn more about tagging][5].

### Metrics metadata

The metadata attached to your metric. Most of the metadata can be edited on the metric summary page or with the [Datadog API][6].

#### Metric unit

The unit for your metric (byte, second, request, query, etc.). See the [metric unit][7] page for more details.

When submitting custom metrics to Datadog, it is possible to change the [unit of measurement][1] that displays when hovering over the metric in your graph. **Note**: This does not change how a metric graph is displayed—it only changes the units of measurement that raw values are considered as, when hovering over a metric. Formatting is automatically applied for readability. For example, bytes (`B`) may be displayed as kibibytes (`KiB`).

#### Metric type

The type for your metric (gauge, rate, count, distribution). See the [metric type][8] page for more details.

**Warning**: Editing the metric type changes that metric's behavior for **ALL** your dashboards and monitors.

#### Integration name

If the metric is coming from a supported [integration][9], the metadata lists the integration name. This information cannot be edited.

#### Interval

The collection interval for the metric in seconds.

#### Metric description

The metric description helps you understand what a metric does. Descriptions are pre-populated for metrics coming from supported [integrations][9]. Use this field to update the descriptions for your [custom metrics][4].

### Tags table

The tags table offers a variety of ways to explore all the tag keys and tag values that are actively reporting in your metric’s data.

Use the tags table to:

- Sort tag keys by the **Count column** (count of unique tag values).
- Search through the paginated table of tags for a particular tag key.
- Export the tags table as a downloadable CSV.

For any particular tag key, you can:

- Inspect all tag values of that tag key.
- Use a specific tag `key:value` to further filter the list of metrics displayed on the Metrics Summary page.
- Open a graph of this metric filtered by your tag `key:value` pair in the Metrics Explorer.
- Copy any tag `key:value` for filtering across the application.

{{< img src="metrics/summary/tags_table.gif" alt="Tags Table"  style="width:75%;">}}

[Learn more about tagging][5].

## Further reading

{{< partial name="whats-next/whats-next.html" >}}

[1]: https://app.datadoghq.com/metric/summary
[2]: /metrics/explorer/
[3]: /dashboards/
[4]: /developers/metrics/custom_metrics/
[5]: /getting_started/tagging/
[6]: /api/v1/metrics/#edit-metric-metadata
[7]: /developers/metrics/units/
[8]: /developers/metrics/types/
[9]: /integrations/<|MERGE_RESOLUTION|>--- conflicted
+++ resolved
@@ -30,7 +30,7 @@
 
 {{< img src="metrics/summary/facets.jpg" alt="Metrics Facet Panel"  style="width:75%;">}}
 
-<<<<<<< HEAD
+
 ## Configuration of multiple metrics 
 There are two buttons that allow you to configure multiple metrics at a time: 
 
@@ -40,12 +40,10 @@
 
 {{< img src="metrics/summary/bulkpercentiles.jpg" alt="Bulk Percentiles"  style="width:75%;">}}
 
-* **Configure Tags**: Configure tags on multiple distribution metrics (Metrics without Limits* beta users will be able to use this functionality on counts, gauges, and rates as well).
+* **Configure Tags**: Configure tags on multiple distribution metrics (Metrics without Limits* beta users are able to use this functionality on counts, gauges, and rates as well).
 
 {{< img src="metrics/summary/bulkconfig.gif" alt="Bulk Metric Tag Configuration"  style="width:75%;">}} 
 
-=======
->>>>>>> 7b7fe6a7
 ## Metric details sidepanel
 
 Click on any metric name to display its details sidepanel for more information regarding the metric’s metadata and tags: 
