---
title: Log Explorer
kind: documentation
description: "Search through all of your logs and perform Log Analytics"
aliases:
    - /logs/explore
further_reading:
- link: "logs/explorer/analytics"
  tag: "Documentation"
  text: "Perform Log Analytics"
- link: "logs/processing"
  tag: "Documentation"
  text: "Learn how to process your logs"
- link: "logs/explorer/saved_views"
  tag: Documentation
  text: "Automatically configure your Log Explorer"
- link: "logs/explorer/patterns"
  tag: Documentation
  text: "Detect patterns inside your logs"
---

The Logs Explorer is your home base for troubleshooting and exploration:

{{< img src="logs/explorer/explore_view_with_comments.png" alt="Explore view with comments"  >}}

In this view you can:

* [Build a context to explore your logs](#context).
* [Visualize your logs as a filtered Logstream or Log Analytics](#visualization).
* [Setup your log explorer view by creating facets and measure from your logs](#setup).
* [Share the content of your explorer view to another page within or outside of Datadog.](#share-views)

## Context

Build up a context to explore your logs in your log explorer view first by selecting the proper time range then by using the search bar to filter your Logstream and Log Analytics.

### Time Range

The time range feature allows you to display logs in the Logstream or Log Analytics within a given time period.
It appears directly under the search bar as a timeline. The timeline can be displayed or wrapped up with the **Show timeline** check box in the Logstream option panel.

Quickly change the time range by selecting a preset range from the dropdown:

{{< img src="logs/explorer/timerange.png" style="width:50%;" alt="Timerange"  >}}

### Search

Use facets, measures, tags, or even [free text search][1] to filter your Logstream and Log Analytics with dedicated context. The search bar and url automatically reflect your selections.

Follow the [guide to search your logs][1] for a detailed explanation of all the Log Explorer search features, including use of wildcards and queries of numerical values.

{{< img src="logs/explorer/search_your_logs.mp4" alt="Search your logs" video="true"  >}}

### Saved views

Use saved views to automatically configure your log explorer with a preselected set of facets, measures, searches, time ranges, and visualizations. Check the dedicated [saved views documentation][2] to learn more.

### Share views

Export your current log visualization with the *share* functionality:

{{< img src="logs/explorer/send_view_to.png" alt="Send view to"  style="width:60%;">}}

Use the *share* button to send your current log explorer view to a CSV file, team member, or create a monitor:

{{< tabs >}}
{{% tab "Log Search" %}}

| Button            | Description                                                                                                          |
|-------------------|----------------------------------------------------------------------------------------------------------------------|
| Export to Monitor | Export the query applied to your logstream to create the query for a new [log monitor][1].       |
| Export to CSV     | Export your current logstream view with its selected columns to a CSV file. You can export up to 5,000 logs at once. |
| Share View     | Share a link to the current view with your teammates through Email, Slack, and more. See all [Datadog notification integrations][2] available. |

[1]: /monitors/monitor_types/log
[2]: /integrations/#cat-notification
{{% /tab %}}
{{% tab "Log Analytics" %}}

| Button              | Description                                                                                                                                                   |
|---------------------|---------------------------------------------------------------------------------------------------------------------------------------------------------------|
| Export to Monitor   | Export the query applied to your log analytics to create the query for a new [log monitor][1]. |
| Export to Dashboard | Export the current analytic as a widget to an existing or new [dashboard][2]. |
| Generate new Metric | [Generate a new metric][3] out of the current analytic query.  |


[1]: /monitors/monitor_types/log
[2]: /dashboards/
[3]: /logs/logs_to_metrics/
{{% /tab %}}
{{< /tabs >}}

## Visualization

Switch between the Log Search and the Log Analytics modes by clicking on the *Log Mode* button in the upper left corner of the page:

{{< tabs >}}
{{% tab "Log Search" %}}

The Log Search is the list of logs that match the selected context. A context is defined by a [search bar][1] filter and a [time range](#time-range).

### Logs Table

The Log Search is displayed in the logs table.

Configure the logs table content according to your needs and preferences with the "Options" button. Among your custom attributes, only faceted or measures attributes are available for columns.

Log results are sorted by date—the most recent on top by default. You can also inverse-sort by date, with the least recent (within the limits of the time range) on top.

{{< img src="logs/explorer/logtable_config.png" alt="configure display table"  style="width:50%;">}}

### Log Panel

Click on any log line to open the log panel and see more details about it: raw message, extracted attributes, and tags (with host, service, and source tags on top).

Some standard attributes—for instance, `error.stack`, `http.method`, or `duration`—have specific highlighted displays in the Log Panel for better readability. Make sure you extract corresponding information from your logs and remap your attributes with [standard attribute remappers][2].

Interact with the attributes names and values in the lower JSON section to:

* Build or edit a facet or measure from an attribute. This action does not apply to anterior logs.
* Add or remove a column from the logs table.
* Append the search request with specific values (include or exclude)

{{< img src="logs/explorer/attribute_actions.png" alt="configure display table"  style="width:20%;">}}

Interact with the upper reserved attributes section:

* with **Host**, to access the host dashboard or append the search request with the `host` of the log.
* with **Service**, to see the trace in APM, append the search request with the trace ID (both require a `trace_id` attribute in the log: refer to [trace injection in logs][3]) or append search request with the `service` of the log.
* with **Source**, to append the search request with the `source` of the log.

The **View in context** button updates the search request in order to show you the log lines dated just before and after a selected log—even if they don't match your filter. This context is different according to the situation, as Datadog uses the `Hostname`, `Service`, `filename`, and `container_id` attributes, along with tags, in order find the appropriate context for your logs.

Use the **Share** button to share the log opened in side panel to other contexts.

* **Copy to clipboard** or `Ctrl+C` / `Cmd+C` copies the log JSON to your clipboard.
* **Share Event** shares the log (along with the underlying view) with teammates through Email, Slack, and more. See all [Datadog notification integrations][4] available.

{{< img src="logs/explorer/upper_log_panel.png" alt="configure display table"  style="width:50%;">}}

[1]: /logs/explorer/search
[2]: /logs/processing/attributes_naming_convention
[3]: /tracing/connect_logs_and_traces
{{% /tab %}}
{{% tab "Log Analytics" %}}

After having gone through [Datadog processing][1], log parsing, and having [facets](#setup) and [measures](#setup) over the important attributes, you can graph log queries and see maximums, averages, percentiles, unique counts, and more.

Follow the [log graphing guide][2] to learn more about all the graphing options.

{{< img src="logs/explorer/log_analytics.png" alt="Log Analytics"  style="width:70%;">}}

[1]: /logs/processing
[2]: /logs/explorer/analytics
{{% /tab %}}
{{% tab "Log Patterns" %}}

Investigating large volumes of log data can be time consuming: you can spend hours on them and still understand only a fraction of them. However, applicative logs often look the same with some fraction of them varying. These what we call *patterns*.

In the Log Explorer, patterns can be surfaced automatically to bring structure to the problem and help you quickly see what matters—exclude what's irrelevant.

Find out more in the [Log Patterns section][1]

{{< img src="logs/explorer/log_patterns.png" alt="Log Patterns"  style="width:70%;">}}

[1]: /logs/explorer/patterns
{{% /tab %}}
{{< /tabs >}}

<<<<<<< HEAD
=======
## Setup

After being processed with the help of pipelines and processors, your logs attributes can be indexed as facets or measures in order to be accessible for your [context](#context) creation and [Log Analytics][3].

**Note**: 

* To leverage the most out of your Log explorer view, make sure your logs attributes follow [Datadog attribute naming convention][4].

* Facets on [Reserved Attributes][5] are available by default.

{{< tabs >}}
{{% tab "Facets" %}}

A facet displays all the distinct members of an attribute or a tag and provides some basic analytics, such as the number of logs represented. Facets allow you to pivot or filter your datasets based on a given attribute. To filter, select the values that you want to see.

{{< img src="logs/explorer/facets_demo.png" alt="Facets demo"  style="width:80%;">}}

**Create a Facet**:

To start using an attribute as a facet or in the search, click on it and add it as a facet:

{{< img src="logs/explorer/create_facet.png" alt="Create Facet"  style="width:30%;">}}

Once this is done, the value of this attribute is stored **for all new logs** and can be used in [the search bar][1], the Facet Panel, and in the [Log Analytics query][2].

[1]: /logs/explorer/search
[2]: /logs/explorer/analytics
{{% /tab %}}

{{% tab "Measures" %}}

A measure is a attribute with a numerical value contained in your logs.

**Create a Measure**:

To start using an attribute as a measure, click on a numerical attribute of your log:

{{< img src="logs/explorer/create_a_mesure.png" alt="Create a measure"  style="width:30%;">}}

Once this is done, the value of this attribute is stored **for all new logs** and can be used in [the search bar][1], the Facet Panel, and in the [Log Analytics query][2].

**Select the Measure Unit**:

Each measure has its own unit that is then used for display in the Log Explorer columns, Log stream widgets in dashboards, and Log Analytics.

{{< img src="logs/explorer/edit_a_measure.png" alt="Edit a measure"  style="width:50%;">}}

[1]: /logs/explorer/search
[2]: /logs/explorer/analytics
{{% /tab %}}
{{< /tabs >}}
>>>>>>> 6ad2d0b1

## Further Reading

{{< partial name="whats-next/whats-next.html" >}}

[1]: /logs/explorer/search
[2]: /logs/explorer/saved_views
[3]: /logs/explorer/analytics
[4]: /logs/processing/attributes_naming_convention
[5]: /logs/processing/#reserved-attributes<|MERGE_RESOLUTION|>--- conflicted
+++ resolved
@@ -1,22 +1,22 @@
 ---
 title: Log Explorer
 kind: documentation
-description: "Search through all of your logs and perform Log Analytics"
+description: 'Search through all of your logs and perform Log Analytics'
 aliases:
     - /logs/explore
 further_reading:
-- link: "logs/explorer/analytics"
-  tag: "Documentation"
-  text: "Perform Log Analytics"
-- link: "logs/processing"
-  tag: "Documentation"
-  text: "Learn how to process your logs"
-- link: "logs/explorer/saved_views"
-  tag: Documentation
-  text: "Automatically configure your Log Explorer"
-- link: "logs/explorer/patterns"
-  tag: Documentation
-  text: "Detect patterns inside your logs"
+    - link: 'logs/explorer/analytics'
+      tag: 'Documentation'
+      text: 'Perform Log Analytics'
+    - link: 'logs/processing'
+      tag: 'Documentation'
+      text: 'Learn how to process your logs'
+    - link: 'logs/explorer/saved_views'
+      tag: Documentation
+      text: 'Automatically configure your Log Explorer'
+    - link: 'logs/explorer/patterns'
+      tag: Documentation
+      text: 'Detect patterns inside your logs'
 ---
 
 The Logs Explorer is your home base for troubleshooting and exploration:
@@ -25,10 +25,10 @@
 
 In this view you can:
 
-* [Build a context to explore your logs](#context).
-* [Visualize your logs as a filtered Logstream or Log Analytics](#visualization).
-* [Setup your log explorer view by creating facets and measure from your logs](#setup).
-* [Share the content of your explorer view to another page within or outside of Datadog.](#share-views)
+- [Build a context to explore your logs](#context).
+- [Visualize your logs as a filtered Logstream or Log Analytics](#visualization).
+- [Setup your log explorer view by creating facets and measure from your logs](#setup).
+- [Share the content of your explorer view to another page within or outside of Datadog.](#share-views)
 
 ## Context
 
@@ -57,42 +57,43 @@
 
 ### Share views
 
-Export your current log visualization with the *share* functionality:
+Export your current log visualization with the _share_ functionality:
 
 {{< img src="logs/explorer/send_view_to.png" alt="Send view to"  style="width:60%;">}}
 
-Use the *share* button to send your current log explorer view to a CSV file, team member, or create a monitor:
+Use the _share_ button to send your current log explorer view to a CSV file, team member, or create a monitor:
 
 {{< tabs >}}
 {{% tab "Log Search" %}}
 
-| Button            | Description                                                                                                          |
-|-------------------|----------------------------------------------------------------------------------------------------------------------|
-| Export to Monitor | Export the query applied to your logstream to create the query for a new [log monitor][1].       |
-| Export to CSV     | Export your current logstream view with its selected columns to a CSV file. You can export up to 5,000 logs at once. |
-| Share View     | Share a link to the current view with your teammates through Email, Slack, and more. See all [Datadog notification integrations][2] available. |
+| Button            | Description                                                                                                                                    |
+| ----------------- | ---------------------------------------------------------------------------------------------------------------------------------------------- |
+| Export to Monitor | Export the query applied to your logstream to create the query for a new [log monitor][1].                                                     |
+| Export to CSV     | Export your current logstream view with its selected columns to a CSV file. You can export up to 5,000 logs at once.                           |
+| Share View        | Share a link to the current view with your teammates through Email, Slack, and more. See all [Datadog notification integrations][2] available. |
 
 [1]: /monitors/monitor_types/log
 [2]: /integrations/#cat-notification
+
 {{% /tab %}}
 {{% tab "Log Analytics" %}}
 
-| Button              | Description                                                                                                                                                   |
-|---------------------|---------------------------------------------------------------------------------------------------------------------------------------------------------------|
+| Button              | Description                                                                                    |
+| ------------------- | ---------------------------------------------------------------------------------------------- |
 | Export to Monitor   | Export the query applied to your log analytics to create the query for a new [log monitor][1]. |
-| Export to Dashboard | Export the current analytic as a widget to an existing or new [dashboard][2]. |
-| Generate new Metric | [Generate a new metric][3] out of the current analytic query.  |
-
+| Export to Dashboard | Export the current analytic as a widget to an existing or new [dashboard][2].                  |
+| Generate new Metric | [Generate a new metric][3] out of the current analytic query.                                  |
 
 [1]: /monitors/monitor_types/log
 [2]: /dashboards/
 [3]: /logs/logs_to_metrics/
+
 {{% /tab %}}
 {{< /tabs >}}
 
 ## Visualization
 
-Switch between the Log Search and the Log Analytics modes by clicking on the *Log Mode* button in the upper left corner of the page:
+Switch between the Log Search and the Log Analytics modes by clicking on the _Log Mode_ button in the upper left corner of the page:
 
 {{< tabs >}}
 {{% tab "Log Search" %}}
@@ -117,30 +118,31 @@
 
 Interact with the attributes names and values in the lower JSON section to:
 
-* Build or edit a facet or measure from an attribute. This action does not apply to anterior logs.
-* Add or remove a column from the logs table.
-* Append the search request with specific values (include or exclude)
+- Build or edit a facet or measure from an attribute. This action does not apply to anterior logs.
+- Add or remove a column from the logs table.
+- Append the search request with specific values (include or exclude)
 
 {{< img src="logs/explorer/attribute_actions.png" alt="configure display table"  style="width:20%;">}}
 
 Interact with the upper reserved attributes section:
 
-* with **Host**, to access the host dashboard or append the search request with the `host` of the log.
-* with **Service**, to see the trace in APM, append the search request with the trace ID (both require a `trace_id` attribute in the log: refer to [trace injection in logs][3]) or append search request with the `service` of the log.
-* with **Source**, to append the search request with the `source` of the log.
+- with **Host**, to access the host dashboard or append the search request with the `host` of the log.
+- with **Service**, to see the trace in APM, append the search request with the trace ID (both require a `trace_id` attribute in the log: refer to [trace injection in logs][3]) or append search request with the `service` of the log.
+- with **Source**, to append the search request with the `source` of the log.
 
 The **View in context** button updates the search request in order to show you the log lines dated just before and after a selected log—even if they don't match your filter. This context is different according to the situation, as Datadog uses the `Hostname`, `Service`, `filename`, and `container_id` attributes, along with tags, in order find the appropriate context for your logs.
 
 Use the **Share** button to share the log opened in side panel to other contexts.
 
-* **Copy to clipboard** or `Ctrl+C` / `Cmd+C` copies the log JSON to your clipboard.
-* **Share Event** shares the log (along with the underlying view) with teammates through Email, Slack, and more. See all [Datadog notification integrations][4] available.
+- **Copy to clipboard** or `Ctrl+C` / `Cmd+C` copies the log JSON to your clipboard.
+- **Share Event** shares the log (along with the underlying view) with teammates through Email, Slack, and more. See all [Datadog notification integrations][4] available.
 
 {{< img src="logs/explorer/upper_log_panel.png" alt="configure display table"  style="width:50%;">}}
 
 [1]: /logs/explorer/search
 [2]: /logs/processing/attributes_naming_convention
 [3]: /tracing/connect_logs_and_traces
+
 {{% /tab %}}
 {{% tab "Log Analytics" %}}
 
@@ -152,10 +154,11 @@
 
 [1]: /logs/processing
 [2]: /logs/explorer/analytics
+
 {{% /tab %}}
 {{% tab "Log Patterns" %}}
 
-Investigating large volumes of log data can be time consuming: you can spend hours on them and still understand only a fraction of them. However, applicative logs often look the same with some fraction of them varying. These what we call *patterns*.
+Investigating large volumes of log data can be time consuming: you can spend hours on them and still understand only a fraction of them. However, applicative logs often look the same with some fraction of them varying. These what we call _patterns_.
 
 In the Log Explorer, patterns can be surfaced automatically to bring structure to the problem and help you quickly see what matters—exclude what's irrelevant.
 
@@ -164,63 +167,9 @@
 {{< img src="logs/explorer/log_patterns.png" alt="Log Patterns"  style="width:70%;">}}
 
 [1]: /logs/explorer/patterns
+
 {{% /tab %}}
 {{< /tabs >}}
-
-<<<<<<< HEAD
-=======
-## Setup
-
-After being processed with the help of pipelines and processors, your logs attributes can be indexed as facets or measures in order to be accessible for your [context](#context) creation and [Log Analytics][3].
-
-**Note**: 
-
-* To leverage the most out of your Log explorer view, make sure your logs attributes follow [Datadog attribute naming convention][4].
-
-* Facets on [Reserved Attributes][5] are available by default.
-
-{{< tabs >}}
-{{% tab "Facets" %}}
-
-A facet displays all the distinct members of an attribute or a tag and provides some basic analytics, such as the number of logs represented. Facets allow you to pivot or filter your datasets based on a given attribute. To filter, select the values that you want to see.
-
-{{< img src="logs/explorer/facets_demo.png" alt="Facets demo"  style="width:80%;">}}
-
-**Create a Facet**:
-
-To start using an attribute as a facet or in the search, click on it and add it as a facet:
-
-{{< img src="logs/explorer/create_facet.png" alt="Create Facet"  style="width:30%;">}}
-
-Once this is done, the value of this attribute is stored **for all new logs** and can be used in [the search bar][1], the Facet Panel, and in the [Log Analytics query][2].
-
-[1]: /logs/explorer/search
-[2]: /logs/explorer/analytics
-{{% /tab %}}
-
-{{% tab "Measures" %}}
-
-A measure is a attribute with a numerical value contained in your logs.
-
-**Create a Measure**:
-
-To start using an attribute as a measure, click on a numerical attribute of your log:
-
-{{< img src="logs/explorer/create_a_mesure.png" alt="Create a measure"  style="width:30%;">}}
-
-Once this is done, the value of this attribute is stored **for all new logs** and can be used in [the search bar][1], the Facet Panel, and in the [Log Analytics query][2].
-
-**Select the Measure Unit**:
-
-Each measure has its own unit that is then used for display in the Log Explorer columns, Log stream widgets in dashboards, and Log Analytics.
-
-{{< img src="logs/explorer/edit_a_measure.png" alt="Edit a measure"  style="width:50%;">}}
-
-[1]: /logs/explorer/search
-[2]: /logs/explorer/analytics
-{{% /tab %}}
-{{< /tabs >}}
->>>>>>> 6ad2d0b1
 
 ## Further Reading
 
