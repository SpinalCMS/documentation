--- conflicted
+++ resolved
@@ -41,14 +41,9 @@
 
 ## Connect your service across Logs and APM
 
-<<<<<<< HEAD
-If APM is enabled for this application, connect your logs and traces by automatically adding trace IDs, span IDs,
-`env`, `service`, and `version` to your logs by [following the APM Python instructions][3].
+If APM is enabled for this application, connect your logs and traces by automatically adding trace IDs, span IDs, `env`, `service`, and `version` to your logs by [following the APM Python instructions][3].
 
 **Note**: If the APM tracer injects `service` into your logs, it overrides the value set in the agent configuration.
-=======
-If APM is enabled for this application, the correlation between application logs and traces can be improved by [following APM Python logging instructions][4] to add trace and span IDs to your logs.
->>>>>>> 5424fb16
 
 Once this is done, the log should have the following format:
 
@@ -165,7 +160,7 @@
     #    pattern: \d{4}\-(0?[1-9]|1[012])\-(0?[1-9]|[12][0-9]|3[01])
 ```
 
-[Restart the Agent][5] to apply the configuration changes.
+[Restart the Agent][4] to apply the configuration changes.
 
 ## Further Reading
 
@@ -174,5 +169,4 @@
 [1]: https://pypi.python.org/pypi/JSON-log-formatter/0.1.0
 [2]: https://github.com/madzak/python-json-logger
 [3]: https://pypi.org/project/django-datadog-logger/
-[4]: /tracing/connect_logs_and_traces/python/
-[5]: /agent/guide/agent-commands/+[4]: /agent/guide/agent-commands/