---
title: Logs Guides
kind: guide
private: true
---

<<<<<<< HEAD
{{< whatsnext desc="" >}}
    {{< nextlink href="logs/guide/access-your-log-data-programmatically" >}}Programmatically access log data using the Logs Search API{{< /nextlink >}}
=======
{{< whatsnext desc="Logging Without Limits™" >}}
>>>>>>> e89e0d56
    {{< nextlink href="logs/guide/getting-started-lwl" >}}Logging Without Limits™ Guide{{< /nextlink >}}
    {{< nextlink href="logs/guide/correlate-logs-with-metrics" >}}Correlate Logs with Metrics{{< /nextlink >}}
    {{< nextlink href="logs/guide/logs-monitors-on-volumes" >}}Monitor your log usage{{< /nextlink >}}
{{< /whatsnext >}}

<br>

{{< whatsnext desc="Log Collection" >}}
    {{< nextlink href="/logs/guide/send-aws-services-logs-with-the-datadog-kinesis-firehose-destination/" >}}Send AWS services logs with the Datadog Kinesis Firehose Destination{{< /nextlink >}}
    {{< nextlink href="/logs/guide/send-aws-services-logs-with-the-datadog-lambda-function/" >}}Send AWS services logs with the Datadog Lambda function{{< /nextlink >}}
    {{< nextlink href="logs/guide/collect-heroku-logs" >}}Collect Heroku Logs{{< /nextlink >}}
    {{< nextlink href="logs/guide/log-collection-troubleshooting-guide" >}}Log Collection Troubleshooting Guide{{< /nextlink >}}
    {{< nextlink href="logs/guide/docker-logs-collection-troubleshooting-guide" >}}Docker Log Collection Troubleshooting Guide{{< /nextlink >}}
    {{< nextlink href="logs/guide/lambda-logs-collection-troubleshooting-guide" >}}Lambda Log Collection Troubleshooting Guide{{< /nextlink >}}
    {{< nextlink href="logs/guide/setting-file-permissions-for-rotating-logs" >}}Setting File Permissions for Rotating Logs (Linux){{< /nextlink >}}
{{< /whatsnext >}}

<br>

{{< whatsnext desc="Log Processing" >}}
    {{< nextlink href="logs/guide/log-parsing-best-practice" >}}Log Parsing Best Practices{{< /nextlink >}}
    {{< nextlink href="/logs/guide/enrichment-tables/" >}}Add Custom Metadata to Logs with Enrichment Tables{{< /nextlink >}}
{{< /whatsnext >}}

<br>

{{< whatsnext desc="Log Queries" >}}
    {{< nextlink href="logs/guide/collect-multiple-logs-with-pagination" >}}Collect multiple logs with the Log List API and pagination{{< /nextlink >}}
    {{< nextlink href="/logs/guide/build-custom-reports-using-log-analytics-api/?tab=table" >}}Build custom reports using Log Analytics API{{< /nextlink >}}
{{< /whatsnext >}}

<br>

{{< whatsnext desc="Sensitive Data Management" >}}
    {{< nextlink href="logs/guide/logs-rbac" >}}How to set up Logs RBAC{{< /nextlink >}}
    {{< nextlink href="/logs/guide/restrict-access-to-sensitive-data-with-rbac/" >}}Restrict Access to Sensitive Data with Query Based Access Controls{{< /nextlink >}}
{{< /whatsnext >}}

<|MERGE_RESOLUTION|>--- conflicted
+++ resolved
@@ -4,12 +4,8 @@
 private: true
 ---
 
-<<<<<<< HEAD
-{{< whatsnext desc="" >}}
+{{< whatsnext desc="Logging Without Limits™" >}}
     {{< nextlink href="logs/guide/access-your-log-data-programmatically" >}}Programmatically access log data using the Logs Search API{{< /nextlink >}}
-=======
-{{< whatsnext desc="Logging Without Limits™" >}}
->>>>>>> e89e0d56
     {{< nextlink href="logs/guide/getting-started-lwl" >}}Logging Without Limits™ Guide{{< /nextlink >}}
     {{< nextlink href="logs/guide/correlate-logs-with-metrics" >}}Correlate Logs with Metrics{{< /nextlink >}}
     {{< nextlink href="logs/guide/logs-monitors-on-volumes" >}}Monitor your log usage{{< /nextlink >}}
