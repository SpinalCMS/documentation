--- conflicted
+++ resolved
@@ -85,7 +85,8 @@
 The recognized date formats are: <a href="https://www.iso.org/iso-8601-date-and-time-format.html">ISO8601</a>, <a href="https://en.wikipedia.org/wiki/Unix_time">UNIX (the milliseconds EPOCH format)</a>, and <a href="https://www.ietf.org/rfc/rfc3164.txt">RFC3164</a>.
 </div>
 
-<<<<<<< HEAD
+**Note**: If multiple log date remapper processors can be applied to a given log, only the first one (according to the pipelines order) is taken into account.
+
 {{% /tab %}}
 {{% tab "API" %}}
 
@@ -100,9 +101,6 @@
 
 {{% /tab %}}
 {{< /tabs >}}
-=======
-**Note**: If multiple log date remapper processors can be applied to a given log, only the first one (according to the pipelines order) is taken into account.
->>>>>>> 5abb357b
 
 ## Log Status Remapper
 
@@ -134,7 +132,9 @@
 * Strings beginning with **o** or matching **OK** or **Success** (case-insensitive) map to **OK**
 * All others map to **info (6)**
 
-<<<<<<< HEAD
+
+**Note**: If multiple log status remapper processors can be applied to a given log, only the first one (according to the pipelines order) is taken into account.
+
 [1]: 
 {{% /tab %}}
 {{% tab "API" %}}
@@ -152,9 +152,7 @@
 
 {{% /tab %}}
 {{< /tabs >}}
-=======
-**Note**: If multiple log status remapper processors can be applied to a given log, only the first one (according to the pipelines order) is taken into account.
->>>>>>> 5abb357b
+
 
 ## Service Remapper
 
@@ -165,7 +163,8 @@
 
 {{< img src="logs/processing/processors/service_remapper_processor_tile.png" alt="Service Remapper Processor tile" responsive="true" style="width:80%;" >}}
 
-<<<<<<< HEAD
+**Note**: If multiple service remapper processors can be applied to a given log, only the first one (according to the pipelines order) is taken into account.
+
 {{% /tab %}}
 {{% tab "API" %}}
 
@@ -182,9 +181,6 @@
 
 {{% /tab %}}
 {{< /tabs >}}
-=======
-**Note**: If multiple service remapper processors can be applied to a given log, only the first one (according to the pipelines order) is taken into account.
->>>>>>> 5abb357b
 
 ## Log Message Remapper
 
@@ -195,7 +191,8 @@
 
 {{< img src="logs/processing/processors/message_processor.png" alt="Message Processor" responsive="true" style="width:80%;">}}
 
-<<<<<<< HEAD
+**Note**: If multiple log message remapper processors can be applied to a given log, only the first one (according to the pipelines order) is taken into account.
+
 {{% /tab %}}
 {{% tab "API" %}}
 
@@ -212,9 +209,6 @@
 
 {{% /tab %}}
 {{< /tabs >}}
-=======
-**Note**: If multiple log message remapper processors can be applied to a given log, only the first one (according to the pipelines order) is taken into account.
->>>>>>> 5abb357b
 
 ## Remapper
 
