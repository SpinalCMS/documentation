--- conflicted
+++ resolved
@@ -29,16 +29,12 @@
 
 Define the Grok processor in the [Datadog Log configuration page][1]:
 
-<<<<<<< HEAD
-{{< img src="logs/processing/processors/parser.png" alt="Parser" responsive="true" style="width:80%;" >}}
+
+{{< img src="logs/processing/processors/parser.png" alt="Parser" style="width:80%;" >}}
 
 Up to five samples can be saved with the processor, and each sample can be up to 5000 characters in length. All samples show a status (`match` or `no match`), which highlights if one of the parsing rules of the grok parser matches the sample. Select a sample by clicking on it to trigger its evaluation against the parsing rule and display the result at the bottom of the screen.
 
 Click **Parse my logs** to kickstart a set of 3 parsing rules for the logs flowing through the underlying pipeline. Fine tune attribute naming from there, and add new rules for other type of logs if needed. This feature requires that the corresponding logs are being indexed, and actually flowing in - you can momentaneously deactivate or sample down exclusion filters to make this work for you.
-
-=======
-{{< img src="logs/processing/processors/parser.png" alt="Parser"  style="width:80%;" >}}
->>>>>>> 19125dfa
 
 [1]: https://app.datadoghq.com/logs/pipelines
 {{% /tab %}}
@@ -63,11 +59,7 @@
 | `name`               | String           | no       | Name of the processor.                                  |
 | `is_enabled`         | Boolean          | no       | If the processors is enabled or not, default: `false`.  |
 | `source`             | String           | yes      | Name of the log attribute to parse, default: `message`. |
-<<<<<<< HEAD
 | `samples`            | Array of Strings | no       | List of (up to 5) sample logs for this grok parser.     | 
-=======
-| `samples`            | Array of Strings | no       | List of sample logs for this grok parser.               |
->>>>>>> 19125dfa
 | `grok.support_rules` | String           | yes      | List of Support rules for your grok parser.             |
 | `grok.match_rules`   | String           | yes      | List of Match rules for your grok parser.               |
 
