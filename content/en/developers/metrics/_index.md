--- conflicted
+++ resolved
@@ -30,27 +30,16 @@
 
 A Datadog metric is defined by the properties below. Refer to the [Metrics Introduction documentation][6] to learn how to graph metrics within Datadog.
 
-| Property         | Description                                                                                                                                               |
-|------------------|-----------------------------------------------------------------------------------------------------------------------------------------------------------|
-| `<METRIC_NAME>`  | The [name of your metric](#naming-metrics).                                                                                                               |
-| `<METRIC_VALUE>` | The value of your metric.                                                                                                                                 |
-<<<<<<< HEAD
-| `<TIMESTAMP>`    | The timestamp associated with the metric value. **Note**: Metric timestamps cannot be more than 10 minutes in the future or more than 1 hour in the past. |
-| `<TAGS>`         | The set of tags associated with your metric.                                                                                                              |
-| `<METRIC_TYPE>`  | The type of your metric. See the [metric type documentation][7].                                                                                          |
-| `<INTERVAL>`     | If the `<TYPE>` of the metric is RATE or COUNT, it defines the corresponding interval.                                                                    |
+| Property         | Description                                                                                                                                                                                                                                                                                                             |
+|------------------|-------------------------------------------------------------------------------------------------------------------------------------------------------------------------------------------------------------------------------------------------------------------------------------------------------------------------|
+| `<METRIC_NAME>`  | The [name of your metric](#naming-metrics).                                                                                                                                                                                                                                                                             |
+| `<METRIC_VALUE>` | The value of your metric.                                                                                                                                                                                                                                                                                               |
+| `<TIMESTAMP>`    | The timestamp associated with the metric value. **Note**: Metric timestamps cannot be more than 10 minutes in the future or more than 1 hour in the past.                                                                                                                                                               |
+| `<TAGS>`         | The set of tags associated with your metric.                                                                                                                                                                                                                                                                            |
+| `<METRIC_TYPE>`  | The type of your metric. See the [metric type documentation][7].                                                                                                                                                                                                                                |
+| `<INTERVAL>`     | If the `<TYPE>` of the metric is [RATE][8] or [COUNT][9], it defines the corresponding [interval][10]. |
 
 ### Naming custom metrics
-=======
-| `<TIMESTAMP>`     | The timestamp associated with the metric value. **Note**: Metric timestamps cannot be more than 10 minutes in the future or more than 1 hour in the past. |
-| `<CONTEXT>`      | The set of tags associated with your metric.                                                                                                              |
-| `<METRIC_TYPE>`  | The type of your metric. See the [metric type documentation][2].                                                                                          |
-| `<INTERVAL>`     | If the `<TYPE>` of the metric is [RATE][3] or [COUNT][4], it defines the corresponding [interval][5].                                                                    |
-
-If a metric is not submitted from one of the [350+ Datadog integrations][6], it's considered a [Custom Metric][7]. **Note**: Some standard integrations [emit custom metrics][8].
-
-### Naming metrics
->>>>>>> 5282b3ae
 
 The following custom metric naming convention must be followed:
 
@@ -59,7 +48,6 @@
   * Other characters, including spaces, are converted to underscores.
   * Unicode is _not_ supported.
 * Metric names must not exceed 200 characters. Fewer than 100 is preferred from a UI perspective.
-
 
 **Note**: Metric names are case sensitive in Datadog.
 
@@ -72,18 +60,13 @@
     {{< nextlink href="/api/?lang=python#post-timeseries-points" >}}Datadog's HTTP API{{< /nextlink >}}
 {{< /whatsnext >}}
 
-<<<<<<< HEAD
-You can also use one of the [Datadog-official and community contributed API and DogStatsD client libraries][8] to submit your metrics
-=======
-You can also use one of the [Datadog-official and community contributed API and DogStatsD client libraries][9] to submit your metrics
->>>>>>> 5282b3ae
+You can also use one of the [Datadog-official and community contributed API and DogStatsD client libraries][11] to submit your metrics
 
 ## Further reading
 
 {{< partial name="whats-next/whats-next.html" >}}
 
-<<<<<<< HEAD
-<br><sup>(1)</sup> *[Some integrations do emit custom metrics][9]*
+<br><sup>(1)</sup> *[Some integrations do emit custom metrics][12]*
 
 [1]: /integrations
 [2]: /developers/metrics/dogstatsd_metrics_submission
@@ -92,16 +75,8 @@
 [5]: https://app.datadoghq.com/account/usage/hourly
 [6]: /graphing/metrics/introduction
 [7]: /developers/metrics/types
-[8]: /developers/libraries
-[9]: /account_management/billing/custom_metrics/#standard-integrations
-=======
-[1]: /graphing/metrics/introduction
-[2]: /developers/metrics/types
-[3]: /developers/metrics/types/?tab=rate#metric-submission-types
-[4]: /developers/metrics/types/?tab=count#metric-submission-types
-[5]: /developers/dogstatsd/data_aggregation/#how-is-aggregation-performed-with-the-dogstatsd-server
-[6]: /integrations
-[7]: /developers/metrics/custom_metrics
-[8]: /account_management/billing/custom_metrics/#standard-integrations
-[9]: /developers/libraries
->>>>>>> 5282b3ae
+[8]: /developers/metrics/types/?tab=rate#metric-submission-types
+[9]: /developers/metrics/types/?tab=count#metric-submission-types
+[10]: /developers/dogstatsd/data_aggregation/#how-is-aggregation-performed-with-the-dogstatsd-server
+[11]: /developers/libraries
+[12]: /account_management/billing/custom_metrics/#standard-integrations