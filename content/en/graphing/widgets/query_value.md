---
title: Query Value Widget
kind: documentation
further_reading:
- link: "graphing/dashboards/screenboard/"
  tag: "Documentation"
  text: "Screenboard"
---

Query values display the current value of a given metric query, with conditional formatting (such as a green/yellow/red background) to convey whether or not the value is in the expected range.
The value displayed by a query value need not represent an instantaneous measurement.

The widget can display the latest value reported, or an aggregate computed from all query values across the time window. These visualizations provide a narrow but unambiguous window into your infrastructure query.

{{< img src="graphing/widgets/query_value/query_value.png" alt="Query value widget" responsive="true" >}}

## Setup

{{< img src="graphing/widgets/query_value/query_value_setup.png" alt="Query value widget setup" responsive="true" style="width:80%;">}}

### Configuration

1. Choose the data to graph:
    * Metric: See [the main graphing documentation][1] to configure a metric query.
    * APM Events: See [the trace search documentation][2] to configure an APM event query.
    * Log Events: See [the log search documentation][3] to configure an APM event query.
2. Choose the units and the formatting. 
3. Optional: configure a conditional format depending on the value displayed.

### Options
#### Global time

On screenboards only, choose whether your widget has a custom timeframe or the screenboard's global timeframe.

#### Title

Display a custom title for your widget by activating the `Show a Title` check box:

{{< img src="graphing/widgets/options/title.png" alt="Widget title" responsive="true" style="width:80%;">}}

Optionally define its size and alignment.

<<<<<<< HEAD
## API

The dedicated [widget JSON schema definition](/graphing/graphing_json/widgets_json) for the change widget is: 

```
  "definition": {
    "type": "query_value",
    "requests": ["<REQUEST_SCHEMA>"],
    "autoscale":   <AUTOSCALE>,
    "custom_unit": "<CUSTOM_UNIT>",
    "precision":   <PRECISION>,
    "text_align":  "<TEXT_ALIGN>"
    "title": "<WIDGET_TITLE>"
  }
```

| Parameter  | Type             | Description                                                                                                                                                                         |
| ------     | -----            | --------                                                                                                                                                                            |
| `type`     | string           | Type of the widget, for the group widget use `query_value`                                                                                                                          |
| `requests` | array of strings | List of request to display in the widget. See the dedicated [Request JSON schema documentation](/graphing/graphing_json/request_json) to learn how to build the `<REQUEST_SCHEMA>`. |
| `autoscale`   | boolean | Whether to use autoscaling or not.                                                     |
| `custom_unit` | string  | Display a unit of your choice on the widget.                                           |
| `precision`   | integer | Number of decimal to show. If not defined, the widget uses the raw value.              |
| `text_align`  | enum    | How to align the value in the widget, value available are `center`, `left`, or `right` |
| `title`       | string  | Title of your widget.                                                                  |

Additional properties allowed in a request:

```
{
   "conditional_formats": <CONDITIONAL_FORMATS_SCHEMA>,
   "aggregator": "<AGGREGATOR>"
}
```

| Parameter             | Type   | Description                                                                                                                                                                                                                    |
| ------                | -----  | --------                                                                                                                                                                                                                       |
| `conditional_formats` | object | Conditional format control options. See the dedicated [Conditional format JSON schema documentation](/graphing/graphing_json/widget_json/#conditional-format-schema) to learn how to build the `<CONDITIONAL_FORMATS_SCHEMA>`. |
| `aggregator`          | enum   | Aggregator used for the request, available values are: `avg`, `last`, `max`, `min`, or `sum`                                                                                                                                   |
=======
## FAQ
### What does "Take the X value from the displayed timeframe" mean?

{{< img src="graphing/widgets/query_value_widget.png" alt="query_value_widget" responsive="true" style="width:50%;">}}

The query value widget only displays one value—unlike, for example, a timeseries, which displays several points.

If you are viewing a timeseries and you are currently displaying the past hour, this button allows you to display the `avg` / `max` / `min` / `sum` / `last value` of ALL points that are rendered during that 1 hour range timeframe—depending on the aggregation chosen above.
>>>>>>> b950ba46

## Further Reading

{{< partial name="whats-next/whats-next.html" >}}

[1]: /graphing
[2]: /tracing/visualization/search/#search-bar
[3]: https://docs.datadoghq.com/logs/explorer/search/#search-syntax<|MERGE_RESOLUTION|>--- conflicted
+++ resolved
@@ -40,10 +40,9 @@
 
 Optionally define its size and alignment.
 
-<<<<<<< HEAD
 ## API
 
-The dedicated [widget JSON schema definition](/graphing/graphing_json/widgets_json) for the change widget is: 
+The dedicated [widget JSON schema definition][4] for the change widget is: 
 
 ```
   "definition": {
@@ -60,7 +59,7 @@
 | Parameter  | Type             | Description                                                                                                                                                                         |
 | ------     | -----            | --------                                                                                                                                                                            |
 | `type`     | string           | Type of the widget, for the group widget use `query_value`                                                                                                                          |
-| `requests` | array of strings | List of request to display in the widget. See the dedicated [Request JSON schema documentation](/graphing/graphing_json/request_json) to learn how to build the `<REQUEST_SCHEMA>`. |
+| `requests` | array of strings | List of request to display in the widget. See the dedicated [Request JSON schema documentation][5] to learn how to build the `<REQUEST_SCHEMA>`. |
 | `autoscale`   | boolean | Whether to use autoscaling or not.                                                     |
 | `custom_unit` | string  | Display a unit of your choice on the widget.                                           |
 | `precision`   | integer | Number of decimal to show. If not defined, the widget uses the raw value.              |
@@ -78,18 +77,8 @@
 
 | Parameter             | Type   | Description                                                                                                                                                                                                                    |
 | ------                | -----  | --------                                                                                                                                                                                                                       |
-| `conditional_formats` | object | Conditional format control options. See the dedicated [Conditional format JSON schema documentation](/graphing/graphing_json/widget_json/#conditional-format-schema) to learn how to build the `<CONDITIONAL_FORMATS_SCHEMA>`. |
+| `conditional_formats` | object | Conditional format control options. See the dedicated [Conditional format JSON schema documentation][6] to learn how to build the `<CONDITIONAL_FORMATS_SCHEMA>`. |
 | `aggregator`          | enum   | Aggregator used for the request, available values are: `avg`, `last`, `max`, `min`, or `sum`                                                                                                                                   |
-=======
-## FAQ
-### What does "Take the X value from the displayed timeframe" mean?
-
-{{< img src="graphing/widgets/query_value_widget.png" alt="query_value_widget" responsive="true" style="width:50%;">}}
-
-The query value widget only displays one value—unlike, for example, a timeseries, which displays several points.
-
-If you are viewing a timeseries and you are currently displaying the past hour, this button allows you to display the `avg` / `max` / `min` / `sum` / `last value` of ALL points that are rendered during that 1 hour range timeframe—depending on the aggregation chosen above.
->>>>>>> b950ba46
 
 ## Further Reading
 
@@ -97,4 +86,7 @@
 
 [1]: /graphing
 [2]: /tracing/visualization/search/#search-bar
-[3]: https://docs.datadoghq.com/logs/explorer/search/#search-syntax+[3]: https://docs.datadoghq.com/logs/explorer/search/#search-syntax
+[4]: /graphing/graphing_json/widgets_json
+[5]: /graphing/graphing_json/request_json
+[6]: /graphing/graphing_json/widget_json/#conditional-format-schema