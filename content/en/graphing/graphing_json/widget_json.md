---
title: Widget JSON schema
kind: documentation
further_reading:
- link: "graphing/graphing_json/"
  tag: "Documentation"
  text: "Building Dashboard using JSON"
- link: "graphing/graphing_json/request_json"
  tag: "Documentation"
  text: "Request JSON schema"
---

<<<<<<< HEAD
This page covers how to use JSON to build a widget in a Datadog dashboard as you would see in the *JSON* tab of a widget. To learn more about the GUI editor, visit the main [Graphing documentation Page][1]

{{< img src="graphing/graphing_json/references-graphing-jsoneditor.png" alt="references graphing jsoneditor" responsive="true" style="width:80%;">}}

All widgets follow the same object `WIDGET_SCHEMA` structure:

```
WIDGET_SCHEMA = {
    "type": "object",
    "properties": {
        "definition": {"type": "object"},
        "id": {"type": "integer"}
    },
    "required": ["definition"],
    "additionalProperties": false
}
```

| Parameter    | Type    | Description                                     |
| ------       | -----   | --------                                        |
| `definition` | Object  | [Definition of the widget](#widget-definition). |
| `id`         | integer | Unique ID for your widget.                      |

## Widget Definition

A widget definition follows the following object structure:

```
"definition": {
  "type": "<WIDGET_TYPE>",
  "requests": <REQUEST_SCHEMA>,
  "title": "<WIDGET_TITLE>",
  "yaxis": "<AXIS_SCHEMA>",
  "events": "<EVENTS_SCHEMA>",
  "markers": "<MARKERS_SCHEMA>",
  "conditional_formats": "<CONDITIONAL_FORMATS_SCHEMA>"
}
```

The three first parameters are mandatory and present on all widgets:

| Parameter  | Type            | Required | Description                                  |
| ------     | -----           | -----    | --------                                     |
| `type`     | enum            | yes      | Type of the widget.                          |
| `requests` | array of object | yes      | [Request(s) associated with your widget][1]. |
| `title`    | string          | yes      | Title of your widget.                        |

The other are extra and optional parameters that enhance your widgets, but are only available depending of the `type` of widget.

| Parameter             | Type   | Required | Description                                                                                                                                                                              |
| ------                | -----  | -------- | ----                                                                                                                                                                                     |
| `yaxis`               | object | no       | Y-axis control options. See the dedicated [Y-axis JSON schema documentation](#y-axis-schema) to learn how to build the `AXIS_SCHEMA`.                                                    |
| `events`              | object | no       | Event overlay control options. See the dedicated [Events JSON schema documentation](#events-schema) to learn how to build the `EVENTS_SCHEMA`                                            |
| `markers`             | object | no       | Markers overlay control options. See the dedicated [Markers JSON schema documentation](#markers-schema) to learn how to build the `MARKERS_SCHEMA`                                       |
| `conditional_formats` | object | no       | Conditional format control options. See the dedicated [Conditional format JSON schema documentation](#conditional-format-schema) to learn how to build the `CONDITIONAL_FORMATS_SCHEMA`. |

{{< whatsnext desc="Refer to each widget dedicated documentation to learn how to build a specific widget:">}}
    {{< nextlink href="/graphing/widgets/change/#api" >}}Change{{< /nextlink >}}
    {{< nextlink href="/graphing/widgets/distribution/#api" >}}Distribution{{< /nextlink >}}
    {{< nextlink href="/graphing/widgets/group/#api" >}}Group{{< /nextlink >}}
    {{< nextlink href="/graphing/widgets/heat_map/#api" >}}Heat Map{{< /nextlink >}}
    {{< nextlink href="/graphing/widgets/hostmap/#api" >}}Hostmap{{< /nextlink >}}
    {{< nextlink href="/graphing/widgets/query_value/#api" >}}Query Value{{< /nextlink >}}
    {{< nextlink href="/graphing/widgets/scatter_plot/#api" >}}Scatter Plot{{< /nextlink >}}
    {{< nextlink href="/graphing/widgets/timeseries/#api" >}}Timeseries{{< /nextlink >}}
    {{< nextlink href="/graphing/widgets/top_list/#api" >}}Top List{{< /nextlink >}}
{{< /whatsnext >}}
=======
To learn more about the GUI editor, visit the main [Graphing documentation Page][1].
>>>>>>> b0ce30db

## Y-Axis schema

The Datadog y-axis controls allow you to:

*   Clip the y-axis to specific ranges
*   Filter series either by specifying a percentage or an absolute value
*   Change the y-axis scale from linear to log, sqrt, or power scale

The schema is:

```
AXIS_SCHEMA = {
    "type": "object",
    "properties": {
        "label":        {"type": "string"},
        "scale":        {"type": "string"},
        "min":          {"type": "string"},
        "max":          {"type": "string"},
        "include_zero": {"type": "boolean"}
    },
    "additionalProperties": false
}
```

| Parameter      | Type    | Description                                                                                          | Default  |
| ------         | -----   | --------                                                                                             | ----     |
| `label`        | string  | Label to display on the Y-scale.                                                                     |          |
| `scale`        | string  | Specifies the scale type. Possible values: `linear`, `log`, `sqrt`, `pow##` (eg. `pow2`, `pow0.5`..) | `linear` |
| `min`          | string  | Specifies minimum value to show on the y-axis. It takes a number, or `auto` for default behavior.        | `auto`   |
| `max`          | string  | Specifies the maximum value to show on the y-axis. It takes a number, or `auto` for default behavior.    | `auto`   |
| `include_zero` | Boolean |                                                                                                      |          |

## Events schema

You can overlay any event from Datadog. The general `events` format is:

```
EVENTS_SCHEMA = {
    "type": "array",
    "items": {
        "type": "object",
        "properties": {
            "q": {"type": "string"},
        },
        "required": ["q"],
        "additionalProperties": false
    }
}
```

See the [Event stream documentation][2] to learn more about the `<EVENT_QUERY>` syntax.

### Examples

For instance, to indicate that you want events for host X and tag Y:

```
"events": [
  {
    "q": "host:X tags:Y"
  }
]
```

or, if you're looking to display all errors:

```
"events": [
  {
    "q": "status:error"
  }
]
```

## Markers schema

Markers allow you to add visual conditional formatting for your graphs. The `markers` format is:

```
MARKERS_SCHEMA = {
    "type": "array",
    "items": {
        "type": "object",
        "properties": {
            "value":        {"type": "string"},
            "display_type": {"type": "string"},
            "label":        {"type": "string"}
        },
        "required": ["value"],
        "additionalProperties": false
    }
}
```

| Parameter      | Type   | Description                                                                                                                |
| ------         | -----  | --------                                                                                                                   |
| `value`        | string | Value to apply. Can be a single value `y = 15` or a range of values `0 < y < 10`                                            |
| `display_type` | string | Combination of: <br>- A severity `error`, `warning`, `ok`, or `info` <br> - A line type: `dashed`, `solid`, or `bold` |
| `label`        | string | Label to display over the marker.                                                                                          |


### Example:

The following markers:

{{< img src="graphing/graphing_json/markers.png" alt="Markers" responsive="true" style="width:80%;">}}

Are applied with the following configuration:

```
{ (...)
  "widgets": [
    {
      "definition": {
        "markers": [
          {
            "display_type": "ok dashed",
            "label": "OK",
            "value": "0 < y < 50"
          },
          {
            "display_type": "error dashed",
            "label": "ALERT",
            "value": "y > 80"
          },
          {
            "display_type": "warning dashed",
            "label": "WARNING",
            "value": "50 < y < 80"
          }
        ],
        "requests": [(...)],
        "title": "CPU with markers",
        "type": "timeseries"
      },
(...)
},
```

## Conditional format schema

Conditional formats allow you to set the color of your widget content or background, depending on a rule applied to your data.

```
CONDITIONAL_FORMATS_SCHEMA = {
    "type": "array",
    "items": {
        "type": "object",
        "properties": {
            "comparator":      {"enum": [">", ">=", "<", "<="]},
            "value":           {"type": "number"},
            "palette":         {"enum": ["blue","custom_bg","custom_image","custom_text","gray_on_white","green","green_on_white","grey","orange","red","red_on_white","white_on_gray","white_on_green","white_on_red","white_on_yellow","yellow_on_white",
            ]},
            "custom_bg_color": {"type": "string"},
            "custom_fg_color": {"type": "string"},
            "image_url":       {"type": "string", "format": "uri"},
        },
        "required": ["comparator", "value", "palette"],
        "additionalProperties": false
    }
}
```

| Parameter         | Type   | Description                                                                                                                                                                                                                                                                      |
| ------            | -----  | --------                                                                                                                                                                                                                                                                         |
| `comparator`      | enum   | Comparator to apply from: `>`, `>=`, `<`, or `<=`                                                                                                                                                                                                                             |
| `value`           | double | Value for the comparator.                                                                                                                                                                                                                                                        |
| `palette`         | string | Color palette to apply; choose from `blue`, `custom_bg`, `custom_image`, `custom_text`, `gray_on_white`, `green`, `green_on_white`, `grey`, `orange`, `red`, `red_on_white`, `white_on_gray`, `white_on_green`, `white_on_red`, `white_on_yellow`, or `yellow_on_white` |
| `custom_bg_color` | string | Color palette to apply to the background, same values available as palette.                                                                                                                                                                                                  |
| `custom_fg_color` | string | Color palette to apply to the foreground, same values available as palette.                                                                                                                                                                                                  |
| `image_url`       | string | Displays an image as the background.                                                                                                                                                                                                                                             |
## Time schema

The available timeframes depend on the widget you’re using, but the general format for `time` is:

```
TIME_SCHEMA = {
    "type": "object",
    "properties": {
        "live_span": {"enum": [
            '1m',
            '5m',
            '10m',
            '15m',
            '30m',
            '1h',
            '4h',
            '1d',
            '2d',
            '1w',
            '1mo',
            '3mo',
            '6mo',
            '1y',
            'alert'
        ]}
    },
    "additionalProperties": false
}
```

| Parameter         | Type   | Description                                                                                                                                                                                                                                                                      |
| ------            | -----  | --------                                                                                                                                                                                                                                                                         |
| `live_span`      | string   | A short name to represent a timeframe value. Available values are:<br> -`1m`: 1 minute<br> -`5m`: 5 minutes<br> -`10m`: 10 minutes<br> -`15m`: 15 minutes<br> -`30m`: 30 minutes<br> -`1h`: 1 hour<br> -`4h`: 4 hours<br> -`1d`: 1 day<br> -`2d`: 2 days<br> -`1w`: 1 week<br> -`1mo`: 1 month<br> -`3mo`: 3 months<br> -`6mo`: 6 months<br> -`1y`: 1 year<br> -`alert`: used in `alert_graph` widget only|

### Example

For instance, to indicate that you want a 10-minute timeframe:

```
"time": {
  "live_span": "10m"
}
```


## Further Reading

{{< partial name="whats-next/whats-next.html" >}}

[1]: /graphing
[2]: /graphing/event_stream<|MERGE_RESOLUTION|>--- conflicted
+++ resolved
@@ -10,77 +10,7 @@
   text: "Request JSON schema"
 ---
 
-<<<<<<< HEAD
-This page covers how to use JSON to build a widget in a Datadog dashboard as you would see in the *JSON* tab of a widget. To learn more about the GUI editor, visit the main [Graphing documentation Page][1]
-
-{{< img src="graphing/graphing_json/references-graphing-jsoneditor.png" alt="references graphing jsoneditor" responsive="true" style="width:80%;">}}
-
-All widgets follow the same object `WIDGET_SCHEMA` structure:
-
-```
-WIDGET_SCHEMA = {
-    "type": "object",
-    "properties": {
-        "definition": {"type": "object"},
-        "id": {"type": "integer"}
-    },
-    "required": ["definition"],
-    "additionalProperties": false
-}
-```
-
-| Parameter    | Type    | Description                                     |
-| ------       | -----   | --------                                        |
-| `definition` | Object  | [Definition of the widget](#widget-definition). |
-| `id`         | integer | Unique ID for your widget.                      |
-
-## Widget Definition
-
-A widget definition follows the following object structure:
-
-```
-"definition": {
-  "type": "<WIDGET_TYPE>",
-  "requests": <REQUEST_SCHEMA>,
-  "title": "<WIDGET_TITLE>",
-  "yaxis": "<AXIS_SCHEMA>",
-  "events": "<EVENTS_SCHEMA>",
-  "markers": "<MARKERS_SCHEMA>",
-  "conditional_formats": "<CONDITIONAL_FORMATS_SCHEMA>"
-}
-```
-
-The three first parameters are mandatory and present on all widgets:
-
-| Parameter  | Type            | Required | Description                                  |
-| ------     | -----           | -----    | --------                                     |
-| `type`     | enum            | yes      | Type of the widget.                          |
-| `requests` | array of object | yes      | [Request(s) associated with your widget][1]. |
-| `title`    | string          | yes      | Title of your widget.                        |
-
-The other are extra and optional parameters that enhance your widgets, but are only available depending of the `type` of widget.
-
-| Parameter             | Type   | Required | Description                                                                                                                                                                              |
-| ------                | -----  | -------- | ----                                                                                                                                                                                     |
-| `yaxis`               | object | no       | Y-axis control options. See the dedicated [Y-axis JSON schema documentation](#y-axis-schema) to learn how to build the `AXIS_SCHEMA`.                                                    |
-| `events`              | object | no       | Event overlay control options. See the dedicated [Events JSON schema documentation](#events-schema) to learn how to build the `EVENTS_SCHEMA`                                            |
-| `markers`             | object | no       | Markers overlay control options. See the dedicated [Markers JSON schema documentation](#markers-schema) to learn how to build the `MARKERS_SCHEMA`                                       |
-| `conditional_formats` | object | no       | Conditional format control options. See the dedicated [Conditional format JSON schema documentation](#conditional-format-schema) to learn how to build the `CONDITIONAL_FORMATS_SCHEMA`. |
-
-{{< whatsnext desc="Refer to each widget dedicated documentation to learn how to build a specific widget:">}}
-    {{< nextlink href="/graphing/widgets/change/#api" >}}Change{{< /nextlink >}}
-    {{< nextlink href="/graphing/widgets/distribution/#api" >}}Distribution{{< /nextlink >}}
-    {{< nextlink href="/graphing/widgets/group/#api" >}}Group{{< /nextlink >}}
-    {{< nextlink href="/graphing/widgets/heat_map/#api" >}}Heat Map{{< /nextlink >}}
-    {{< nextlink href="/graphing/widgets/hostmap/#api" >}}Hostmap{{< /nextlink >}}
-    {{< nextlink href="/graphing/widgets/query_value/#api" >}}Query Value{{< /nextlink >}}
-    {{< nextlink href="/graphing/widgets/scatter_plot/#api" >}}Scatter Plot{{< /nextlink >}}
-    {{< nextlink href="/graphing/widgets/timeseries/#api" >}}Timeseries{{< /nextlink >}}
-    {{< nextlink href="/graphing/widgets/top_list/#api" >}}Top List{{< /nextlink >}}
-{{< /whatsnext >}}
-=======
 To learn more about the GUI editor, visit the main [Graphing documentation Page][1].
->>>>>>> b0ce30db
 
 ## Y-Axis schema
 
