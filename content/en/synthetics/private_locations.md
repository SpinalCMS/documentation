---
title: Run Synthetics tests from Private Locations
kind: documentation
description: Run Synthetics API and browser tests from Private Locations
beta: true
further_reading:
- link: "synthetics/"
  tag: "Documentation"
  text: "Manage your checks"
- link: "synthetics/browser_tests"
  tag: "Documentation"
  text: "Configure a Browser Test"
- link: "synthetics/api_tests"
  tag: "Documentation"
  text: "Configure an API Test"
---

<div class="alert alert-warning">
This feature is in beta. To enable Synthetics private locations for your account, use the corresponding sign-up form <a href="https://app.datadoghq.com/privatelocations/2019signup">for the Datadog US site</a> or <a href="https://app.datadoghq.eu/privatelocations/2019signup">for the Datadog EU site.</a>
</div>

## Overview

Private locations allow you to monitor internal-facing applications or any private URLs that aren’t accessible from the public internet. They can also be used to create a new custom Synthetics location.

## Setup

<<<<<<< HEAD
The private location worker is shipped as a Docker container, so it can run on a Linux or on a Windows based host OS provided the Docker engine is available on your host and can run in Linux containers mode.
=======
The private location worker is shipped as a Docker container, so it can run on a Linux based OS or Windows OS if the Docker engine is available on your host.
>>>>>>> e932a87b

By default, every second, your private location worker pulls your test configurations from Datadog’s servers using HTTPS, executes the test depending on the frequency defined in the configuration of the test, and returns the test results to Datadog’s servers.

Once you created a private location, configuring a Synthetics API or Browser test from a private location is completely identical to the one of Datadog managed locations.

### Create a new private location

1. Go in *Synthetics* -> *Settings* -> *Private Locations* and create a new private location:

    {{< img src="synthetics/private_locations/create_private_location.png" alt="create a private locations" responsive="true" style="width:70%;">}}

2. Fill out the Location Details and click **Save and Generate** to generate the configuration file associated with your private location on your worker.

    **Note**: The configuration file contains secrets for private location authentication, test configuration decryption, and test result encryption. Datadog does not store the secrets, so store them locally before leaving the Private Locations screen.
    **You need to be able to reference these secrets again if you decide to add more workers, or to install workers on another host.**

3. Launch your worker as a standalone container using the Docker run command provided and the previously created configuration file:

    ```
    docker run --init --rm -v $PWD/worker-config-<LOCATION_ID>.json:/etc/datadog/synthetics-check-runner.json datadog/synthetics-private-location-worker
    ```

    **Note**: To scale a private location, add or remove workers on your host. It is possible to add several workers for one private location with one single configuration file. Each worker would then request `N` requests depending on its number of free slots and when worker 1 is processing tests, worker 2 requests the following tests, etc.

4. To pull test configurations and push test results, the private location worker needs access to one of the Datadog API endpoints:

    * For the Datadog US site: `api.datadoghq.com/api/`.
    * For the Datadog EU site: `api.datadoghq.eu/api/`.

    Check if the endpoint corresponding to your Datadog Site is available from the host runing the worker:

    * For the Datadog US site: `ping api.datadoghq.com`.
    * For the Datadog EU site:   `ping api.datadoghq.eu`.

5. If your private location reports correctly to Datadog you should see the corresponding pills displayed if the private location polled your endpoint less than 5 seconds before loading the settings or create test pages:

  * In your private locations list, in the Settings section:

    {{< img src="synthetics/private_locations/private_location_pill.png" alt="private locations pills" responsive="true" style="width:70%;">}}

  * In the form when creating a test, below the Private locations section:

    {{< img src="synthetics/private_locations/private_locations_in_list.png" alt="private locations in list" responsive="true" style="width:70%;">}}

6. You should now be able to use your new private location as any other Datadog managed locations for your [Synthetics API tests][1] or [Synthetics Browser tests][2].

## Security

The private location workers only pull data from Datadog servers. Datadog does not push data to the workers.
The secret access key, used to authenticate your private location worker to the Datadog servers, uses an in-house protocol based on [AWS Signature Version 4 protocol][3].

The test configurations are encrypted asymmetrically. The private key is used to decrypt the test configurations pulled by the workers from Datadog servers. The public key is used to encrypt the test results that are sent from the workers to Datadog's servers.

## Further Reading

{{< partial name="whats-next/whats-next.html" >}}
[1]: /synthetics/api_tests
[2]: /synthetics/browser_tests
[3]: https://docs.aws.amazon.com/general/latest/gr/signature-version-4.html<|MERGE_RESOLUTION|>--- conflicted
+++ resolved
@@ -25,11 +25,7 @@
 
 ## Setup
 
-<<<<<<< HEAD
-The private location worker is shipped as a Docker container, so it can run on a Linux or on a Windows based host OS provided the Docker engine is available on your host and can run in Linux containers mode.
-=======
-The private location worker is shipped as a Docker container, so it can run on a Linux based OS or Windows OS if the Docker engine is available on your host.
->>>>>>> e932a87b
+The private location worker is shipped as a Docker container, so it can run on a Linux based OS or Windows OS if the Docker engine is available on your host and can run in Linux containers mode.
 
 By default, every second, your private location worker pulls your test configurations from Datadog’s servers using HTTPS, executes the test depending on the frequency defined in the configuration of the test, and returns the test results to Datadog’s servers.
 
