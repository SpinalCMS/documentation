--- conflicted
+++ resolved
@@ -92,13 +92,9 @@
 
 3. **Name** your HTTP test.
 
-<<<<<<< HEAD
-4. Add `env` **Tags** as well as any other tag to your HTTP test. You can then use these tags to quickly filter through your Synthetic tests on the [Synthetic Monitoring homepage][5].
-=======
 4. Add `env` **Tags** as well as any other tag to your HTTP test. You can then use these tags to quickly filter through your Synthetic tests on the [Synthetic Monitoring homepage][4].
 
 {{< img src="synthetics/api_tests/http_test_config.png" alt="Define HTTP request" style="width:90%;" >}}
->>>>>>> 88241903
 
 Click **Test URL** to try out the request configuration. A response preview is displayed on the right side of your screen.
 
