---
title: DNS Tests
kind: documentation
description: Monitor resolvability and lookup times of your DNS records
aliases:
  - /synthetics/dns_test
  - /synthetics/dns_check
further_reading:
- link: "https://www.datadoghq.com/blog/introducing-synthetic-monitoring/"
  tag: "Blog"
  text: "Introducing Datadog Synthetic Monitoring"
- link: "/getting_started/synthetics/api_test"
  tag: "Documentation"
  text: "Get started with API tests"
- link: "/synthetics/private_locations"
  tag: "Documentation"
  text: "Test DNS resolution of your internal endpoints"
- link: "https://www.datadoghq.com/blog/monitor-dns-with-datadog/"
  tag: "Blog"
  text: "DNS monitoring with Datadog"
---

## Overview

<<<<<<< HEAD
DNS tests allow you to proactively monitor the resolvability and lookup times of your DNS records using any nameserver. If resolution is unexpectedly slow or if a DNS server answers with unexpected A, AAAA, CNAME, TXT, or MX entries, Datadog sends you an alert with details on the failure, allowing you to quickly pinpoint the root cause of the issue and fix it.

DNS tests can run from [managed][1] and [private locations][2], allowing you to run tests on public domains as well as internal services using internal DNS.

## Permissions

By default, only users with the [Datadog Admin and Datadog Standard roles][3] can create, edit, and delete Synthetic DNS tests. To get create, edit, and delete access to Synthetic DNS tests, upgrade your user to one of those two [default roles][3].

If you have access to the [custom role feature][4], add your user to any custom role that includes `synthetics_read` and `synthetics_write` permissions for Synthetic Monitoring.

## Configuration

After choosing the type of test you want to create ([`HTTP`][5], [`SSL`][6], [`TCP`][7], [`DNS`][8], or [`ICMP`][9]), define your test's request.
=======
DNS tests allow you to proactively monitor the resolvability and lookup times of your DNS records using any nameserver. If resolution is unexpectedly slow or a DNS server answers with unexpected A, AAAA, CNAME, TXT, or MX entries, Datadog sends you an alert with details on the failure, allowing you to quickly pinpoint the root cause of the issue and fix it.

DNS tests can run from [managed][1] and [private locations][2], allowing you to run tests on public domains as well as internal services that might be using internal DNS.

## Permissions

By default, only users with the [Datadog Admin and Datadog Standard roles][3] can create, edit, and delete Synthetic DNS tests. To get create, edit, and delete access to Synthetic DNS tests, upgrade your user to one of these two [default roles][3].

If you have access to the [custom role feature][4], add your user to a custom role that includes `synthetics_read` and `synthetics_write` permissions for Synthetic Monitoring.

## Configuration

After choosing to create a [`DNS` test][5], define your test's request.
>>>>>>> 6e074a70

### Define request

{{< img src="synthetics/api_tests/dns_test_config_new.png" alt="Define DNS query"  style="width:90%;" >}}

1. Specify the **Domain** you want your test to query. For example, `www.example.com`.
2. Specify the **DNS Server** to use (optional), it can be a domain name or an IP address. If not specified, your DNS test performs resolution using `8.8.8.8`, with a fallback on `1.1.1.1` and an internal AWS DNS server.
3. Specify your DNS Server **Port** (optional). If not specified, the DNS Server port defaults to 53.
4. **Name** your DNS test.
<<<<<<< HEAD
5. Add `env` **Tags** as well as any other tag to your DNS test. You can then use these tags to quickly filter through your Synthetic tests on the [Synthetic Monitoring homepage][10].
=======
5. Add `env` **Tags** as well as any other tag to your DNS test. You can then use these tags to quickly filter through your Synthetic tests on the [Synthetic Monitoring homepage][6].
>>>>>>> 6e074a70
6. Select the **Locations** to run your DNS test from: DNS tests can run from [managed][1] and [private locations][2] depending on whether you are willing to monitor a public or a private domain.

Click on **Test URL** to try out the request configuration. You will see a response preview show up on the right side of your screen.

### Specify test frequency

DNS tests can run:

* **On a schedule** to ensure your most important services are always accessible to your users. Select the frequency you want Datadog to run your DNS test.

{{< img src="synthetics/api_tests/schedule.png" alt="Run API tests on schedule"  style="width:90%;" >}}

<<<<<<< HEAD
* [**Within your CI/CD pipelines**][11].
=======
* [**Within your CI/CD pipelines**][7].
>>>>>>> 6e074a70
* **On-demand** to run your tests whenever makes the most sense for your teams.

### Define assertions

Assertions define what an expected test result is. When hitting `Test URL` basic assertions on `response time` and available records are added. You must define at least one assertion for your test to monitor.

| Type                | Record type                                                     | Operator                                           | Value type                 |
|---------------------|-----------------------------------------------------------------|----------------------------------------------------|----------------------------|
| response time       |                                                                 | `is less than`                                     | _Integer (ms)_             |
<<<<<<< HEAD
| every record        | of type A, of type AAAA, of type MX, of type TXT, of type CNAME | `is`, `contains`, <br> `matches`, `does not match` | _String_ <br> _[Regex][12]_ |
| at least one record | of type A, of type AAAA, of type MX, of type TXT, of type CNAME | `is`, `contains`, <br> `matches`, `does not match` | _String_ <br> _[Regex][12]_ |
=======
| every record        | of type A, of type AAAA, of type MX, of type TXT, of type CNAME | `is`, `contains`, <br> `matches`, `does not match` | _String_ <br> _[Regex][8]_ |
| at least one record | of type A, of type AAAA, of type MX, of type TXT, of type CNAME | `is`, `contains`, <br> `matches`, `does not match` | _String_ <br> _[Regex][8]_ |
>>>>>>> 6e074a70

You can create up to 20 assertions per API test by clicking on **New Assertion** or by clicking directly on the response preview:

{{< img src="synthetics/api_tests/assertions.png" alt="Define assertions for your DNS test" style="width:90%;" >}}

### Define alert conditions

Set alert conditions to determine the circumstances under which you want a test to fail and trigger an alert.

#### Alerting rule

When you set the alert conditions to: `An alert is triggered if any assertion fails for X minutes from any n of N locations`, an alert is triggered only if these two conditions are true:

* At least one location was in failure (at least one assertion failed) during the last *X* minutes;
* At one moment during the last *X* minutes, at least *n* locations were in failure.

#### Fast retry

<<<<<<< HEAD
Your test can trigger retries in case of a failed test result. By default, the retries are performed 300 ms after the first failed test result. The retry interval can be configured with the [API][13].
=======
Your test can trigger retries in case of failed test result. By default, the retries are performed 300 ms after the first failed test result-this interval can be configured with the [API][9].
>>>>>>> 6e074a70

Location uptime is computed on a per-evaluation basis (whether the last test result before evaluation was up or down). The total uptime is computed based on the configured alert conditions. Notifications sent are based on the total uptime.

### Notify your team

A notification is sent by your test based on the [alerting conditions](#define-alert-conditions) previously defined. Use this section to define how and what message to send to your teams.

<<<<<<< HEAD
1. [Similar to monitors][14], select **users and/or services** that should receive notifications either by adding a `@notification`to the message or by searching for team members and connected integrations with the drop-down box.

2. Enter the notification **message** for your test. This field allows standard [Markdown formatting][15] and supports the following [conditional variables][16]:
=======
1. [Similar to monitors][10], select **users and/or services** that should receive notifications either by adding a `@notification`to the message or by searching for team members and connected integrations with the drop-down box.

2. Enter the notification **message** for your test. This field allows standard [Markdown formatting][11] and supports the following [conditional variables][12]:
>>>>>>> 6e074a70

    | Conditional Variable       | Description                                                         |
    |----------------------------|---------------------------------------------------------------------|
    | `{{#is_alert}}`            | Show when the test alerts.                                          |
    | `{{^is_alert}}`            | Show unless the test alerts.                                        |
    | `{{#is_recovery}}`         | Show when the test recovers from alert.                             |
    | `{{^is_recovery}}`         | Show unless the test recovers from alert.                           |

3. Specify how often you want your test to **re-send the notification message** in case of test failure. To prevent renotification on failing tests, leave the option as `Never renotify if the monitor has not been resolved`.

Email notifications include the message defined in this section as well as a summary of failed assertions. Notifications example:

{{< img src="synthetics/api_tests/notifications-example.png" alt="API Test Notifications"  style="width:90%;" >}}

Click on **Save** to save your test and have Datadog start executing it.

## Variables

### Create local variables

You can create local variables by clicking on **Create Local Variable** at the top right hand corner of your test configuration form. You can define their values from one of the below available builtins:

`{{ numeric(n) }}`
: Generates a numeric string with `n` digits.

`{{ alphabetic(n) }}`
: Generates an alphabetic string with `n` letters.

`{{ alphanumeric(n) }}`
: Generates an alphanumeric string with `n` characters.

`{{ date(n, format) }}`
: Generates a date in one of our accepted formats with a value of the date the test is initiated + `n` days.

`{{ timestamp(n, unit) }}` 
: Generates a timestamp in one of our accepted units with a value of the timestamp the test is initiated at +/- `n` chosen unit.

### Use variables

<<<<<<< HEAD
You can use the [global variables defined in the `Settings`][17] and the [locally defined variables](#create-local-variables) in the URL, Advanced Options, and assertions of your HTTP tests.
=======
You can use the [global variables defined in the `Settings`][13] and the [locally defined variables](#create-local-variables) in the URL, Advanced Options, and assertions of your HTTP tests.
>>>>>>> 6e074a70
To display your list of variables, type `{{` in your desired field:

{{< img src="synthetics/api_tests/use_variable.mp4" alt="Using Variables in API tests" video="true" width="90%" >}}

## Test failure

A test is considered `FAILED` if it does not satisfy one or several assertions or if the request prematurely failed. In some cases, the test can indeed fail without being able to test the assertions against the endpoint, these reasons include:

`CONNRESET`
: The connection was abruptly closed by the remote server. Possible causes include the webserver encountering an error or crashing while responding, or loss of connectivity of the webserver.

`DNS`
: DNS entry not found for the test URL. Possible causes include misconfigured test URL or the wrong configuration of your DNS entries.

`INVALID_REQUEST` 
: The configuration of the test is invalid (for example, a typo in the URL).

`TIMEOUT`
: The request couldn't be completed in a reasonable time. Two types of `TIMEOUT` can happen.
  - `TIMEOUT: The request couldn’t be completed in a reasonable time.` indicates that the timeout happened at the TCP socket connection level.
  - `TIMEOUT: Retrieving the response couldn’t be completed in a reasonable time.` indicates that the timeout happened on the overall run (which includes TCP socket connection, data transfer, and assertions).

## Further Reading

{{< partial name="whats-next/whats-next.html" >}}

[1]: /api/v1/synthetics/#get-all-locations-public-and-private
[2]: /synthetics/private_locations
[3]: /account_management/rbac/
[4]: /account_management/rbac#custom-roles
<<<<<<< HEAD
[5]: /synthetics/api_tests/http_tests
[6]: /synthetics/api_tests/ssl_tests
[7]: /synthetics/api_tests/tcp_tests
[8]: /synthetics/api_tests/dns_test
[9]: /synthetics/api_tests/icmp_tests
[10]: /synthetics/search/#search
[11]: /synthetics/ci
[12]: https://developer.mozilla.org/en-US/docs/Web/JavaScript/Guide/Regular_Expressions
[13]: /api/v1/synthetics/#create-a-test
[14]: /monitors/notifications/?tab=is_alert#notification
[15]: https://www.markdownguide.org/basic-syntax/
[16]: /monitors/notifications/?tab=is_recoveryis_alert_recovery#conditional-variables
[17]: /synthetics/settings/#global-variables
=======
[5]: /synthetics/api_tests/dns_test
[6]: /synthetics/search/#search
[7]: /synthetics/cicd_testing
[8]: https://developer.mozilla.org/en-US/docs/Web/JavaScript/Guide/Regular_Expressions
[9]: /api/v1/synthetics/#create-a-test
[10]: /monitors/notifications/?tab=is_alert#notification
[11]: https://www.markdownguide.org/basic-syntax/
[12]: /monitors/notifications/?tab=is_recoveryis_alert_recovery#conditional-variables
[13]: /synthetics/settings/#global-variables
>>>>>>> 6e074a70
<|MERGE_RESOLUTION|>--- conflicted
+++ resolved
@@ -22,10 +22,9 @@
 
 ## Overview
 
-<<<<<<< HEAD
-DNS tests allow you to proactively monitor the resolvability and lookup times of your DNS records using any nameserver. If resolution is unexpectedly slow or if a DNS server answers with unexpected A, AAAA, CNAME, TXT, or MX entries, Datadog sends you an alert with details on the failure, allowing you to quickly pinpoint the root cause of the issue and fix it.
+DNS tests allow you to proactively monitor the resolvability and lookup times of your DNS records using any nameserver. If resolution is unexpectedly slow or a DNS server answers with unexpected A, AAAA, CNAME, TXT, or MX entries, Datadog sends you an alert with details on the failure, allowing you to quickly pinpoint the root cause of the issue and fix it.
 
-DNS tests can run from [managed][1] and [private locations][2], allowing you to run tests on public domains as well as internal services using internal DNS.
+DNS tests can run from [managed][1] and [private locations][2], allowing you to run tests on public domains as well as internal services that might be using internal DNS.
 
 ## Permissions
 
@@ -35,22 +34,7 @@
 
 ## Configuration
 
-After choosing the type of test you want to create ([`HTTP`][5], [`SSL`][6], [`TCP`][7], [`DNS`][8], or [`ICMP`][9]), define your test's request.
-=======
-DNS tests allow you to proactively monitor the resolvability and lookup times of your DNS records using any nameserver. If resolution is unexpectedly slow or a DNS server answers with unexpected A, AAAA, CNAME, TXT, or MX entries, Datadog sends you an alert with details on the failure, allowing you to quickly pinpoint the root cause of the issue and fix it.
-
-DNS tests can run from [managed][1] and [private locations][2], allowing you to run tests on public domains as well as internal services that might be using internal DNS.
-
-## Permissions
-
-By default, only users with the [Datadog Admin and Datadog Standard roles][3] can create, edit, and delete Synthetic DNS tests. To get create, edit, and delete access to Synthetic DNS tests, upgrade your user to one of these two [default roles][3].
-
-If you have access to the [custom role feature][4], add your user to a custom role that includes `synthetics_read` and `synthetics_write` permissions for Synthetic Monitoring.
-
-## Configuration
-
 After choosing to create a [`DNS` test][5], define your test's request.
->>>>>>> 6e074a70
 
 ### Define request
 
@@ -60,11 +44,7 @@
 2. Specify the **DNS Server** to use (optional), it can be a domain name or an IP address. If not specified, your DNS test performs resolution using `8.8.8.8`, with a fallback on `1.1.1.1` and an internal AWS DNS server.
 3. Specify your DNS Server **Port** (optional). If not specified, the DNS Server port defaults to 53.
 4. **Name** your DNS test.
-<<<<<<< HEAD
-5. Add `env` **Tags** as well as any other tag to your DNS test. You can then use these tags to quickly filter through your Synthetic tests on the [Synthetic Monitoring homepage][10].
-=======
 5. Add `env` **Tags** as well as any other tag to your DNS test. You can then use these tags to quickly filter through your Synthetic tests on the [Synthetic Monitoring homepage][6].
->>>>>>> 6e074a70
 6. Select the **Locations** to run your DNS test from: DNS tests can run from [managed][1] and [private locations][2] depending on whether you are willing to monitor a public or a private domain.
 
 Click on **Test URL** to try out the request configuration. You will see a response preview show up on the right side of your screen.
@@ -77,11 +57,8 @@
 
 {{< img src="synthetics/api_tests/schedule.png" alt="Run API tests on schedule"  style="width:90%;" >}}
 
-<<<<<<< HEAD
-* [**Within your CI/CD pipelines**][11].
-=======
 * [**Within your CI/CD pipelines**][7].
->>>>>>> 6e074a70
+
 * **On-demand** to run your tests whenever makes the most sense for your teams.
 
 ### Define assertions
@@ -91,13 +68,8 @@
 | Type                | Record type                                                     | Operator                                           | Value type                 |
 |---------------------|-----------------------------------------------------------------|----------------------------------------------------|----------------------------|
 | response time       |                                                                 | `is less than`                                     | _Integer (ms)_             |
-<<<<<<< HEAD
-| every record        | of type A, of type AAAA, of type MX, of type TXT, of type CNAME | `is`, `contains`, <br> `matches`, `does not match` | _String_ <br> _[Regex][12]_ |
-| at least one record | of type A, of type AAAA, of type MX, of type TXT, of type CNAME | `is`, `contains`, <br> `matches`, `does not match` | _String_ <br> _[Regex][12]_ |
-=======
 | every record        | of type A, of type AAAA, of type MX, of type TXT, of type CNAME | `is`, `contains`, <br> `matches`, `does not match` | _String_ <br> _[Regex][8]_ |
 | at least one record | of type A, of type AAAA, of type MX, of type TXT, of type CNAME | `is`, `contains`, <br> `matches`, `does not match` | _String_ <br> _[Regex][8]_ |
->>>>>>> 6e074a70
 
 You can create up to 20 assertions per API test by clicking on **New Assertion** or by clicking directly on the response preview:
 
@@ -116,11 +88,7 @@
 
 #### Fast retry
 
-<<<<<<< HEAD
-Your test can trigger retries in case of a failed test result. By default, the retries are performed 300 ms after the first failed test result. The retry interval can be configured with the [API][13].
-=======
-Your test can trigger retries in case of failed test result. By default, the retries are performed 300 ms after the first failed test result-this interval can be configured with the [API][9].
->>>>>>> 6e074a70
+Your test can trigger retries in case of failed test result. By default, the retries are performed 300 ms after the first failed test result. The retry interval can be configured with the [API][9].
 
 Location uptime is computed on a per-evaluation basis (whether the last test result before evaluation was up or down). The total uptime is computed based on the configured alert conditions. Notifications sent are based on the total uptime.
 
@@ -128,19 +96,11 @@
 
 A notification is sent by your test based on the [alerting conditions](#define-alert-conditions) previously defined. Use this section to define how and what message to send to your teams.
 
-<<<<<<< HEAD
-1. [Similar to monitors][14], select **users and/or services** that should receive notifications either by adding a `-@notification`-to the message or by searching for team members and connected integrations with the drop-down box.
-
-2. Enter the notification **message** for your test. This field allows standard [Markdown formatting][15] and supports the following [conditional variables][16]:
-=======
 1. [Similar to monitors][10], select **users and/or services** that should receive notifications either by adding a ` @notification` to the message or by searching for team members and connected integrations with the drop-down box.
 
 2. Enter the notification **message** for your test. This field allows standard [Markdown formatting][11] and supports the following [conditional variables][12]:
->>>>>>> 6e074a70
 
     | Conditional Variable       | Description                                                         |
     |----------------------------|---------------------------------------------------------------------|
@@ -180,11 +140,8 @@
 
 ### Use variables
 
-<<<<<<< HEAD
-You can use the [global variables defined in the `Settings`][17] and the [locally defined variables](#create-local-variables) in the URL, Advanced Options, and assertions of your HTTP tests.
-=======
 You can use the [global variables defined in the `Settings`][13] and the [locally defined variables](#create-local-variables) in the URL, Advanced Options, and assertions of your HTTP tests.
->>>>>>> 6e074a70
+
 To display your list of variables, type `{{` in your desired field:
 
 {{< img src="synthetics/api_tests/use_variable.mp4" alt="Using Variables in API tests" video="true" width="90%" >}}
@@ -215,21 +172,6 @@
 [2]: /synthetics/private_locations
 [3]: /account_management/rbac/
 [4]: /account_management/rbac#custom-roles
-<<<<<<< HEAD
-[5]: /synthetics/api_tests/http_tests
-[6]: /synthetics/api_tests/ssl_tests
-[7]: /synthetics/api_tests/tcp_tests
-[8]: /synthetics/api_tests/dns_test
-[9]: /synthetics/api_tests/icmp_tests
-[10]: /synthetics/search/#search
-[11]: /synthetics/ci
-[12]: https://developer.mozilla.org/en-US/docs/Web/JavaScript/Guide/Regular_Expressions
-[13]: /api/v1/synthetics/#create-a-test
-[14]: /monitors/notifications/?tab=is_alert#notification
-[15]: https://www.markdownguide.org/basic-syntax/
-[16]: /monitors/notifications/?tab=is_recoveryis_alert_recovery#conditional-variables
-[17]: /synthetics/settings/#global-variables
-=======
 [5]: /synthetics/api_tests/dns_test
 [6]: /synthetics/search/#search
 [7]: /synthetics/cicd_testing
@@ -238,5 +180,4 @@
 [10]: /monitors/notifications/?tab=is_alert#notification
 [11]: https://www.markdownguide.org/basic-syntax/
 [12]: /monitors/notifications/?tab=is_recoveryis_alert_recovery#conditional-variables
-[13]: /synthetics/settings/#global-variables
->>>>>>> 6e074a70
+[13]: /synthetics/settings/#global-variables