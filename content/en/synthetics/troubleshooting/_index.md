--- conflicted
+++ resolved
@@ -140,11 +140,7 @@
 
 ### I’m seeing `invalid mount config for type "bind": source path must be a directory` when attempting to run a private location.
 
-<<<<<<< HEAD
-This occurs when a user attempts to mount a single file in a Windows-based container, which is [currently not supported][15]. Make sure that the source of the bind mount is a local directory instead.
-=======
 This occurs when you attempt to mount a single file in a Windows-based container, which is not supported. For more information, see the [Docker Mount volume documentation][14]. Ensure that the source of the bind mount is a local directory.
->>>>>>> 6886d391
 
 ## CI/CD Testing
 
@@ -169,10 +165,5 @@
 [11]: https://ip-ranges.datadoghq.com/synthetics.json
 [12]: /synthetics/api_tests/?tab=httptest#notify-your-team
 [13]: /synthetics/private_locations#private-location-total-hardware-requirements
-<<<<<<< HEAD
-[14]: /synthetics/cicd_testing/?tab=apitest#cli-usage
-[15]: https://docs.docker.com/engine/reference/commandline/run/#mount-volume--v---read-only
-=======
 [14]: https://docs.docker.com/engine/reference/commandline/run/#mount-volume--v---read-only
-[15]: /synthetics/cicd_testing/?tab=apitest#cli-usage
->>>>>>> 6886d391
+[15]: /synthetics/cicd_testing/?tab=apitest#cli-usage