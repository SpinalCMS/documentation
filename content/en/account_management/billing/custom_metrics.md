---
title: Custom Metrics Billing
kind: documentation
aliases:
  - /integrations/faq/what-standard-integrations-emit-custom-metrics/
---

If a metric is not submitted from one of the [350+ Datadog integrations][1] it's considered a [custom metric][2]<sup>[(1)](#standard-integrations)</sup>.

<<<<<<< HEAD
=======
## Allocation

You are allocated a certain number of custom metrics based on your Datadog pricing plan:

* Pro: 100 custom metrics per host.
* Enterprise: 200 custom metrics per host.

These allocations are counted across your entire infrastructure. For example, if you are on the Pro plan and licensed for three hosts, 300 custom metrics are allocated. The 300 custom metrics can be divided equally across each host, or all 300 metrics can be used by a single host. Using this example, the graphic below shows scenarios that do not exceed the allocated custom metric count:

{{< img src="account_management/billing/custom_metrics/host_custom_metrics.png" alt="host_custom_metrics" responsive="true" >}}

The billable number of custom metrics is based on the average number of custom metrics (from all paid hosts) per hour over a given month. Contact [Sales][3] or your [Customer Success][4] Manager to discuss custom metrics for your account or to purchase an additional custom metrics package.

## Tracking custom metrics

Administrative users (those with [Datadog Admin roles][5]) can see the total custom metrics per hour and the top 500 custom metrics for their account on the [usage details page][6]. See the [Usage Details][7] documentation for more information.

For more real-time tracking of the count of custom metrics for a particular metric name, click into the metric name on the [Metrics Summary page][8]. It’s listed as “Currently reporting # distinct metrics...” as shown below:

{{< img src="account_management/billing/custom_metrics/tracking_metric.mp4" alt="Tracking metric" video="true" responsive="true">}}

## Counting custom metrics

>>>>>>> 75d8d7c7
**A custom metric is uniquely identified by a combination of a metric name and tag values (including the host tag)**:

## Counting Custom Metrics

Below are examples of how to count your custom metrics. The number of custom metrics associated with a particular metric name depends on its metric [submission type][3].

Suppose you’re submitting a metric, `request.Latency`, from two hosts (`host:A`,`host:B`), which measure the latency of your endpoint requests. You’re submitting this metric with two tag keys:

* `endpoint`, which has the value `endpoint:X` or `endpoint:Y`.
* `status`, which has the value `status:200` or `status:400`.

Assume that in your data, `endpoint:X` is supported by both hosts, but fails only on `host:B`. Also assume that requests to `endpoint:Y` are always successful and only appear on `host:B` as shown below:

{{< img src="account_management/billing/custom_metrics/request_latency.png" alt="Request latency" responsive="true" style="width:80%;">}}

{{< tabs >}}
{{% tab "Count, Rate, Gauge" %}}

The number of custom metrics from [COUNT][1], [RATE][2], and [GAUGE][3] metric types is calculated with the same logic.

The number of unique tag value combinations submitted for a GAUGE metric with this tagging scheme is **four**:

* `host:A`, `endpoint:X`, `status:200`
* `host:B`, `endpoint:X`, `status:200`
* `host:B`, `endpoint:X`, `status:400`
* `host:B`, `endpoint:Y`, `status:200`

<<<<<<< HEAD
This results in `request.Latency` reporting **4 distinct custom metrics**.
=======

This results in `request.Latency` reporting **four distinct custom metrics**.
>>>>>>> 75d8d7c7

### Effect of adding tags

Adding tags **may not** result in more custom metrics. Your count of custom metrics usually scales with the most granular or detailed tag. Suppose you are measuring temperature in the US, and you have tagged your temperature metric by country and region. You submit the following to Datadog:

| Metric Name   | Tag Values                         |
|---------------|------------------------------------|
| `temperature` | `country:USA`, `region: Northeast` |
| `temperature` | `country:USA`, `region: Southeast` |

Suppose you wanted to add the tag `City` which has three values: `NYC`, `Miami`, and `Orlando`. Adding this tag increases the number of custom metrics as it provides more detail and granularity to your dataset as shown below:

| Metric Name   | Tag Values                                          |
|---------------|-----------------------------------------------------|
| `temperature` | `country:USA`, `region: Northeast`, `city: NYC`     |
| `temperature` | `country:USA`, `region: Southeast`, `city: Orlando` |
| `temperature` | `country:USA`, `region: Southeast`, `city: Miami`   |

The count of custom metrics reporting from `temperature` scales with the most granular tag, `city`.

Now suppose you also wanted to tag your temperature metric by `state` (which has two values: `NY` and `Florida`). You’re now tagging temperature by the set of tags: `country`, `region`, `state`, and `city`. Adding the state tag doesn’t increase the level of granularity already present in your dataset provided by the city tag.

To obtain the temperature in Florida, you can simply recombine the custom metrics of:

* `temperature:{country:USA, state:Florida, city:Orlando}`
* `temperature{country:USA, state:Florida, city:Miami}`

**Note**: Reordering tag values doesn’t add uniqueness. The following combinations are the same custom metric:

*  `temperature{country:USA, state:Florida, city:Miami}`
*  `temperature{state:Florida, city:Miami, country:USA}`

[1]: /developers/metrics/types/?tab=count#metric-submission-types
[2]: /developers/metrics/types/?tab=rate#metric-submission-types
[3]: /developers/metrics/types/?tab=gauge#metric-submission-types
{{% /tab %}}
{{% tab "Histogram" %}}

**A HISTOGRAM metric generates by default five custom metrics** for each unique combination of metric name, host, and tag values to support the Agent-side aggregations `max`, `median`, `avg`, `95pc`, and `count`. [Learn more about HISTOGRAM metric type][1].

The number of unique tag value combinations submitted for a HISTOGRAM metric with this tagging scheme is **four**:

* `host:A`, `endpoint:X`, `status:200`
* `host:B`, `endpoint:X`, `status:200`
* `host:B`, `endpoint:X`, `status:400`
* `host:B`, `endpoint:Y`, `status:200`

By default, the Agent generates five custom metrics for each of the original four unique tag value combinations to account [for each Agent-side aggregations enabled][2]: `max`, `median`, `avg`, `95pc`, and `count`. This results in `request.Latency` reporting a total of **4*5 = 20 custom metrics**.

**Notes**: Adding aggregations to your HISTOGRAM metrics increases the number of distinct custom metrics reported. Removing aggregations decreases the number of custom metrics reported.

* Configure which aggregation you want to send to Datadog with the `histogram_aggregates` parameter in your [datadog.yaml configuration file][3]. By default, only `max`, `median`, `avg`, and `count` aggregations are sent out to Datadog. `sum` and `min` are also available if desired.
* Configure which percentile aggregation you want to send to Datadog with the `histogram_percentiles` parameter in your [datadog.yaml configuration file][3]. By default, only the `95pc` percentile is sent out to Datadog.

[1]: /developers/metrics/types/?tab=histogram
[2]: /developers/metrics/types/?tab=histogram#metric-submission-types
[3]: /agent/guide/agent-configuration-files/#agent-main-configuration-file
{{% /tab %}}
{{% tab "Distribution" %}}

**A DISTRIBUTION metric generates by default five custom metrics** for each unique combination of metric name, host, and tag values to represent the global statistical distribution of values. These five custom metrics represent server-side aggregations of `count`, `sum`, `min`, `max`, and `avg`. [Learn more about DISTRIBUTION metric type][1].

The number of unique tag value combinations submitted for a DISTRIBUTION metric with this tagging scheme is **four**.

* `host:A`, `endpoint:X`, `status:200`
* `host:B`, `endpoint:X`, `status:200`
* `host:B`, `endpoint:X`, `status:400`
* `host:B`, `endpoint:Y`, `status:200`

The number of custom metrics from a [DISTRIBUTION metric][1] is five times the unique combination of metric name, host, and tag values. This results in `request.Latency` reporting a total of **5*4 = 20 custom metrics**:

##### Customized tagging

You can control over [which tag combination][2] aggregations are performed for any DISTRIBUTION metric. Say that you want to keep only the `endpoint` and `status` tags associated with your distribution. This leaves the following three unique tag combinations:

* `endpoint:X`, `status:200`
* `endpoint:X`, `status:400`
* `endpoint:Y`, `status:200`

The number of custom metrics from a [DISTRIBUTION metric][1] is five times the unique combination of metric name, host, and tag values. This results in `request.Latency` reporting a total of **5*3 = 15 custom metrics** with the tagging customisation .

##### Percentile aggregations

**Datadog stores five custom metrics for each potentially queryable tag value combination** to provide you with globally accurate percentiles: `p50`, `p75`, `p90`, `p95`, and `p99`. Suppose you have [added percentile aggregations][3] for `request.Latency` for the set of tags `endpoint` and `status` with the same tag dependency seen earlier. The number of queryable tag value combination is **eight**:

* `endpoint:X`, `status:200`
* `endpoint:X`, `status:400`
* `endpoint:Y`, `status:200`
* `endpoint:X`
* `endpoint:Y`
* `status:200`
* `status:400`
* `*`

This results in `request.Latency` with percentile aggregation enabled reporting an extra of **5*8 = 40 custom metrics**.

**Note**:  Only tag value combinations that actually appear in your data are counted as queryable. Since the combination { `endpoint:Y`, `status:400` } was never submitted in your data, this combination won’t be queryable and won’t count towards your custom metric count.

[1]: /developers/metrics/types/?tab=distribution
[2]: /graphing/metrics/distributions/#customize-tagging
[3]: /graphing/metrics/distributions/#aggregations
{{% /tab %}}
{{< /tabs >}}

## Tracking Custom metrics

Administrative users (those with [Datadog Admin roles][4]) can see the total custom metrics per hour and the top 500 custom metrics for their account on the [usage details page][5]. See the [Usage Details][6] documentation for more information.

For more real-time tracking of the count of custom metrics for a particular metric name, click into the metric name on the [Metrics Summary page][7]; it’s listed as “Currently reporting # distinct metrics…” as shown below:

{{< img src="account_management/billing/custom_metrics/tracking_metric.mp4" alt="Tracking metric" video="true" responsive="true">}}

## Allocation

You are allocated a certain number of custom metrics based on your Datadog pricing plan:

* Pro: 100 custom metrics per host.
* Enterprise: 200 custom metrics per host.

These allocations are counted across your entire infrastructure. For example, if you are on the Pro plan and licensed for three hosts, 300 custom metrics are allocated. The 300 custom metrics can be divided equally across each host, or all 300 metrics can be used by a single host. Using this example, the graphic below shows scenarios that do not exceed the allocated custom metric count:

{{< img src="account_management/billing/custom_metrics/host_custom_metrics.png" alt="host_custom_metrics" responsive="true" >}}

The billable number of custom metrics is based on the average number of custom metrics (from all paid hosts) per hour over a given month. Contact [Sales][8] or your [Customer Success Manager][9] to discuss custom metrics for your account or to purchase an additional custom metrics package.

## Standard integrations

The following standard integrations can potentially emit custom metrics.

| Type of integrations                             | Integrations                                                                                                                                                  |
|--------------------------------------------------|---------------------------------------------------------------------------------------------------------------------------------------------------------------|
| Limited to 350 custom metrics by default.        | [ActiveMQ XML][10] / [Go-Expvar][11]                                                                                                                          |
| No default limit upon custom metrics collection. | [Agent Metrics][12] /[Directory][13] /[Linux Proc Extras][14] /[Nagios][15] /[PDH Check][16] /[Prometheus][17] /[SNMP][18] /[Windows Services][19] /[WMI][20] |
| Can be configured to collect custom metrics.     | [MySQL][21] /[Oracle][22] /[Postgres][23] /[SQL Server][24]                                                                                                   |

## Troubleshooting

For technical questions, contact [Datadog support][25].

For billing questions, contact your [Customer Success][9] Manager.

[1]: /integrations
[2]: /developers/metrics/custom_metrics
[3]: /developers/metrics/types/#metric-submission-types
[4]: /account_management/team
[5]: https://app.datadoghq.com/account/usage/hourly
[6]: /account_management/billing/usage_details
[7]: https://app.datadoghq.com/metric/summary
[8]: mailto:sales@datadoghq.com
[9]: mailto:success@datadoghq.com
[10]: /integrations/activemq/#activemq-xml-integration
[11]: /integrations/go_expvar
[12]: /integrations/agent_metrics
[13]: /integrations/directory
[14]: /integrations/linux_proc_extras
[15]: /integrations/nagios
[16]: /integrations/pdh_check
[17]: /integrations/prometheus
[18]: /integrations/snmp
[19]: /integrations/windows_service
[20]: /integrations/wmi_check
[21]: /integrations/mysql
[22]: /integrations/oracle
[23]: /integrations/postgres
[24]: /integrations/sqlserver
[25]: /help<|MERGE_RESOLUTION|>--- conflicted
+++ resolved
@@ -7,32 +7,6 @@
 
 If a metric is not submitted from one of the [350+ Datadog integrations][1] it's considered a [custom metric][2]<sup>[(1)](#standard-integrations)</sup>.
 
-<<<<<<< HEAD
-=======
-## Allocation
-
-You are allocated a certain number of custom metrics based on your Datadog pricing plan:
-
-* Pro: 100 custom metrics per host.
-* Enterprise: 200 custom metrics per host.
-
-These allocations are counted across your entire infrastructure. For example, if you are on the Pro plan and licensed for three hosts, 300 custom metrics are allocated. The 300 custom metrics can be divided equally across each host, or all 300 metrics can be used by a single host. Using this example, the graphic below shows scenarios that do not exceed the allocated custom metric count:
-
-{{< img src="account_management/billing/custom_metrics/host_custom_metrics.png" alt="host_custom_metrics" responsive="true" >}}
-
-The billable number of custom metrics is based on the average number of custom metrics (from all paid hosts) per hour over a given month. Contact [Sales][3] or your [Customer Success][4] Manager to discuss custom metrics for your account or to purchase an additional custom metrics package.
-
-## Tracking custom metrics
-
-Administrative users (those with [Datadog Admin roles][5]) can see the total custom metrics per hour and the top 500 custom metrics for their account on the [usage details page][6]. See the [Usage Details][7] documentation for more information.
-
-For more real-time tracking of the count of custom metrics for a particular metric name, click into the metric name on the [Metrics Summary page][8]. It’s listed as “Currently reporting # distinct metrics...” as shown below:
-
-{{< img src="account_management/billing/custom_metrics/tracking_metric.mp4" alt="Tracking metric" video="true" responsive="true">}}
-
-## Counting custom metrics
-
->>>>>>> 75d8d7c7
 **A custom metric is uniquely identified by a combination of a metric name and tag values (including the host tag)**:
 
 ## Counting Custom Metrics
@@ -60,12 +34,7 @@
 * `host:B`, `endpoint:X`, `status:400`
 * `host:B`, `endpoint:Y`, `status:200`
 
-<<<<<<< HEAD
-This results in `request.Latency` reporting **4 distinct custom metrics**.
-=======
-
 This results in `request.Latency` reporting **four distinct custom metrics**.
->>>>>>> 75d8d7c7
 
 ### Effect of adding tags
 
@@ -178,11 +147,11 @@
 {{% /tab %}}
 {{< /tabs >}}
 
-## Tracking Custom metrics
+## Tracking custom metrics
 
 Administrative users (those with [Datadog Admin roles][4]) can see the total custom metrics per hour and the top 500 custom metrics for their account on the [usage details page][5]. See the [Usage Details][6] documentation for more information.
 
-For more real-time tracking of the count of custom metrics for a particular metric name, click into the metric name on the [Metrics Summary page][7]; it’s listed as “Currently reporting # distinct metrics…” as shown below:
+For more real-time tracking of the count of custom metrics for a particular metric name, click into the metric name on the [Metrics Summary page][7]. It’s listed as “Currently reporting # distinct metrics...” as shown below:
 
 {{< img src="account_management/billing/custom_metrics/tracking_metric.mp4" alt="Tracking metric" video="true" responsive="true">}}
 
@@ -197,7 +166,7 @@
 
 {{< img src="account_management/billing/custom_metrics/host_custom_metrics.png" alt="host_custom_metrics" responsive="true" >}}
 
-The billable number of custom metrics is based on the average number of custom metrics (from all paid hosts) per hour over a given month. Contact [Sales][8] or your [Customer Success Manager][9] to discuss custom metrics for your account or to purchase an additional custom metrics package.
+The billable number of custom metrics is based on the average number of custom metrics (from all paid hosts) per hour over a given month. Contact [Sales][3] or your [Customer Success][8] Manager to discuss custom metrics for your account or to purchase an additional custom metrics package.
 
 ## Standard integrations
 
@@ -205,38 +174,38 @@
 
 | Type of integrations                             | Integrations                                                                                                                                                  |
 |--------------------------------------------------|---------------------------------------------------------------------------------------------------------------------------------------------------------------|
-| Limited to 350 custom metrics by default.        | [ActiveMQ XML][10] / [Go-Expvar][11]                                                                                                                          |
-| No default limit upon custom metrics collection. | [Agent Metrics][12] /[Directory][13] /[Linux Proc Extras][14] /[Nagios][15] /[PDH Check][16] /[Prometheus][17] /[SNMP][18] /[Windows Services][19] /[WMI][20] |
-| Can be configured to collect custom metrics.     | [MySQL][21] /[Oracle][22] /[Postgres][23] /[SQL Server][24]                                                                                                   |
+| Limited to 350 custom metrics by default.        | [ActiveMQ XML][9] / [Go-Expvar][10]                                                                                                                          |
+| No default limit upon custom metrics collection. | [Agent Metrics][11] /[Directory][12] /[Linux Proc Extras][13] /[Nagios][14] /[PDH Check][15] /[Prometheus][16] /[SNMP][17] /[Windows Services][18] /[WMI][19] |
+| Can be configured to collect custom metrics.     | [MySQL][20] /[Oracle][21] /[Postgres][22] /[SQL Server][23]                                                                                                   |
 
 ## Troubleshooting
 
-For technical questions, contact [Datadog support][25].
-
-For billing questions, contact your [Customer Success][9] Manager.
+For technical questions, contact [Datadog support][24].
+
+For billing questions, contact your [Customer Success][25] Manager.
 
 [1]: /integrations
 [2]: /developers/metrics/custom_metrics
 [3]: /developers/metrics/types/#metric-submission-types
-[4]: /account_management/team
-[5]: https://app.datadoghq.com/account/usage/hourly
-[6]: /account_management/billing/usage_details
-[7]: https://app.datadoghq.com/metric/summary
-[8]: mailto:sales@datadoghq.com
-[9]: mailto:success@datadoghq.com
-[10]: /integrations/activemq/#activemq-xml-integration
-[11]: /integrations/go_expvar
-[12]: /integrations/agent_metrics
-[13]: /integrations/directory
-[14]: /integrations/linux_proc_extras
-[15]: /integrations/nagios
-[16]: /integrations/pdh_check
-[17]: /integrations/prometheus
-[18]: /integrations/snmp
-[19]: /integrations/windows_service
-[20]: /integrations/wmi_check
-[21]: /integrations/mysql
-[22]: /integrations/oracle
-[23]: /integrations/postgres
-[24]: /integrations/sqlserver
-[25]: /help+[4]: https://app.datadoghq.com/account/usage/hourly
+[5]: /account_management/billing/usage_details
+[6]: https://app.datadoghq.com/metric/summary
+[7]: mailto:sales@datadoghq.com
+[8]: /account_management/team
+[9]: /integrations/activemq/#activemq-xml-integration
+[10]: /integrations/go_expvar
+[11]: /integrations/agent_metrics
+[12]: /integrations/directory
+[13]: /integrations/linux_proc_extras
+[14]: /integrations/nagios
+[15]: /integrations/pdh_check
+[16]: /integrations/prometheus
+[17]: /integrations/snmp
+[18]: /integrations/windows_service
+[19]: /integrations/wmi_check
+[20]: /integrations/mysql
+[21]: /integrations/oracle
+[22]: /integrations/postgres
+[23]: /integrations/sqlserver
+[24]: /help
+[25]: mailto:success@datadoghq.com