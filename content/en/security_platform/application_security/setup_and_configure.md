--- conflicted
+++ resolved
@@ -19,13 +19,6 @@
   text: "How Application Security Monitoring Works in Datadog"
 ---
 
-<<<<<<< HEAD
-=======
-<div class="alert alert-warning">
-Application Security Monitoring is in public beta. See the <a href="https://app.datadoghq.com/security/appsec?instructions=all">in-app instructions</a> to get started.
-</div>
-
->>>>>>> 5243de93
 ## Compatibility
 
 {{< programming-lang-wrapper langs="java,dotnet,go,ruby,php,nodejs" >}}
