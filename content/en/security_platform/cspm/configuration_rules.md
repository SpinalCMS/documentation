--- conflicted
+++ resolved
@@ -26,11 +26,7 @@
 
 - [Cloud configuration][2]: These rules analyze the configuration of resources within your cloud environment. For example, the rule [Cloudfront distribution is encrypted][3] evaluates an AWS Cloudfront distribution’s configuration for encrypted status. Customization of a cloud configuration query directly is not supported at this time, but you can customize how you environment is [scanned][4] for each rule.
 
-<<<<<<< HEAD
-- [Runtime compliance][5]: These rules analyze your containers and Kubernetes clusters in order to find configuration issues, as defined in the popular CIS compliance benchmarks for Docker and Kubernetes. For example, the rule [/etc/default/docker file permissions are set to 644 or more restrictively][6] evaluates Docker file permissions running on a host.
-=======
-- [Infrastructure configuration][4]: These rules analyze your containers and Kubernetes clusters in order to find configuration issues, as defined in the popular CIS compliance benchmarks for Docker and Kubernetes. For example, the rule [/etc/default/docker file permissions are set to 644 or more restrictively][5] evaluates Docker file permissions running on a host.
->>>>>>> fce0c3da
+- [Infrastructure configuration][5]: These rules analyze your containers and Kubernetes clusters in order to find configuration issues, as defined in the popular CIS compliance benchmarks for Docker and Kubernetes. For example, the rule [/etc/default/docker file permissions are set to 644 or more restrictively][6] evaluates Docker file permissions running on a host.
 
 These rules work with out-of-the-box integration configurations and map to controls within a [compliance framework or industry benchmark][5]. When new default configuration rules are added, they are automatically imported into your account.
 
