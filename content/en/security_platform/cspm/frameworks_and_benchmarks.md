---
title: Frameworks and Industry Benchmarks
kind: documentation
further_reading:
- link: "security_platform/default_rules"
  tag: "Documentation"
  text: "Explore default cloud configuration rules"
- link: "security_platform/cspm/findings"
  tag: "Documentation"
  text: "Search and explore CSPM findings"
---

{{< site-region region="us" >}}
<div class="alert alert-warning">
Cloud Security Posture Management is currently in public beta.
</div>
{{< /site-region >}}

{{< site-region region="us3,gov,eu" >}}
<div class="alert alert-warning">
Cloud Security Posture Management is not currently available in US1-FED or US3.
</div>
{{< /site-region >}}

## Overview

Each [default rule][1] maps to one or more controls within a compliance framework or industry benchmark. Datadog out-of-the-box (OOTB) rules currently map rules to controls and requirements for the following frameworks and benchmarks:

- [CIS AWS Foundations Benchmark v1.3.0*][2]
- [CIS Docker Benchmark v1.2.0][2]
- [CIS Kubernetes Benchmark v1.5.1][3]
- [PCI DSS v3.2.1][4]

**Notes**:

- To pass the Monitoring Section of the [CIS AWS Foundations benchmark][2], you **must** enable [Security Monitoring][5] and forward [Cloudtrail logs to Datadog][6].

<<<<<<< HEAD
- Datadog CSPM is not designed to ensure compliance with any specific regulatory framework, benchmark, or standard. You are responsible for whether and how security configuration posture findings help your organization meet regulatory requirements and any remediation you implement. Further, Datadog OOTB rules are mapped to a subset of controls related to cloud infrastructure, and not other functions and internal processes that may impact regulatory adherence.

## Customize how your environment is scanned by each rule

On the [Rules][7] page, hover over a rule and click on the pencil icon to edit a rule at the top of the page. Under **Define search queries**, click the **Advanced** drop down menu to set filtering logic for how a rule scans your environment.
=======
- Datadog CSPM is not designed to ensure compliance with a specific regulatory framework. You are responsible for how Datadog findings help your organization meet regulatory requirements. Datadog focuses on mapping Datadog rules to a subset of compliance controls that are directly related to cloud infrastructure and not other functions and internal processes that may impact regulatory adherence.

## Customize how your environment is scanned by each rule

On the [Rules][6] page, hover over a rule and click on the pencil icon to edit a rule at the top of the page. Under **Define search queries**, click the **Advanced** drop-down menu to set filtering logic for how a rule scans your environment.
>>>>>>> fffd9aa9

For example, you can remove all resources tagged with `env:staging` because this environment is not running production applications using the **Never trigger a signal when** function. Or, you may want to limit the scope for a certain rule to resources tagged with `compliance:pci` using the **Only trigger a signal when** function.

{{< img src="security_platform/cspm/frameworks_and_benchmarks/never-trigger-a-signal.png" alt="In the Datadog app, select Advanced to populate Never trigger a signal when, and add a query." >}}

## Set notification targets for rules

From the [Rules][7] page, you can add notification targets. The complete list of notification options are:

- [Slack][8]
- [Jira][9]
- [PagerDuty][10]
- [ServiceNow][11]
- [Microsoft Teams][12]
- [Webhooks][13]

## Further reading

{{< partial name="whats-next/whats-next.html" >}}

[1]: /security_monitoring/default_rules/
[2]: https://www.cisecurity.org/benchmark/amazon_web_services/
[3]: https://www.cisecurity.org/benchmark/kubernetes/
[4]: https://www.pcisecuritystandards.org/document_library
[5]: /security_platform/security_monitoring/
[6]: /integrations/amazon_cloudtrail/
[7]: https://app.datadoghq.com/security/configuration/rules/
[8]: /integrations/slack/
[9]: /integrations/jira/
[10]: /integrations/pagerduty
[11]: /integrations/servicenow/
[12]: /integrations/microsoft_teams/
[13]: /integrations/webhooks/<|MERGE_RESOLUTION|>--- conflicted
+++ resolved
@@ -35,19 +35,11 @@
 
 - To pass the Monitoring Section of the [CIS AWS Foundations benchmark][2], you **must** enable [Security Monitoring][5] and forward [Cloudtrail logs to Datadog][6].
 
-<<<<<<< HEAD
 - Datadog CSPM is not designed to ensure compliance with any specific regulatory framework, benchmark, or standard. You are responsible for whether and how security configuration posture findings help your organization meet regulatory requirements and any remediation you implement. Further, Datadog OOTB rules are mapped to a subset of controls related to cloud infrastructure, and not other functions and internal processes that may impact regulatory adherence.
 
 ## Customize how your environment is scanned by each rule
 
 On the [Rules][7] page, hover over a rule and click on the pencil icon to edit a rule at the top of the page. Under **Define search queries**, click the **Advanced** drop down menu to set filtering logic for how a rule scans your environment.
-=======
-- Datadog CSPM is not designed to ensure compliance with a specific regulatory framework. You are responsible for how Datadog findings help your organization meet regulatory requirements. Datadog focuses on mapping Datadog rules to a subset of compliance controls that are directly related to cloud infrastructure and not other functions and internal processes that may impact regulatory adherence.
-
-## Customize how your environment is scanned by each rule
-
-On the [Rules][6] page, hover over a rule and click on the pencil icon to edit a rule at the top of the page. Under **Define search queries**, click the **Advanced** drop-down menu to set filtering logic for how a rule scans your environment.
->>>>>>> fffd9aa9
 
 For example, you can remove all resources tagged with `env:staging` because this environment is not running production applications using the **Never trigger a signal when** function. Or, you may want to limit the scope for a certain rule to resources tagged with `compliance:pci` using the **Only trigger a signal when** function.
 
