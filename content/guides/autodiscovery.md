--- conflicted
+++ resolved
@@ -278,10 +278,6 @@
         - containerPort: 80
 ~~~
 
-<<<<<<< HEAD
-
-
-
 
 ### Template Source: Docker Label Annotations
 
@@ -325,10 +321,8 @@
 ~~~
 
 
-# Reference
-=======
 ## Reference
->>>>>>> ec11006b
+
 
 ### Template Variable Indexes
 
