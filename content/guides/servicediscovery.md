--- conflicted
+++ resolved
@@ -166,23 +166,20 @@
 To make configuration more precise we now use the complete image identifier in the key. So the agent will look in `datadog/check_configs/quay.io/coreos/etcd:latest/...`, and fallback to the old format if no template was found to ensure backward compatibility.
 
 
-<<<<<<< HEAD
 #### Using Docker label to specify the template path
 
 In case you need to match different templates with containers running the same image, it is also possible starting with `5.8.3` to define explicitly which path the agent should look for in the configuration store to find a template using the `com.datadoghq.sd.check.id` label.
 
 For example, if a container has this label configured as `com.datadoghq.sd.check.id: foobar`, it will look for a configuration template in the store under the key `datadog/check_configs/foobar/...`.
-=======
+
+
 ### Using configuration files instead of a configuration store
+
 If running a configuration store is not possible in your environment but shipping configuration files with the agent is, you can use the [conf.d/auto_conf folder](https://github.com/DataDog/dd-agent/tree/master/conf.d/auto_conf) to store configuration templates. The format is simple and looks like the typical YAML configuration file for checks. One additional field, `docker_images`, is required and identifies the container image(s) to which this configuration should be applied.
 Use existing files in this folder as an example.
 If you use this instead of a K/V store you still need to uncomment `service_discovery_backend: docker` in `datadog.conf`, but `sd_config_backend`, `sd_backend_host` and `sd_backend_port` must be omitted.
 
 
-### Monitoring your custom container
->>>>>>> edaf4628
-
-
 ### Kubernetes users
 
 Service discovery is particularly useful for container platforms like Kubernetes where by default the user doesn't choose the node on which a container will be scheduled. With service discovery you can simply deploy the Agent container with a DaemonSet and declare your configuration templates for all the containers you plan to launch in the same cluster. To deploy the Agent, simply follow the instruction from the install page for Kubernetes.
