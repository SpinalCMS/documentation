--- conflicted
+++ resolved
@@ -59,14 +59,10 @@
 
 Your Lambda function is now ready to send logs to the Datadog platform. 
 
-<<<<<<< HEAD
-There are two ways to configure the triggers that causes the Lambda to execute and send logs to Datadog. We can [automatically](#automatically-set-up-triggers) manage them for you if you grant us a set of [permissions](#permissions), or you can [manually](#manually-set-up-triggers) set up each trigger yourself in the AWS console.
-=======
 There are two ways to configure the triggers that will cause the Lambda to execute and send logs to Datadog. 
 
 * [automatically](#automatically-set-up-triggers): With the right set of [permissions](#permissions), Datadog manages them for you.
 * [manually](#manually-set-up-triggers): set up each trigger yourself in the AWS console.
->>>>>>> 690d6479
 
 ### Automatically set up triggers
 If you are storing logs in many S3 buckets, Datadog can automatically manage triggers for you.
