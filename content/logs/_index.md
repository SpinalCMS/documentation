---
title: Log Collection
kind: Documentation
description: "Configure your Datadog agent to gather logs from your host, containers & services."
---

<div class="alert alert-info">
Datadog's Logs is currently available via public beta. You can apply for inclusion in the beta via <a href="https://www.datadoghq.com/log-management/">this form</a>.
</div>

## Overview

{{< img src="logs/index/pipeline_sketch.png" alt="Pipelines sketch" responsive="true" popup="true">}}

## Getting started with the Agent

Log collection requires an Agent version >= 6.0. Older versions of the Agent do not include the `Log collection` interface that is used for log collection.
If you are not using it already, please follow [the agent installation instruction](https://github.com/DataDog/datadog-agent/blob/master/docs/beta/upgrade.md).

Collecting logs is **disabled** by default in the Datadog Agent, you need to enable it in `datadog.yaml`:

    log_enabled: true

## Enabling log collection from integrations

To start collecting logs for a given integration, you need to uncomment the logs section in that integration's yaml file, and configure it for your environment.

If an integration does not support logs by default, you may need to use the custom file configuration below.

<div class="alert alert-warning">
During the beta phase of Datadog Logs, not all integrations include log configurations out of the box. A current list of supported integrations is available below.
</div>

### Cloud
* [AWS](/logs/aws)

### Frameworks

* [Java](/logs/languages/java) 
* [C#](/logs/languages/csharp)
* [Go](/logs/languages/go)
* [NodeJs](/logs/languages/nodejs)
* [Ruby](/logs/languages/ruby)

### Agent checks

* Apache: [apache.d/conf.yaml.example](https://github.com/DataDog/integrations-core/blob/nils/Logs-integration-beta/apache/conf.yaml.example)
* Haproxy: [haproxy.d/conf.yaml.example](https://github.com/DataDog/integrations-core/blob/nils/Logs-integration-beta/haproxy/conf.yaml.example)
* IIS: [iis.d/conf.yaml.example](https://github.com/DataDog/integrations-core/blob/nils/Logs-integration-beta/iis/conf.yaml.example)
* Mongo: [mongo.d/conf.yaml.example](https://github.com/DataDog/integrations-core/blob/nils/Logs-integration-beta/mongo/conf.yaml.example)
* Nginx: [nginx.d/conf.yaml.example](https://github.com/DataDog/integrations-core/blob/nils/Logs-integration-beta/nginx/conf.yaml.example)
* PostgreSQL: [postgres.d/conf.yaml.example](https://github.com/DataDog/integrations-core/blob/nils/Logs-integration-beta/postgres/conf.yaml.example)

## Custom log collection

The Datadog Agent can collect logs from files or the network (TCP or UDP) and forward them to Datadog. To configure this, create a new repository and yaml file named after your log source  in the Agent's **conf.d** directory ( `conf.d/python.d/conf.yaml` for python logs, ...) and set these options:

* `type` : (mandatory) type of log input source (**tcp** / **udp** / **file**)
* `port` / `path` : (mandatory) Set `port` if `type` is **tcp** or **udp**. Set `path` if `type` is **file**.
* `service` : (mandatory) name of the service owning the log
* `source` : (mandatory) attribute that defines which integration is sending the logs. "If the logs do not come from an existing integration then this field may include a custom source name. But we recommend matching this value to the namespace of any related [custom metrics](/getting_started/custom_metrics/) you are collecting, e.g, `myapp` from `myapp.request.count`)"
* `sourcecategory` : (optional) Multiple value attribute. Can be used to refine the source attribtue. Example: source:mongodb, sourcecategory:db_slow_logs
* `tags`: (optional) add tags to each log collected.

### Tail existing files
Set `type` to **file** then specify the absolute `path` to the log file you want to tail.

Example: 
To gather python applications stored in **/var/log/myapp1.log** and **/var/log/python.log** create a `python.d/conf.yaml` file as follows::

Note that for the yaml file to be considered valid by the agent, they must include an "init_config" section and have at least one "instance" defined as shown below:

```yaml
init_config:

instances:
    [{}]
#Log section
logs:

  - type: file
    path: /var/log/myapp1.log
    service: myapp1
    source: python
    sourcecategory: sourcecode
    tags: env:prod

  - type: file
    path: /var/log/python.log
    service: myapplication
    source: python
    sourcecategory: sourcecode
```
* [Restart your agent](https://help.datadoghq.com/hc/en-us/articles/203764515-Start-Stop-Restart-the-Datadog-Agent)

### Stream logs through TCP/UDP
Set `type` to **tcp** or **udp** depending of your protocol then specify the `port` of your incomming connection.

Example:
If your PHP application does not log to a file, but instead forwards its logs via TCP, create a configuration file that specifies the port to receive as in the example below:

```yaml
init_config:

instances:
    [{}]
#Log section
logs:
  - type: tcp
    port: 10518
    service: webapp
    source: php
    sourcecategory: front

```
* [Restart your agent](https://help.datadoghq.com/hc/en-us/articles/203764515-Start-Stop-Restart-the-Datadog-Agent)

### Docker log collection

Agent 6 is able to collect logs from containers. It can be installed [on the host](https://github.com/DataDog/datadog-agent/blob/master/docs/beta/upgrade.md) or [in a container](https://github.com/DataDog/datadog-agent/tree/master/Dockerfiles/agent).

For containerized installation, here are the command related to log collection:

* `-v /opt/datadog-agent/run:/opt/datadog-agent/run:rw`: Store on disk where to pick log file or container stdout when we restart
* `-v /var/run/docker.sock:/var/run/docker.sock:ro`: Give access to docker api to collect container stdout and stderr
* `-v /my/path/to/conf.d:/conf.d:ro`: mount configuration repository
* `-v /my/file/to/tail:/tail.log:ro`: Foreach log file that should be tailed by the agent (not required if you only want to collect container stdout or stderr)
* `-e DD_LOG_ENABLED=true`: Activate log collection (disable by default)
* `-e DD_API_KEY=<YOUR_API_KEY>`: Set the api key

To start collecting logs for a given container filtered by image or label, update the integration log section in its yaml file, or create a custom yaml file.
Set the type to `docker` and set the proper image or label as shown in the below example for nginx containers with a `httpd` image:

```yaml
init_config:

instances:
    [{}]

#Log section

logs:
   - type: docker
     image: httpd    #or label: mylabel:mylabelvalue
     service: nginx
     source: nginx
     sourcecategory: http_web_access

```

If the agent is containerized, see [the specific configuration file to mount the YAML configuration files to the agent container](https://github.com/DataDog/docker-dd-agent#configuration-files).

* [Restart your agent](https://help.datadoghq.com/hc/en-us/articles/203764515-Start-Stop-Restart-the-Datadog-Agent)

<<<<<<< HEAD
## Log collection advanced functionalities 
=======
## Log Collection advanced usage
>>>>>>> f0b65b22

### Filter logs

All logs are not equal and you may want to send only a specific subset of logs to Datadog.
To achieve this use the `log_processing_rules` parameter in your configuration file with the **exclude_at_match** <!--or **include_at_match**--> `type`.

* exclude_at_match:

If the pattern is contained in the message the log is excluded, and not sent to Datadog.

Example: Filtering out logs that contain a Datadog email

```yaml
init_config:

instances:
    [{}]

logs:
 - type: file
   path: /my/test/file.log
   service: cardpayment
   source: java
   log_processing_rules:
    - type: include_at_match
      name: include_datadoghq_users
      # Regexp can be anything
      pattern: \w+@datadoghq.com
```

<!--
* include_at_match:

Only log with a message that includes the pattern are sent to Datadog.

Example: Sending only logs that contain a Datadog email

```yaml
init_config:

instances:
    [{}]

logs:
 - type: file
   path: /my/test/file.log
   service: cardpayment
   source: java
   log_processing_rules:
    - type: exclude_at_match
      name: exclude_datadoghq_users
      # Regexp can be anything
      pattern: User=\w+@datadoghq.com
```
-->

### Search and replace content in your logs

If your logs contain sensitive information that you wish you redact, configure the Datadog Agent to mask sensitive sequences by using the `log_processing_rules` parameter in your configuration file with the **mask_sequences** `type`.

This replaces all matched groups with `replace_placeholder` parameter value.
Example: Redact credit card numbers

```yaml
init_config:

instances:
    [{}]

logs:
 - type: file
   path: /my/test/file.log
   service: cardpayment
   source: java
   log_processing_rules:
      - type: mask_sequences
        name: mask_credit_cards
        replace_placeholder: "[masked_credit_card]"
        #One pattern that contains capture groups
        pattern: (?:4[0-9]{12}(?:[0-9]{3})?|[25][1-7][0-9]{14}|6(?:011|5[0-9][0-9])[0-9]{12}|3[47][0-9]{13}|3(?:0[0-5]|[68][0-9])[0-9]{11}|(?:2131|1800|35\d{3})\d{11})
```

### Multi-line

If your logs are not sent in JSON and you want to aggregate several lines into one single entry, configure the Datadog Agent to detect a new log using a specific regex pattern instead of having one log per line.  

This is accomplished by using the `log_processing_rules` parameter in your configuration file with the **multi_line** `type`.

This aggregates all lines into one single entry until the given pattern is detected again. This is especially useful for database logs and stack traces.
Example: Every PostgreSQL log line starts with a timestamp with `YYYY-dd-mm` format. The below lines would be sent as two logs.

```
2017-12-05 10:10:46.981 UTC [1107] postgres psql postgres [local] 5a0c58f6.453 LOG:  statement: SELECT d.datname as “Name”,
               pg_catalog.pg_get_userbyid(d.datdba) as “Owner”,
               pg_catalog.pg_encoding_to_char(d.encoding) as “Encoding”,
               d.datcollate as “Collate”,
               d.datctype as “Ctype”,
               pg_catalog.array_to_string(d.datacl, E’\n’) AS “Access privileges”
        FROM pg_catalog.pg_database d
        ORDER BY 1;
2017-12-05 10:55:49.061 UTC [20535] postgres psql postgres [local] 5a0d60a5.5037 LOG:  incomplete startup packet
```

To achieve this, you need to use the following `log_processing_rules`:

```yaml
init_config:

instances:
    [{}]

logs:
 - type: file
   path: /var/log/pg_log.log
   service: database
   source: postgresql
   log_processing_rules:
      - type: multi_line
        name: new_log_start_with_date
        pattern: \d{4}\-(0?[1-9]|1[012])\-(0?[1-9]|[12][0-9]|3[01])
```

### Wildcards

If your log files are labeled by date or simply all stored in the same directory, configure your Datadog Agent to monitor them all and automatically detect new ones by using wildcards in the `path` attribute.

* Using `path: /var/log/myapp/*.log` matches all `.log` file contained in the `/var/log/myapp/` directory. But it does not match `/var/log/myapp/myapp.conf`.
* Using `path: /var/log/myapp/*/*.log` matches `/var/log/myapp/log/myfile.log` or `/var/log/myapp/errorLog/myerrorfile.log` but does not match `/var/log/myapp/mylogfile.log`.

Configuration example:

```yaml
init_config:

instances:
    [{}]

logs:
 - type: file
   path: /var/log/myapp/*.log
   service: mywebapp
   source: go
```


## Reserved attributes 

If your logs are formatted as JSON, be aware that some attributes are reserved for use by Datadog:

### *date* attribute

By default Datadog generates a timestamp and appends it in a date attribute when logs are received.
However, if a JSON formatted log file includes one of the following attributes, Datadog interprets its value as the the log’s official date:

* `@timestamp`
* `timestamp`
* `_timestamp`
* `Timestamp`
* `eventTime`
* `date`
* `published_date`
* `syslog.timestamp`

You can also specify alternate attributes to use as the source of a log's date by setting a [log date remapper processor](/logs/processing/#log-date-remapper)

<div class="alert alert-info">
The recognized date formats are: <a href="https://www.iso.org/iso-8601-date-and-time-format.html">ISO8601</a>, <a href="https://en.wikipedia.org/wiki/Unix_time">UNIX (the milliseconds EPOCH format)</a>  and <a href="https://www.ietf.org/rfc/rfc3164.txt">RFC3164</a>.
</div>

### *message* attribute

By default, Datadog ingests the value of message as the body of the log entry. That value is then highlighted and display in the [log list](/logs/explore/#log-list), where it is indexed for [full text search](/logs/explore/#search-bar).

### *severity* attribute

Each log entry may specify a severity level which is made available for faceted search within Datadog. However, if a JSON formatted log file includes one of the following attributes, Datadog interprets its value as the the log’s official severity:

* `syslog.severity`

If you would like to remap some severities existing in the `severity` attribute, you can do so with the [log severity remapper](/logs/processing/#log-severity-remapper)

### *host* attribute

Using the Datadog Agent or the RFC5424 format automatically set the host value on your logs. However, if a JSON formatted log file includes the following attribute, Datadog interprets its value as the the log’s host:

* `syslog.hostname`

### *service* attribute

Using the Datadog Agent or the RFC5424 format automatically set the service value on your logs. However, if a JSON formatted log file includes the following attribute, Datadog interprets its value as the the log’s service:

* `syslog.appname`

### Edit reserved attributes

You can now control the global hostname, service, timestamp, and severity main mapping that are applied before the processing pipelines. This is particularly helpful if logs are sent in JSON or from an external agent.

{{< img src="logs/index/reserved_attribute.png" alt="Reserved Attribute" responsive="true" popup="true">}}

To change the default values for each of the reserved attributes, go to the pipeline page and edit the `Reserved Attribute mapping`:

{{< img src="logs/index/reserved_attribute_tile.png" alt="Reserved Attribute Tile" responsive="true" popup="true">}}

## Further Reading

{{< whatsnext >}}
    {{< nextlink href="/logs/explore" tag="Documentation" >}}Learn how to explore your logs{{< /nextlink >}}
    {{< nextlink href="/logs/faq/how-to-send-logs-to-datadog-via-external-log-shippers" tag="FAQ" >}}How to Send Logs to Datadog via External Log Shippers{{< /nextlink >}}
    {{< nextlink href="/logs/parsing" tag="Documentation" >}}Learn more about parsing{{< /nextlink >}}
{{< /whatsnext >}}<|MERGE_RESOLUTION|>--- conflicted
+++ resolved
@@ -152,11 +152,7 @@
 
 * [Restart your agent](https://help.datadoghq.com/hc/en-us/articles/203764515-Start-Stop-Restart-the-Datadog-Agent)
 
-<<<<<<< HEAD
-## Log collection advanced functionalities 
-=======
-## Log Collection advanced usage
->>>>>>> f0b65b22
+## Log collection advanced usage 
 
 ### Filter logs
 
