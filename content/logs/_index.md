--- conflicted
+++ resolved
@@ -128,7 +128,7 @@
     source: php
     sourcecategory: front
 
-``
+```
 
 ### Filter logs
 
@@ -241,10 +241,6 @@
 
 {{< img src="logs/index/reserved_attribute_tile.png" alt="Reserved Attribute Tile" responsive="true" popup="true">}}
 
-<<<<<<< HEAD
 ## Further Reading
-=======
-## What's Next
->>>>>>> 6ef7368a
 
 {{< partial name="whats-next/whats-next.html" >}}