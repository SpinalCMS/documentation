--- conflicted
+++ resolved
@@ -129,7 +129,7 @@
     sourcecategory: front
 
 ```
-<<<<<<< HEAD
+
 
 ### Docker log collection
 
@@ -138,7 +138,7 @@
 To start collecting logs for a given container filtered by image or label, update the integration log section in its yaml file, or create a custom yaml file.
 Set the type to `docker` and set the proper image or label as shown in the below example for nginx containers with a `httpd` image:
 
-{{< highlight yaml >}}
+```yaml
 init_config:
 
 instances:
@@ -153,11 +153,9 @@
      source: nginx
      sourcecategory: http_web_access
 
-{{< /highlight >}}
+```
 
 If the agent is containerized, see [here](https://github.com/DataDog/docker-dd-agent#configuration-files) how to mount the YAML configuration files to the agent container.
-=======
->>>>>>> 92dd9b2d
 
 ### Filter logs
 
