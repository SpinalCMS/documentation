---
title: Processing
kind: Documentation
autotocdepth: 2
hideguides: true
customnav: lognav
<<<<<<< HEAD
description: "Parse & Enrich your logs so you can create valuable facets & metrics in the Logs Explorer."
=======
beta: true
>>>>>>> dcd8a443
---

<div class="alert alert-info">
Datadog's log management is currently in private beta. If you would like to apply for it, please fill out <a href="https://www.datadoghq.com/log-management/">this form</a>.
</div>

## Overview

To access the processing panel use the upper left menu:
{{< img src="logs/processing/processing_panel.png" alt="Pipelines pannel" >}}

## Processing Pipelines 
### Pipelines Goal 

**A processing pipeline takes a filtered subset of incoming logs and applies over them a list of sequential processors.**

With pipelines, you can parse and enrich your logs by chaining them sequentially through [processors](#processors). This lets you extract meaningful information or attributes from semi-structured text to reuse them as [facets](/logs/explore/#facets).

Each log that comes through the pipelines is tested against every pipeline filter. If it matches one then all the [processors](#processors) are applied sequentially before moving to the next pipeline.

So for instance a processing pipeline can transform this log:
{{< img src="logs/processing/original_log.png" alt="original log" style="width:60%;" >}}

into this log: 

{{< img src="logs/processing/log_post_severity.png" alt=" Log post severity " style="width:60%;">}}

With one single pipeline:

{{< img src="logs/processing/pipeline_example.png" alt="Pipelines example" style="width:90%;">}}

Pipelines can take logs from a wide variety of formats and translate them all into a common format in Datadog.

### Pipeline filters

Filters let you limit what kinds of logs a pipeline will apply to.

The filter syntax is the same as the [search bar](/logs/explore/#search-bar).

**Be aware that the pipeline filtering is applied before any pipeline processing, hence you cannot filter on an attribute that does not exist** 

The log list shows which logs your pipeline applies to:

{{< img src="logs/processing/pipeline_filters.png" alt="Pipelines filters" style="width:90%;">}}

### Integration Pipelines

Integration pipelines are automatically installed when you activate an [integration](https://app.datadoghq.com/account/settings).

These pipelines are read-only, but you can clone them and then edit the clone:

{{< img src="logs/processing/cloning_pipeline.png" alt="Cloning pipeline" >}}

## Processors

A processor executes within a [pipeline](#processing-pipelines) a data-structuring action ([Remapping an attribute](#attribute-remapper), [Grok parsing](#grok-parser)...) on a log.

The different kinds of processors are explained below.

### Grok Parser

Create custom grok rules to parse the full message or a specific attribute of your raw event:

{{< img src="logs/processing/parser.png" alt="Parser" >}}

Read more about this in the [parsing section](/logs/parsing)

### Log Date Remapper 

As Datadog receives logs, it timestamps them using the value(s) from any of these default attributes:

* `timestamp`
* `date`
* `_timestamp`
* `Timestamp`
* `eventTime`
* `published_date`

If your logs put their dates in an attribute not in this list, use the log date remapper processor to define their date attribute as the official log timestamp:

{{< img src="logs/processing/log_date_remapper.png" alt="Log date remapper" >}}

If your logs don't contain any of the default attributes and you haven't defined your own date attribute, Datadog timestamps the logs with the date it received them.

### Log Severity Remapper

Use this processor if you want to assign some attributes as the official severity, just enter the attribute path in the processor tile as follow:

{{< img src="logs/processing/severity_remapper_processor_tile.png" alt="Severity remapper processor tile" >}}

It transforms this log:

{{< img src="logs/processing/log_pre_severity.png" alt=" Log pre severity " style="width:60%;">}}

Into this log:

{{< img src="logs/processing/log_post_severity_bis.png" alt=" Log post severity bis" style="width:60%;">}}

However, beware that each incoming severity value is mapped as follows:

* Integers from 0 to 7 map to the [syslog severity standards](https://en.wikipedia.org/wiki/Syslog#Severity_level)
* Strings beginning with **emerg** or **f** (case unsensitive) map to **emerg (0)**
* Strings beginning with **a** (case unsensitive) map to **alert (1)**
* Strings beginning with **c** (case unsensitive) map to **critical (2)**
* Strings beginning with **err** (case unsensitive) map to **error (3)**
* Strings beginning with **w** (case unsensitive) map to **warning (4)**
* Strings beginning with **n** (case unsensitive) map to **notice (5)**
* Strings beginning with **i** (case unsensitive) map to **info (6)**
* Strings beginning with **d**, **trace** or **verbose** (case unsensitive) map to **debug (7)**
* All others map to **info (6)**

### Attribute Remapper

This processor remaps any attribute(s) to another one, for instance here it remaps “user” to “user.firstname”

{{< img src="logs/processing/attribute_remapper_processor_tile.png" alt="Attribute Remapper processor tile" >}}

It transforms this log:

{{< img src="logs/processing/attribute_pre_remapping.png" alt="attribute pre remapping " style="width:60%;">}}

Into this log:
{{< img src="logs/processing/attribute_post_remapping.png" alt="attribute post remapping " style="width:60%;">}}

### URL Parser 

This processor extracts query parameters and other important parameters from a URL. To use it, just enter the source attribute of your url:
{{< img src="logs/processing/url_processor.png" alt="Url Processor" >}}

### Useragent parser

UserAgent parser takes a useragent attribute and does its best to extract the OS, browser, device, etc...
It recognizes major bots like the Google Bot, Yahoo Slurp, Bing and others.

If your logs contain encoded useragents (as, for example, IIS logs do), configure this processor to **decode the URL** before parsing it.

These settings: 
{{< img src="logs/processing/useragent_processor_tile.png" alt="Useragent processor tile" >}}

Give the following results:
{{< img src="logs/processing/useragent_processor.png" alt="Useragent processor" >}}

## What's next

* Learn how to [explore your logs](/logs/explore)
* Learn more about [parsing](/logs/parsing)<|MERGE_RESOLUTION|>--- conflicted
+++ resolved
@@ -4,11 +4,8 @@
 autotocdepth: 2
 hideguides: true
 customnav: lognav
-<<<<<<< HEAD
 description: "Parse & Enrich your logs so you can create valuable facets & metrics in the Logs Explorer."
-=======
 beta: true
->>>>>>> dcd8a443
 ---
 
 <div class="alert alert-info">
