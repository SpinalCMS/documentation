---
<<<<<<< HEAD
title: Collection
kind: documentation
=======
title: Log Collection
kind: Documentation
>>>>>>> 468abaa7
autotocdepth: 2
hideguides: true
customnav: lognav
description: "Configure your Datadog agent to gather logs from your host, containers & services."
beta: true
---

<div class="alert alert-info">
Datadog's Logs is currently available via private beta. You can apply for inclusion in the beta via <a href="https://www.datadoghq.com/log-management/">this form</a>.
</div>

## Overview
{{< img src="logs/index/pipeline_sketch.png" alt="Pipelines sketch" >}}

## Getting started with the Agent

To start gathering logs, install the Log-Specific Datadog Agent:

    sudo sh -c "echo 'deb http://apt.datad0g.com/ beta main' > /etc/apt/sources.list.d/datadog.list"
    sudo apt-key adv --keyserver keyserver.ubuntu.com --recv-keys C7A7DA52
    sudo apt-get update

To validate apt is properly configured,  you can check if the following command returns results like *1:5.17.3~logsbeta.3-1 500*

    apt-cache policy datadog-agent | grep logs

Then to install the agent:

    sudo apt-get install datadog-agent=1:5.17.3~logsbeta.3-1 -y

Collecting logs is **disabled** by default in the Datadog Agent, you need to enable it:

* In the `conf.d` folder, create the `logs-agent.yaml` file with the following content: 

{{< highlight yaml >}}
init_config:
instances:
    [{}]

#(mandatory) Same api_key as specified in datadog.conf
api_key: <YOUR_DATADOG_API_KEY>
#(optional): same hostname as specified in Datadog.conf - used for host tags and links with metrics
#hostname:  

{{< /highlight >}}

* [Restart your agent](https://help.datadoghq.com/hc/en-us/articles/203764515-Start-Stop-Restart-the-Datadog-Agent)

## Enabling log collection from integrations

To start collecting logs for a given integration, you need to uncomment the logs section in that integration's yaml file, and configure it for your environment.

If an integration does not support logs by default, you may need to use use the custom file configuration below.

<div class="alert alert-warning">
During the beta phase of Datadog Logs, not all integrations include log configurations out of the box. A current list of supported integrations and example configuration files is available below:
</div>

* Apache: [apache.yaml.example](https://github.com/DataDog/integrations-core/blob/nils/Logs-integration-beta/apache/conf.yaml.example)
* Haproxy: [haproxy.yaml.example](https://github.com/DataDog/integrations-core/blob/nils/Logs-integration-beta/haproxy/conf.yaml.example)
* IIS: [iis.yaml.example](https://github.com/DataDog/integrations-core/blob/nils/Logs-integration-beta/iis/conf.yaml.example)
* Java: [java.yaml.example](https://gist.github.com/NBParis/d977edbb2fc3fb4c1d47f8542661ceff)
* Mongo: [mongo.yaml.example](https://github.com/DataDog/integrations-core/blob/nils/Logs-integration-beta/mongo/conf.yaml.example)
* Nginx: [nginx.yaml.example](https://github.com/DataDog/integrations-core/blob/nils/Logs-integration-beta/nginx/conf.yaml.example)

## Custom log collection

The Datadog Agent can collect logs from files or the network (TCP or UDP) and forward them to Datadog. To configure this, create a `custom-logs.yaml` file in your **conf.d** folder and set these options:


* `type` : (mandatory) type of log input source (**tcp** / **udp** / **file**)
* `port` / `path` : (mandatory) Set `port` if `type` is **tcp** or **udp**. Set `path` if `type` is **file**.
* `service` : (mandatory) name of the service owning the log
* `source` : (mandatory) attribute that defines which integration is sending the logs. "If the logs do not come from an existing integration then this field may include a custom source name. But we recommend matching this value to the namespace of any related custom metrics you are collecting, e.g, `myapp` from `myapp.request.count`)"
* `sourcecategory` : (optional) Multiple value attribute. Can be used to refine the source attribtue. Example: source:mongodb, sourcecategory:db_slow_logs
* `tags`: (optional) add tags to each log collected.

### Tail existing files
Set `type` to **file** then specify the absolute `path` to the log file you want to tail.

Example: 
If you want to gather your python app logs for instance stored in **/var/log/myapp1.log** and **/var/log/python.log** you would create a `python.yaml` file as follows:

Please note that for the yaml file to be considered valid by the agent, they must include an "init_config" section and have at least one "instance" defined as shown below:

{{< highlight yaml >}}
init_config:

instances:
    [{}]
#Log section
logs:

  - type: file
    path: /var/log/myapp1.log
    service: myapp1
    source: python
    sourcecategory: sourcecode
    tags: env:prod

  - type: file
    path: /var/log/python.log
    service: myapplication
    source: python
    sourcecategory: sourcecode
{{< /highlight >}}

### Stream logs through TCP/UDP
Set `type` to **tcp** or **udp** depending of your protocol then specify the `port` of your incomming connection.

Example: 
If your PHP application does not log to a file, but instead forwards its logs via TCP, you will need to create a configuration file that specifies the port to receive as in the example below:

{{< highlight yaml >}}
init_config:

instances:
    [{}]
#Log section
logs:
  - type: tcp
    port: 10518
    service: webapp
    source: php
    sourcecategory: front

{{< /highlight >}}

### Filter logs

All logs are not equal and you may want to send only a specific subset of logs to Datadog.
To achieve this use the `log_processing_rules` parameter in your configuration file with the **exclude_at_match** `type`

If the pattern is contained in the message the log is excluded, and not sent to Datadog.

Example: Filter out logs where the user field matches the datadoghq.com domain

```
init_config:

instances:
    [{}]

logs:
 - type: file
   path: /my/test/file.log
   service: cardpayment
   source: java
   log_processing_rules:
    - type: exclude_at_match
      name: exclude_datadoghq_users
      # Regexp can be anything
      pattern: User=\w+@datadoghq.com
```

### Search and replace content in your logs

If your logs contain sensitive information that you wish you redact, you can configure sequences to mask in your configuration file. This is accomplished by using the `log_processing_rules` parameter in your configuration file with the **mask_sequences** `type`

This replaces all matched groups with `replace_placeholder` parameter value.
Example: Redact credit card numbers

```
init_config:

instances:
    [{}]

logs:
 - type: file
   path: /my/test/file.log
   service: cardpayment
   source: java
   log_processing_rules:
      - type: mask_sequences
        name: mask_credit_cards
        replace_placeholder: "[masked_credit_card]"
        #One pattern that contains capture groups
        pattern: (?:4[0-9]{12}(?:[0-9]{3})?|[25][1-7][0-9]{14}|6(?:011|5[0-9][0-9])[0-9]{12}|3[47][0-9]{13}|3(?:0[0-5]|[68][0-9])[0-9]{11}|(?:2131|1800|35\d{3})\d{11})
```

## Reserved attributes 

If your logs are formatted as JSON, please note that some attributes are reserved for use by Datadog:

### `date` attribute

By default Datadog generates a timestamp and appends it in a date attribute when logs are received. 
However, if a JSON formatted log file includes one of the following attributes, Datadog will interpret its value as the the log’s official date:

* `timestamp`
* `date`
* `_timestamp`
* `Timestamp`
* `eventTime`
* `published_date`

You can also specify alternate attributes to use as the source of a log's date by setting a [log date remapper processor](/logs/processing/#log-date-remapper)

<div class="alert alert-info">
The recognized date formats are: <a href="https://www.iso.org/iso-8601-date-and-time-format.html">ISO8601</a>, <a href="https://en.wikipedia.org/wiki/Unix_time">UNIX (the milliseconds EPOCH format)</a>  and <a href="https://www.ietf.org/rfc/rfc3164.txt">RFC3164</a>.
</div>

### `message` attribute

By default, Datadog will ingest the value of message as the body of the log entry. That value will then be highlighted and display in the [log list](/logs/explore/#log-list), where it will be indexed for [full text search](/logs/explore/#search-bar).

### `severity` attribute

Each log entry may specify a severity level which will be made available for faceted search within Datadog.

If you would like to remap some severities existing in the `severity` attribute, you can do so with the [log severity remapper](/logs/processing/#log-severity-remapper)

## What's next

* Learn how to [explore your logs](/logs/explore)
* Learn how to [process your logs](/logs/processing)
* Learn more about [parsing](/logs/parsing)<|MERGE_RESOLUTION|>--- conflicted
+++ resolved
@@ -1,11 +1,6 @@
 ---
-<<<<<<< HEAD
-title: Collection
-kind: documentation
-=======
 title: Log Collection
 kind: Documentation
->>>>>>> 468abaa7
 autotocdepth: 2
 hideguides: true
 customnav: lognav
