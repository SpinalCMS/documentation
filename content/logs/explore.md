---
title: Explore
kind: documentation
autotocdepth: 2
customnav: lognav
description: "The Logs Explorer is your Datadog home base for troubleshooting and exploration over your logs."
beta: true
further_reading:
- link: "/logs/processing"
  tag: "Logs"
  text: Learn how to process your logs
- link: "/logs/parsing"
  tag: "Logs"
  text: Learn more about parsing
---

<div class="alert alert-info">
Datadog's Logs is currently available via public beta. You can apply for inclusion in the beta via <a href="https://www.datadoghq.com/log-management/">this form</a>.
</div>

## Overview 

The Logs explorer is your home base for troubleshooting and exploration:

<<<<<<< HEAD
{{< img src="logs/explore/explore_view_with_comments.png" alt="Explore view with comments" responsive="true" popup="true">}}
=======
{{< img src="logs/explore/explore_view_with_comments.png" alt="Explore view with comments" responsive="true" >}}
>>>>>>> b1c8c640

In this view you can:

* [Interact with the Time range](#time-range)
* [Display lists of logs](#log-list)
* [Use facets to filter your log list](#facets)
* [Enter search queries](#search-bar)

## Time Range
The time range allows you to display logs within a given time period. It appears directly under the search bar as a timeline. The timeline can be displayed or wrapped up with the **Show Graph** check box:

<<<<<<< HEAD
{{< img src="logs/explore/timeline.png" alt="Timeline" responsive="true" popup="true">}}

Quickly change the time range by selecting a preset range from the dropdown:

{{< img src="logs/explore/timerange.png" alt="Timerange" responsive="true" popup="true">}}
=======
{{< img src="logs/explore/timeline.png" alt="Timeline" responsive="true" >}}

Quickly change the time range by selecting a preset range from the dropdown:

{{< img src="logs/explore/timerange.png" alt="Timerange" responsive="true" >}}
>>>>>>> b1c8c640

## Log list
The log list is the list of logs that match the selected context. A context is defined by a [search bar](#search-bar) filter and a [time range](#time-range).
You can sort the list by clicking the **date** column header.

<<<<<<< HEAD
{{< img src="logs/explore/log_list.png" alt="Log List" responsive="true" popup="true">}}
=======
{{< img src="logs/explore/log_list.png" alt="Log List" responsive="true" >}}
>>>>>>> b1c8c640

### Filtering the log list
If you enter a valid query into the [search bar](#search-bar), words that match your query are highlighted, and the logs displayed match your facet criteria:

<<<<<<< HEAD
{{< img src="logs/explore/log_list_highlighted.png" alt="Log List highlighted" responsive="true" popup="true">}}
=======
{{< img src="logs/explore/log_list_highlighted.png" alt="Log List highlighted" responsive="true" >}}
>>>>>>> b1c8c640

### Displaying a full log
You can click on any log line to see more details about it:

<<<<<<< HEAD
{{< img src="logs/explore/log_in_log_list.png" alt="Log in log list" responsive="true" popup="true">}}
=======
{{< img src="logs/explore/log_in_log_list.png" alt="Log in log list" responsive="true" >}}
>>>>>>> b1c8c640

### Focus on Host and Service

Click on its `host` or `service` and select `Focus on Host & Service` to see log lines dated just before and after a selected log - even if they don't match your filter -

<<<<<<< HEAD
{{< img src="logs/explore/focus_host_service.png" alt="focus on host and service.png" responsive="true" popup="true">}}
=======
{{< img src="logs/explore/focus_host_service.png" alt="focus on host and service.png" responsive="true" >}}
>>>>>>> b1c8c640

### Columns
To add more log details to the list, click the **Columns** button and select any facets you want to see:

<<<<<<< HEAD
{{< img src="logs/explore/log_list_with_columns.png" alt="Log List with columns" responsive="true" popup="true">}}
=======
{{< img src="logs/explore/log_list_with_columns.png" alt="Log List with columns" responsive="true" >}}
>>>>>>> b1c8c640

## Facets 

A facet displays all the distinct members of an attribute or a tag as well as provides some basic analytics such as the amount of logs represented. This is also a switch to easily filter your data.

Facets allow you to pivot or filter your datasets based on a given attribute. Examples facets may include users, services, etc...

<<<<<<< HEAD
{{< img src="logs/explore/facets_demo.png" alt="Facets demo" responsive="true" popup="true">}}
=======
{{< img src="logs/explore/facets_demo.png" alt="Facets demo" responsive="true" >}}
>>>>>>> b1c8c640

### Create a Facet

To start using an attribute as a Facet or in the search, you simply need to click on it and add it as a Facet:
<<<<<<< HEAD
{{< img src="logs/explore/create_facet.png" alt="Create Facet" responsive="true" popup="true">}}
=======
{{< img src="logs/explore/create_facet.png" alt="Create Facet" responsive="true" >}}
>>>>>>> b1c8c640

Once this is done, the value of this attribute is stored **for all new logs** and can be used for searches via the [search bar](#searche-bar) or [Facet Panel](#facet-panel).

### Facet Panel

Use facets to easily filters on your logs. The search bar and url automatically reflect your selections.
<<<<<<< HEAD
{{< img src="logs/explore/facet_panel.png" alt="Facet panel" responsive="true" popup="true">}}
=======
{{< img src="logs/explore/facet_panel.png" alt="Facet panel" responsive="true" >}}
>>>>>>> b1c8c640

### Expanded view

Expand a facet to access advanced search options like 
Including or excluding a pattern within a facet.

For example: You want to select all the url values that start with “/test_5”: 
<<<<<<< HEAD
{{< img src="logs/explore/expanded_view.png" alt="Expanded view" responsive="true" popup="true">}}
=======
{{< img src="logs/explore/expanded_view.png" alt="Expanded view" responsive="true" >}}
>>>>>>> b1c8c640

## Search bar

The search query language is based on the Lucene query syntax:

[Apache Lucene - Query Parser Syntax](http://lucene.apache.org/core/2_9_4/queryparsersyntax.html)

All search parameters are contained in the url, so it is very simple to share your view.

### Search syntax
A query is composed of terms and operators.

There are two types of terms:

* A **Single Term** is a single word such as "test" or "hello".

* A **Sequence** is a group of words surrounded by double quotes such as "hello dolly".

To combine multiple terms into a complex query, you can use any of the following boolean operators:

||||
|:----|:----|:----|
| **Operator** | **Description ** | **Example **|
| `AND` | **Intersection**: both terms are in the selected events (if nothing is added, AND is taken by default) | authentication AND failure |
| `OR` | **Union**: either terms is contained in the selected events| authentication OR password|
| `-` | **Exclusion**: the following term is NOT in the event |authentication AND -password|

### Facet search 
To search on a specific [facet](#facets) you need to [add it as a facet first](#create-a-facet) then add `@` to specify you are searcing on a facet.

For instance, if your facet name is **url** and you want to filter on the **url** value *www.datadoghq.com* just enter: 

`@url:www.datadoghq.com`

### Wildcards
To perform a multi-character wildcard search, use the `*` symbol as follows:

* `service:web*`  matches every log message that have an service starting by “web”.
* `hello*` matches all log message starting with hello
* `*hello` matches all log message that ends with hello

### Numerical values
Use `<`,`>`, `<=` or `>=` to perform a search on numerical attributes. For instance, retrieve all logs that have a response time over 100ms with:

`@http.response_time:>100`

It is also possible to search for numerical attribute within a specific range. For instance, retrieve all your 4xx errors with:

`@http.status_code:[400 TO 499]`

### Tags

<<<<<<< HEAD
Your logs inherit tags from [hosts](/graphing/infrastructure/) and [integrations](/integrations/) that generate them. They can be used in the search and as facets as well:
=======
Your logs inherit tags from hosts and [integrations](/integrations/) that generate them. They can be used in the search and as facets as well:
>>>>>>> b1c8c640

* `test` is searching for the string "test".
* `("env:prod" OR test)` matches all logs with the tag #env:prod or the tag #test 
* `(service:srvA OR service:srvB)` or `(service:(srvA OR srvB))` Matches all logs that contains tags #service:srvA or #service:srvB.
* `("env:prod" AND -”version:beta”)` matches all logs that contains #env:prod and that do not contains #version:beta

### Autocomplete
Typing a complex query can be cumbersome. Use the search bar's autocomplete feature to complete your query using existing values:

<<<<<<< HEAD
{{< img src="logs/explore/search_bar_autocomplete.png" alt="search bar autocomplete " responsive="true" popup="true">}}
=======
{{< img src="logs/explore/search_bar_autocomplete.png" alt="search bar autocomplete " responsive="true" >}}
>>>>>>> b1c8c640

### Saved Searches

Don't loose time building the same views everyday. Saved searches contains your search query, columns and time horizon. They are then available in the search bar thanks to the auto-complete matching wether the search name or query.

<<<<<<< HEAD
{{< img src="logs/explore/saved_search.png" alt="Saved Search" responsive="true" popup="true">}}
=======
{{< img src="logs/explore/saved_search.png" alt="Saved Search" responsive="true" >}}
>>>>>>> b1c8c640



### Escaping of special characters
The following attributes are considered as specials: `?`, `>`, `<`, `:`, `=`,`"`, `~`, `/`, `\` and require escaping.
For instance to search logs that contains `user=12345` the following search must be entered:

`user\=12345`

The same logic must be applied to spaces within log attributes. It is not recommended to have spaces in log attributes but if it was to be the case, spaces require escaping.
If an attribute was called `user.first name`, perform a search on this attribute by escaping the space:

`@user.first\ name:myvalue`

## what's next?

{{< partial name="whats-next/whats-next.html" >}}<|MERGE_RESOLUTION|>--- conflicted
+++ resolved
@@ -22,11 +22,7 @@
 
 The Logs explorer is your home base for troubleshooting and exploration:
 
-<<<<<<< HEAD
 {{< img src="logs/explore/explore_view_with_comments.png" alt="Explore view with comments" responsive="true" popup="true">}}
-=======
-{{< img src="logs/explore/explore_view_with_comments.png" alt="Explore view with comments" responsive="true" >}}
->>>>>>> b1c8c640
 
 In this view you can:
 
@@ -38,66 +34,38 @@
 ## Time Range
 The time range allows you to display logs within a given time period. It appears directly under the search bar as a timeline. The timeline can be displayed or wrapped up with the **Show Graph** check box:
 
-<<<<<<< HEAD
 {{< img src="logs/explore/timeline.png" alt="Timeline" responsive="true" popup="true">}}
 
 Quickly change the time range by selecting a preset range from the dropdown:
 
 {{< img src="logs/explore/timerange.png" alt="Timerange" responsive="true" popup="true">}}
-=======
-{{< img src="logs/explore/timeline.png" alt="Timeline" responsive="true" >}}
-
-Quickly change the time range by selecting a preset range from the dropdown:
-
-{{< img src="logs/explore/timerange.png" alt="Timerange" responsive="true" >}}
->>>>>>> b1c8c640
 
 ## Log list
 The log list is the list of logs that match the selected context. A context is defined by a [search bar](#search-bar) filter and a [time range](#time-range).
 You can sort the list by clicking the **date** column header.
 
-<<<<<<< HEAD
 {{< img src="logs/explore/log_list.png" alt="Log List" responsive="true" popup="true">}}
-=======
-{{< img src="logs/explore/log_list.png" alt="Log List" responsive="true" >}}
->>>>>>> b1c8c640
 
 ### Filtering the log list
 If you enter a valid query into the [search bar](#search-bar), words that match your query are highlighted, and the logs displayed match your facet criteria:
 
-<<<<<<< HEAD
 {{< img src="logs/explore/log_list_highlighted.png" alt="Log List highlighted" responsive="true" popup="true">}}
-=======
-{{< img src="logs/explore/log_list_highlighted.png" alt="Log List highlighted" responsive="true" >}}
->>>>>>> b1c8c640
 
 ### Displaying a full log
 You can click on any log line to see more details about it:
 
-<<<<<<< HEAD
 {{< img src="logs/explore/log_in_log_list.png" alt="Log in log list" responsive="true" popup="true">}}
-=======
-{{< img src="logs/explore/log_in_log_list.png" alt="Log in log list" responsive="true" >}}
->>>>>>> b1c8c640
 
 ### Focus on Host and Service
 
 Click on its `host` or `service` and select `Focus on Host & Service` to see log lines dated just before and after a selected log - even if they don't match your filter -
 
-<<<<<<< HEAD
 {{< img src="logs/explore/focus_host_service.png" alt="focus on host and service.png" responsive="true" popup="true">}}
-=======
-{{< img src="logs/explore/focus_host_service.png" alt="focus on host and service.png" responsive="true" >}}
->>>>>>> b1c8c640
 
 ### Columns
 To add more log details to the list, click the **Columns** button and select any facets you want to see:
 
-<<<<<<< HEAD
 {{< img src="logs/explore/log_list_with_columns.png" alt="Log List with columns" responsive="true" popup="true">}}
-=======
-{{< img src="logs/explore/log_list_with_columns.png" alt="Log List with columns" responsive="true" >}}
->>>>>>> b1c8c640
 
 ## Facets 
 
@@ -105,31 +73,19 @@
 
 Facets allow you to pivot or filter your datasets based on a given attribute. Examples facets may include users, services, etc...
 
-<<<<<<< HEAD
 {{< img src="logs/explore/facets_demo.png" alt="Facets demo" responsive="true" popup="true">}}
-=======
-{{< img src="logs/explore/facets_demo.png" alt="Facets demo" responsive="true" >}}
->>>>>>> b1c8c640
 
 ### Create a Facet
 
 To start using an attribute as a Facet or in the search, you simply need to click on it and add it as a Facet:
-<<<<<<< HEAD
 {{< img src="logs/explore/create_facet.png" alt="Create Facet" responsive="true" popup="true">}}
-=======
-{{< img src="logs/explore/create_facet.png" alt="Create Facet" responsive="true" >}}
->>>>>>> b1c8c640
 
 Once this is done, the value of this attribute is stored **for all new logs** and can be used for searches via the [search bar](#searche-bar) or [Facet Panel](#facet-panel).
 
 ### Facet Panel
 
 Use facets to easily filters on your logs. The search bar and url automatically reflect your selections.
-<<<<<<< HEAD
 {{< img src="logs/explore/facet_panel.png" alt="Facet panel" responsive="true" popup="true">}}
-=======
-{{< img src="logs/explore/facet_panel.png" alt="Facet panel" responsive="true" >}}
->>>>>>> b1c8c640
 
 ### Expanded view
 
@@ -137,11 +93,7 @@
 Including or excluding a pattern within a facet.
 
 For example: You want to select all the url values that start with “/test_5”: 
-<<<<<<< HEAD
 {{< img src="logs/explore/expanded_view.png" alt="Expanded view" responsive="true" popup="true">}}
-=======
-{{< img src="logs/explore/expanded_view.png" alt="Expanded view" responsive="true" >}}
->>>>>>> b1c8c640
 
 ## Search bar
 
@@ -194,11 +146,7 @@
 
 ### Tags
 
-<<<<<<< HEAD
 Your logs inherit tags from [hosts](/graphing/infrastructure/) and [integrations](/integrations/) that generate them. They can be used in the search and as facets as well:
-=======
-Your logs inherit tags from hosts and [integrations](/integrations/) that generate them. They can be used in the search and as facets as well:
->>>>>>> b1c8c640
 
 * `test` is searching for the string "test".
 * `("env:prod" OR test)` matches all logs with the tag #env:prod or the tag #test 
@@ -208,23 +156,13 @@
 ### Autocomplete
 Typing a complex query can be cumbersome. Use the search bar's autocomplete feature to complete your query using existing values:
 
-<<<<<<< HEAD
 {{< img src="logs/explore/search_bar_autocomplete.png" alt="search bar autocomplete " responsive="true" popup="true">}}
-=======
-{{< img src="logs/explore/search_bar_autocomplete.png" alt="search bar autocomplete " responsive="true" >}}
->>>>>>> b1c8c640
 
 ### Saved Searches
 
 Don't loose time building the same views everyday. Saved searches contains your search query, columns and time horizon. They are then available in the search bar thanks to the auto-complete matching wether the search name or query.
 
-<<<<<<< HEAD
 {{< img src="logs/explore/saved_search.png" alt="Saved Search" responsive="true" popup="true">}}
-=======
-{{< img src="logs/explore/saved_search.png" alt="Saved Search" responsive="true" >}}
->>>>>>> b1c8c640
-
-
 
 ### Escaping of special characters
 The following attributes are considered as specials: `?`, `>`, `<`, `:`, `=`,`"`, `~`, `/`, `\` and require escaping.
