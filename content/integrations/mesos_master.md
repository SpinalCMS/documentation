--- conflicted
+++ resolved
@@ -4,11 +4,8 @@
 kind: integration
 doclevel: basic
 git_integration_title: mesos_master
-<<<<<<< HEAD
-=======
 aliases:
     - /integrations/mesos/
->>>>>>> 6d647546
 description: "{{< get-desc-from-git >}}"
 ---
 
