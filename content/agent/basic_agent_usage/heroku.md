---
title: Heroku Buildpack
kind: documentation
aliases:
- /developers/faq/how-do-i-collect-metrics-from-heroku-with-datadog
---

This buildpack installs the Datadog Agent in your Heroku Dyno to collect system metrics, custom application metrics, and traces. To collect custom application metrics or traces, include the language appropriate [DogStatsD or Datadog APM library][1] in your application.

## Installation

To add this buildpack to your project, as well as set the required environment variables:

```shell
cd <root of my project>

# If this is a new Heroku project
heroku create

# Add the appropriate language-specific buildpack. For example:
heroku buildpacks:add heroku/ruby

# Enable Heroku Labs Dyno Metadata
heroku labs:enable runtime-dyno-metadata -a $(heroku apps:info|grep ===|cut -d' ' -f2)

# Add this buildpack and set your Datadog API key
heroku buildpacks:add --index 1 https://github.com/DataDog/heroku-buildpack-datadog.git
heroku config:add DD_API_KEY=<your API key>

# Deploy to Heroku
git push heroku master
```

Once complete, the Datadog Agent is started automatically when each Dyno starts.

The Datadog agent provides a listening port on 8125 for StatsD/DogStatsD metrics and events. Traces are collected on port 8126.

## Configuration

In addition to the environment variables shown above, there are a number of others you can set:

| Setting | Description|
| --- | --- |
| `DD_API_KEY` | *Required.* Your API key is available from the [Datadog API integrations][2] page. Note that this is the *API* key, not the application key. |
| `DD_HOSTNAME` | *Deprecated.* **WARNING**: Setting the hostname manually may result in metrics continuity errors. It is recommended that you do *not* set this variable. Because dyno hosts are ephemeral it is recommended that you monitor based on the tags `dynoname` or `appname`. |
| `DD_TAGS` | *Optional.* Sets additional tags provided as a comma-delimited string. For example, `heroku config:set DD_TAGS=simple-tag-0,tag-key-1:tag-value-1`. The buildpack automatically adds the tags `dyno` and `dynohost` which represent the Dyno name (e.g. web.1) and host ID (e.g. 33f232db-7fa7-461e-b623-18e60944f44f) respectively. See the ["Guide to tagging"][3] for more information. |
| `DD_HISTOGRAM_PERCENTILES` | *Optional.* Optionally set additional percentiles for your histogram metrics. See [How to grpah percentiles][4]. |
| `DISABLE_DATADOG_AGENT` | *Optional.* When set, the Datadog agent will not be run. |
| `DD_APM_ENABLED` | *Optional.* The Datadog Trace Agent (APM) is run by default. Set this to `false` to disable the Trace Agent. |
| `DD_AGENT_VERSION` | *Optional.* By default, the buildpack installs the latest version of the Datadog Agent available in the package repository. Use this variable to install older versions of the Datadog Agent (note that not all versions of the Agent may be available). |
<<<<<<< HEAD
| `DD_SERVICE_NAME` | *Optional.* While not read directly by the Datadog Agent, it is highly recommend that you set an environment variable for your service name. See the [Service Name](#service-name) section below for more information. |
| `DD_SERVICE_ENV` | *Optional.* The Datadog Agent automatically tries to identify your environment by searching for a tag in the form `env:<environment name>`. For more information, see the [Datadog Tracing environments page][4]. |

### Histogram percentiles

Optionally set additional percentiles for your histogram metrics. By default only the 95th percentile is generated. To generate additional percentiles, set *all* percentiles, including the default, using the env variable `DD_HISTOGRAM_PERCENTILES`.  For example, to generate 0.95 and 0.99 percentiles, use the following command:

```shell
heroku config:add DD_HISTOGRAM_PERCENTILES="0.95, 0.99"
```

For more information about about additional percentiles, see the [percentiles documentation][5].

### Service name

A service is a named set of processes that do the same job, such as `webapp` or `database`. The service name provides context when evaluating your trace data.

Although the service name is passed to Datadog on the application level, it is recommended that you set the value as an environment variable rather than directly in your application code.

For example, set the service name as an environment variable:

```shell
heroku config:set DD_SERVICE_NAME=my-webapp
```

Then in a python web application, set the service name from the environment variable:

```python
import os
from ddtrace import tracer

service_nane = os.environ.get('DD_SERVICE_NAME')
span = tracer.trace("web.request", service=service_name)
...
span.finish()
```

For Ruby on Rails applications, configure the `config/initializers/datadog-tracer.rb` file:

```ruby
require 'ddtrace'
ies
Datadog.configure do |c|
  c.use :rails, service_name: ENV['DD_SERVICE_NAME'] || 'my-app'
end
```
=======
| `DD_SERVICE_ENV` | *Optional.* The Datadog Agent automatically tries to identify your environment by searching for a tag in the form `env:<environment name>`. For more information, see the [Datadog Tracing environments page][5]. |
>>>>>>> b91d1a85

## More information

Visit the [Github project page][6] for more information and to view the source code.

[1]: http://docs.datadoghq.com/libraries/
[2]: https://app.datadoghq.com/account/settings#api
[3]: http://docs.datadoghq.com/guides/tagging/
[4]: https://help.datadoghq.com/hc/en-us/articles/204588979-How-to-graph-percentiles-in-Datadog
[5]: https://docs.datadoghq.com/tracing/environments/
[6]: https://github.com/DataDog/heroku-buildpack-datadog<|MERGE_RESOLUTION|>--- conflicted
+++ resolved
@@ -48,56 +48,7 @@
 | `DISABLE_DATADOG_AGENT` | *Optional.* When set, the Datadog agent will not be run. |
 | `DD_APM_ENABLED` | *Optional.* The Datadog Trace Agent (APM) is run by default. Set this to `false` to disable the Trace Agent. |
 | `DD_AGENT_VERSION` | *Optional.* By default, the buildpack installs the latest version of the Datadog Agent available in the package repository. Use this variable to install older versions of the Datadog Agent (note that not all versions of the Agent may be available). |
-<<<<<<< HEAD
-| `DD_SERVICE_NAME` | *Optional.* While not read directly by the Datadog Agent, it is highly recommend that you set an environment variable for your service name. See the [Service Name](#service-name) section below for more information. |
-| `DD_SERVICE_ENV` | *Optional.* The Datadog Agent automatically tries to identify your environment by searching for a tag in the form `env:<environment name>`. For more information, see the [Datadog Tracing environments page][4]. |
-
-### Histogram percentiles
-
-Optionally set additional percentiles for your histogram metrics. By default only the 95th percentile is generated. To generate additional percentiles, set *all* percentiles, including the default, using the env variable `DD_HISTOGRAM_PERCENTILES`.  For example, to generate 0.95 and 0.99 percentiles, use the following command:
-
-```shell
-heroku config:add DD_HISTOGRAM_PERCENTILES="0.95, 0.99"
-```
-
-For more information about about additional percentiles, see the [percentiles documentation][5].
-
-### Service name
-
-A service is a named set of processes that do the same job, such as `webapp` or `database`. The service name provides context when evaluating your trace data.
-
-Although the service name is passed to Datadog on the application level, it is recommended that you set the value as an environment variable rather than directly in your application code.
-
-For example, set the service name as an environment variable:
-
-```shell
-heroku config:set DD_SERVICE_NAME=my-webapp
-```
-
-Then in a python web application, set the service name from the environment variable:
-
-```python
-import os
-from ddtrace import tracer
-
-service_nane = os.environ.get('DD_SERVICE_NAME')
-span = tracer.trace("web.request", service=service_name)
-...
-span.finish()
-```
-
-For Ruby on Rails applications, configure the `config/initializers/datadog-tracer.rb` file:
-
-```ruby
-require 'ddtrace'
-ies
-Datadog.configure do |c|
-  c.use :rails, service_name: ENV['DD_SERVICE_NAME'] || 'my-app'
-end
-```
-=======
 | `DD_SERVICE_ENV` | *Optional.* The Datadog Agent automatically tries to identify your environment by searching for a tag in the form `env:<environment name>`. For more information, see the [Datadog Tracing environments page][5]. |
->>>>>>> b91d1a85
 
 ## More information
 
