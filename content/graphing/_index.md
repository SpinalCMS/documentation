--- conflicted
+++ resolved
@@ -13,15 +13,10 @@
 
 On each graph you will find a pencil icon that opens the graph editor.
 
-{{< img src="graphing/index/references-graphing-overview.png" alt="Finding the Graphing Editor" responsive="true" >}}
 
-<<<<<<< HEAD
 {{< img src="graphing/index/references-graphing-overview.png" alt="Graphing Overview" responsive="true" popup="true" >}}
 
-The graph editor has three tabs, **Share**, **JSON**, and **Edit**. **Share** will allow you to embed the graph on any external web page. **JSON** is the more flexible editor, but it requires knowledge of the graph definition language to make use of it. **Edit** is the default tab and will allow you to use a GUI to select the graphing options. The newest features are sometimes only available on the **JSON** tab.
-=======
 The graphing editor has three tabs, **Share**, **JSON**, and **Edit**. **Share** will allow you to embed the graph on any external web page (Note: The share tab is only available on Timeboards.). **JSON** is the more flexible editor, but it requires knowledge of the graph definition language to make use of it. **Edit** is the default tab and will allow you to use a GUI to select the graphing options. The newest features are sometimes only available on the **JSON** tab.
->>>>>>> 1d00059e
 
 ## Editing graphs
 
