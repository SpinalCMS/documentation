--- conflicted
+++ resolved
@@ -27,21 +27,12 @@
 
 {{< img src="tracing/tracing_overview_GS.jpg" alt="Tracing getting started overview" responsive="true" popup="true">}}
 
-<<<<<<< HEAD
 * Request:   
-=======
-* Request:  
-
->>>>>>> 080dd23f
     ```bash
     curl 'localhost:5000/think/?subject=technology&subject=foo_bar'
     ```
 
 * Response:  
-<<<<<<< HEAD
-=======
-
->>>>>>> 080dd23f
     ```json
     {
         "technology": {
@@ -68,10 +59,6 @@
 
 * **Thinker API**: Catches the user request and forward it to *
 **thinker-microservice**
-<<<<<<< HEAD
-=======
-
->>>>>>> 080dd23f
     ```python
     import blinker as _
     import requests
@@ -99,12 +86,8 @@
 
     ```
 
-<<<<<<< HEAD
+
 * **Thinker Microservice**: Takes a request from **thinker-api** with one or multiple subject and answer a thought if the subject is *technology*:  
-=======
-* **Thinker Microservice**: Takes a request from **thinker-api** with one or multiple subject and answer a thought if the subject is *technology*:
-    .
->>>>>>> 080dd23f
     ```python
     import asyncio
 
