--- conflicted
+++ resolved
@@ -9,19 +9,11 @@
             <!-- PAGE TITLE -->
             <h1 id="pagetitle">Get Started with Datadog </h1>
             <h3 class="big_number alert alert-warning linked-header" id="get-the-datadog-agent1-running">
-<<<<<<< HEAD
-            <a class="header-link" href="#get-the-datadog-agent1-running"><i class="glyphicon glyphicon-link" aria-hidden="true"></i></a>1. Get the Datadog <a href="https://app.datadoghq.com/account/settings#agent">Agent</a> running!</h3>
-            <h3 class="big_number alert alert-success linked-header" id="dive-into-metrics2">
-            <a class="header-link" href="#dive-into-metrics2"><i class="glyphicon glyphicon-link" aria-hidden="true"></i></a>2. Dive into <a href="/guides/metrics/">Metrics</a>!</h3>
-            <h3 class="big_number alert alert-info linked-header" id="graph-them3">
-            <a class="header-link" href="#graph-them3"><i class="glyphicon glyphicon-link" aria-hidden="true"></i></a>3. <a href="/graphing/">Graph them!</a>
-=======
             <a class="header-link" href="#get-the-datadog-agent1-running"><span class="glyphicon glyphicon-link" aria-hidden="true"></span></a>1. Get the Datadog <a href="https://app.datadoghq.com/account/settings#agent">Agent</a> running!</h3>
             <h3 class="big_number alert alert-success linked-header" id="dive-into-metrics2">
             <a class="header-link" href="#dive-into-metrics2"><span class="glyphicon glyphicon-link" aria-hidden="true"></span></a>2. Dive into <a href="/guides/metrics/">Metrics</a>!</h3>
             <h3 class="big_number alert alert-info linked-header" id="graph-them3">
             <a class="header-link" href="#graph-them3"><span class="glyphicon glyphicon-link" aria-hidden="true"></span></a>3. <a href="/graphing/">Graph them!</a>
->>>>>>> 28f0cac5
             </h3>
             <p><strong>Not sure where to look?</strong> Our documentation is split into guides and references. Guides explain how to
                 accomplish a particular task with Datadog, while the references are more general (as you might expect).
@@ -36,6 +28,5 @@
         </div>
     </div>
 </div>
-
 {{ partial "container-footer.html" . }}
 {{ partial "footer.html" . }}