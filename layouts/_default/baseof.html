--- conflicted
+++ resolved
@@ -18,13 +18,8 @@
     {{- partial "hreflang.html" . -}}
     <meta http-equiv="X-UA-Compatible" content="IE=edge" />
     <link rel="icon" type="image/png" href="https://docs.datadoghq.com/favicon.ico">
-<<<<<<< HEAD
     {{/*  <link rel="stylesheet" href="{{ .Site.BaseURL }}css/{{ (index .Site.Data.manifests.css "main-dd-css.css" ) }}">  */}}
     <link rel="stylesheet" href="{{ (index $.Site.Data.manifest "main-dd-css.css") | relURL }}" >
-=======
-    <link rel="stylesheet" href="{{ .Site.BaseURL }}css/{{ (index .Site.Data.manifests.css "main-dd.css" ) }}">
-
->>>>>>> ae7cfa68
     {{- if ne $.Params.disable_opengraph_meta_tags true -}}
     {{- partial "meta.html" . -}}
     {{- end -}}
