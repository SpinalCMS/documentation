--- conflicted
+++ resolved
@@ -1,8 +1,4 @@
 <!DOCTYPE html>
-<<<<<<< HEAD
-<html lang="{{ .Site.Language.Lang }}" data-type="{{.Type}}" data-relpermalink="{{.RelPermalink}}" data-env="{{.Site.Params.environment}}" style="opacity:0">
-        {{ partial "head.html" . }}
-=======
 <html lang="{{ .Site.Language.Lang }}" data-type="{{.Type}}" data-relpermalink="{{.RelPermalink}}"
   data-env="{{.Site.Params.environment}}" style="opacity:0">
 
@@ -27,7 +23,6 @@
   {{- partial "meta.html" . -}}
   {{- end -}}
 </head>
->>>>>>> 9a220453
 {{- $bodyClass := $.Scratch.Get "bodyClass" -}}
 
 <body
