--- conflicted
+++ resolved
@@ -14,15 +14,7 @@
 
 {{ $integration := $.Scratch.Get "integration" }}
 
-<<<<<<< HEAD
-{{/* export SKIP_INT="true" && ./node_modules/.bin/hugo ... */}}
-{{ $SKIP_INT := getenv "SKIP_INT" }}
-
-{{ if not (eq $SKIP_INT "true") }}
-{{ if or (not (eq $.Page.Site.Params.environment "local")) ($.Page.Site.Data.integrations) }}
-=======
 {{ if or (not (eq $.Page.Site.Params.environment "development")) ($.Page.Site.Data.integrations) }}
->>>>>>> d59b508b
 
   <!-- get lang specific data file -->
   {{ $.Scratch.Set "data" "" }}
@@ -93,5 +85,4 @@
 
   {{ end }}
 
-{{ end }}
 {{ end }}