--- conflicted
+++ resolved
@@ -6,11 +6,7 @@
 
 <!-- Python Layer -->
 {{- if eq (.Get "layer") "python" -}}
-<<<<<<< HEAD
     49
-=======
-    48
->>>>>>> 3a547d2b
 {{- end -}}
 
 <!-- Node Layer -->
