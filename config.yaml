--- conflicted
+++ resolved
@@ -586,19 +586,6 @@
           url: "logs/parsing/"
           weight: 50
           parent: menu_references_logs
-<<<<<<< HEAD
-=======
-        - identifier: customnav_lognav_aws
-          name: "AWS Log collection"
-          url: "integrations/amazon_web_services/#log-collection"
-          weight: 60
-          parent: menu_references_logs
-        - identifier: docker_log_collection
-          name: "Docker Log collection"
-          url: "logs/docker"
-          weight: 70
-          parent: menu_references_logs
->>>>>>> beee657d
         - identifier: customnav_lognav_languages
           name: "Languages"
           url: "logs/languages/"
