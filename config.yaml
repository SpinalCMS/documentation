--- conflicted
+++ resolved
@@ -388,13 +388,8 @@
           weight: 80
         # TRACING/APM - Subnav start
         - identifier: customnav_tracingnav_setup
-<<<<<<< HEAD
-          name: "Setup"
+          name: "Setup APM"
           url: "tracing/setup/"
-=======
-          name: "Setup APM"
-          url: "/tracing/setup/"
->>>>>>> c16d67af
           weight: 10
           parent: menu_references_tracing
           # Setup -subnav
@@ -436,13 +431,8 @@
 
         # Using the APM UI
         - identifier: customnav_tracingnav_visualization
-<<<<<<< HEAD
-          name: "Using the APM UI"
+          name: "Use the APM UI"
           url: "tracing/visualization/"
-=======
-          name: "Use the APM UI"
-          url: "/tracing/visualization/"
->>>>>>> c16d67af
           weight: 20
           parent: menu_references_tracing
         - identifier: customnav_tracingnav_services_list
