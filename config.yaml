title: "Docs"
baseURL: "http://localhost:1313/"
metadataformat: "yaml"

canonifyURLs: true
pygmentsuseclasses: true
pygmentsCodeFences: true

# taxonomies
taxonomies:
  tag: "tags"
  video: "videos"
  example: "examples"
preserveTaxonomyNames: true

# language
defaultContentLanguage: "en"
defaultContentLanguageInSubdir: false

languages:
  en:
    #languageName: "English"
    #languageCode: "en-US"
    disclaimer: ""
    weight: 0
    menu:

# Home Page
      main:
        # GETTING STARTED
        - identifier: menu_references_getting_started
          name: "Getting Started"
          url: "/getting_started/"
          pre: "nav_start"
          weight: 30
        # Getting Started - Subnav start
        - identifier: customnav_getting_started_tags
          name: "Getting started with tags"
          url: "/getting_started/getting_started_with_tags/"
          weight: 310
          parent: menu_references_getting_started
        - identifier: customnav_getting_started_from_the_query_to_the_graph
          name: "From the query to the Graph"
          url: "/getting_started/from_the_query_to_the_graph/"
          weight: 320
          parent: menu_references_getting_started
        - identifier: customnav_getting_started_custom_metrics
          name: "Custom metrics"
          url: "/getting_started/custom_metrics/"
          weight: 330
          parent: menu_references_getting_started

        # AGENT
        - identifier: menu_references_agent
          name: "Agent"
          url: "/agent/"
          pre: "nav_agent"
          weight: 40
<<<<<<< HEAD
        # AGENT - Subnav start
        - identifier: customnav_agentnav_basic_usage
          name: "Basic Agent Usage"
          url: "/agent/basic_agent_usage/"
          weight: 10
          parent: menu_references_agent
=======
        - identifier: menu_references_graphing
          name: ""
          url: "graphing/"
          weight: 50
        - identifier: menu_references_infrastructure
          name: ""
          url: "infrastructure/"
          weight: 60
        - identifier: menu_references_integrations
          name: ""
          url: "integrations/"
          weight: 70
        - identifier: menu_references_logs
          name: "Logs"
          url: "logs/"
          weight: 80
        - identifier: menu_references_dogstatsd
          name: ""
          url: "guides/dogstatsd/"
          weight: 90
        - identifier: menu_references_examples
          name: ""
          url: "examples/"
          weight: 100
        - identifier: menu_references_videos
          name: ""
          url: "videos/"
          weight: 110
        - identifier: menu_references_billing
          name: ""
          url: "guides/billing/"
          weight: 120
        - identifier: menu_references_faq
          name: ""
          url: "faq/"
          weight: 130
          
      basic_agent:
>>>>>>> 2bf4cb47
        - identifier: amazonlinux
          name: "Amazon Linux"
          url: "/agent/basic_agent_usage/amazonlinux/"
          weight: 10
          parent: customnav_agentnav_basic_usage
        - identifier: centos
          name: "CentOs"
          url: "/agent/basic_agent_usage/centos/"
          weight: 20
          parent: customnav_agentnav_basic_usage
        - identifier: docker
          name: "CoreOS/Docker"
          url: "/agent/basic_agent_usage/docker/"
          weight: 30
          parent: customnav_agentnav_basic_usage
        - identifier: deb
          name: "Debian"
          url: "/agent/basic_agent_usage/deb/"
          weight: 40
          parent: customnav_agentnav_basic_usage
        - identifier: customnav_agentnav_install_debian_5
          name: "Debian Install"
          url: "/agent/basic_agent_usage/install_debian_5/"
          weight: 50
          parent: customnav_agentnav_basic_usage
        - identifier: fedora
          name: "Fedora"
          url: "/agent/basic_agent_usage/fedora/"
          weight: 60
          parent: customnav_agentnav_basic_usage
        - identifier: osx
          name: "Mac OS X"
          url: "/agent/basic_agent_usage/osx/"
          weight: 70
          parent: customnav_agentnav_basic_usage
        - identifier: redhat
          name: "Red Hat"
          url: "/agent/basic_agent_usage/redhat/"
          weight: 80
          parent: customnav_agentnav_basic_usage
        - identifier: suse
          name: "SUSE"
          url: /agent/basic_agent_usage/suse/
          weight: 90
          parent: customnav_agentnav_basic_usage
        - identifier: ubuntu
          name: "Ubuntu"
          url: "/agent/basic_agent_usage/ubuntu/"
          weight: 100
          parent: customnav_agentnav_basic_usage
        - identifier: windows
          name: "Windows"
          url: "/agent/basic_agent_usage/windows/"
          weight: 110
          parent: customnav_agentnav_basic_usage
        - identifier: source
          name: "From Source"
          url: "/agent/basic_agent_usage/source/"
          weight: 120
          parent: customnav_agentnav_basic_usage
        - identifier: customnav_agentnav_agent_checks
          name: "Agent Checks"
          url: "/agent/agent_checks/"
          weight: 30
          parent: menu_references_agent
        - identifier: customnav_agentnav_autodiscovery
          name: "Autodiscovery"
          url: "/agent/autodiscovery/"
          weight: 40
          parent: menu_references_agent
        - identifier: customnav_agentnav_installcoreextra
          name: "Install Core & Extra"
          url: "/agent/installcoreextra/"
          weight: 50
          parent: menu_references_agent
        - identifier: customnav_agentnav_logs
          name: "Logs"
          url: "/agent/logs/"
          weight: 60
          parent: menu_references_agent
        - identifier: customnav_agentnav_tagging
          name: "Tagging"
          url: "/agent/tagging/"
          weight: 80
          parent: menu_references_agent
        - identifier: customnav_agentnav_proxy
          name: "Proxy Configuration"
          url: "/agent/proxy/"
          weight: 90
          parent: menu_references_agent
        #- identifier: customnav_agentnav_faq
        #  name: "FAQ"
        #  url: "/agent/faq/"
        #  weight: 100
        #  parent: menu_references_agent
        # AGENT - Subnav end


        # INTEGRATIONS
        - identifier: menu_references_integrations
          name: "Integrations"
          url: "/integrations/"
          pre: "nav_integrations"
          weight: 50
        # INTEGRATIONS - Subnav start
        # INTEGRATIONS - Subnav end


        # GRAPHING
        - identifier: menu_references_graphing
          name: "Graphing"
          url: "/graphing/"
          pre: "nav_graphing"
          weight: 60
        # GRAPHING - Subnav start
        - identifier: customnav_graphingnav_dashboards
          name: "Dashboards"
          url: "/graphing/dashboards/"
          weight: 30
          parent: menu_references_graphing
        # Graphing dashboard subnav
        - identifier: customnav_graphingnav_screenboard
          name: "Screenboard"
          url: "/graphing/dashboards/screenboard/"
          weight: 100
          parent: customnav_graphingnav_dashboards
        - identifier: customnav_graphingnav_timeboard
          name: "Timeboard"
          url: "/graphing/dashboards/timeboard/"
          weight: 110
          parent: customnav_graphingnav_dashboards
        - identifier: customnav_graphingnav_widgets
          name: "Widgets"
          url: "/graphing/dashboards/widgets/"
          weight: 120
          parent: customnav_graphingnav_dashboards
        - identifier: customnav_graphingnav_notebooks
          name: "Notebooks"
          url: "/graphing/notebooks/"
          weight: 40
          parent: menu_references_graphing
        - identifier: customnav_graphingnav_events
          name: "Event Stream"
          url: "/graphing/event_stream/"
          weight: 50
          parent: menu_references_graphing

        - identifier: customnav_graphingnav_infrastructure
          name: "Infrastructure"
          url: "/graphing/infrastructure/"
          weight: 60
          parent: menu_references_graphing
        - identifier: customnav_infrastructurenav_hostmap
          name: "Hostmap"
          url: "/graphing/infrastructure/hostmap/"
          weight: 30
          parent: customnav_graphingnav_infrastructure
        - identifier: customnav_infrastructurenav_livecontainers
          name: "Live Containers"
          url: "/graphing/infrastructure/livecontainers/"
          weight: 40
          parent: customnav_graphingnav_infrastructure
        - identifier: customnav_infrastructurenav_process
          name: "Process"
          url: "/graphing/infrastructure/process/"
          weight: 50
          parent: customnav_graphingnav_infrastructure
        - identifier: customnav_graphingnav_miscellaneous
          name: "Miscellaneous"
          url: "/graphing/miscellaneous/"
          weight: 80
          parent: menu_references_graphing
        - identifier: customnav_graphingnav_metricsmath
          name: "Metrics Arithmetic"
          url: "/graphing/miscellaneous/metrics_arithmetic/"
          weight: 809
          parent: customnav_graphingnav_miscellaneous
        - identifier: customnav_graphingnav_functions
          name: "Functions"
          url: "/graphing/miscellaneous/functions/"
          weight: 810
          parent: customnav_graphingnav_miscellaneous
        - identifier: customnav_graphingnav_graphingjson
          name: "Graphing JSON"
          url: "/graphing/miscellaneous/graphingjson/"
          weight: 820
          parent: customnav_graphingnav_miscellaneous
       # - identifier: customnav_graphingnav_faq
       #   name: "FAQ"
       #   url: "/graphing/faq/"
       #   weight: 90
       #   parent: menu_references_graphing
        # GRAPHING - Subnav end



        # ALERTING
        - identifier: menu_references_monitoring
          name: "Alerting"
          url: "/monitors/"
          pre: "nav_alerting"
          weight: 70
        # ALERTING - Subnav start
        - identifier: customnav_monitornav_monitor_types
          name: "Monitor Types"
          url: "/monitors/monitor_types/"
          weight: 30
          parent: menu_references_monitoring

        - identifier: customnav_monitortypenav_anomaly
          name: "Anomaly"
          url: "/monitors/monitor_types/anomaly/"
          weight: 310
          parent: customnav_monitornav_monitor_types
        - identifier: customnav_monitortypenav_apm
          name: "APM"
          url: "/monitors/monitor_types/apm/"
          weight: 320
          parent: customnav_monitornav_monitor_types
        - identifier: customnav_monitortypenav_composite
          name: "Composite"
          url: "/monitors/monitor_types/composite/"
          weight: 330
          parent: customnav_monitornav_monitor_types
        - identifier: customnav_monitortypenav_custom_check
          name: "Custom Check"
          url: "/monitors/monitor_types/custom_check/"
          weight: 340
          parent: customnav_monitornav_monitor_types
        - identifier: customnav_monitortypenav_event
          name: "Event"
          url: "/monitors/monitor_types/event/"
          weight: 350
          parent: customnav_monitornav_monitor_types
        - identifier: customnav_monitortypenav_host
          name: "Host"
          url: "/monitors/monitor_types/host/"
          weight: 360
          parent: customnav_monitornav_monitor_types
        - identifier: customnav_monitortypenav_forecasts
          name: "Forecasts"
          url: "/monitors/monitor_types/forecasts/"
          weight: 370
          parent: customnav_monitornav_monitor_types
        - identifier: customnav_monitortypenav_integration
          name: "Integration"
          url: "/monitors/monitor_types/integration/"
          weight: 380
          parent: customnav_monitornav_monitor_types
        - identifier: customnav_monitortypenav_metric
          name: "Metric"
          url: "/monitors/monitor_types/metric/"
          weight: 390
          parent: customnav_monitornav_monitor_types
        - identifier: customnav_monitortypenav_network
          name: "Network"
          url: "/monitors/monitor_types/network/"
          weight: 400
          parent: customnav_monitornav_monitor_types
        - identifier: customnav_monitortypenav_outlier
          name: "Outlier"
          url: "/monitors/monitor_types/outlier/"
          weight: 410
          parent: customnav_monitornav_monitor_types
        - identifier: customnav_monitortypenav_process
          name: "Process"
          url: "/monitors/monitor_types/process/"
          weight: 420
          parent: customnav_monitornav_monitor_types
        - identifier: customnav_monitornav_manage_monitor
          name: "Manage Monitor"
          url: "/monitors/manage_monitor/"
          weight: 130
          parent: menu_references_monitoring
        - identifier: customnav_monitornav_check_summary
          name: "Check Summary"
          url: "/monitors/check_summary/"
          weight: 140
          parent: menu_references_monitoring
        - identifier: customnav_monitornav_notifications
          name: "Notifications"
          url: "/monitors/notifications/"
          weight: 150
          parent: menu_references_monitoring
        - identifier: customnav_monitornav_downtimes
          name: "Downtimes"
          url: "/monitors/downtimes/"
          weight: 160
          parent: menu_references_monitoring
        #- identifier: customnav_monitornav_faq
        #  name: "FAQ"
        #  url: "/monitors/faq/"
        #  weight: 170
        #  parent: menu_references_monitoring
        # ALERTING - Subnav end


        # TRACING/APM
        - identifier: menu_references_tracing
          name: "APM (Tracing)"
          url: "/tracing/"
          pre: "nav_tracing"
          weight: 80
        # TRACING/APM - Subnav start
        - identifier: customnav_tracingnav_terminology
          name: "Terminology"
          url: "/tracing/terminology/"
          weight: 10
          parent: menu_references_tracing
        - identifier: customnav_tracingnav_environments
          name: "Environments"
          url: "/tracing/environments/"
          weight: 20
          parent: menu_references_tracing
        - identifier: customnav_tracingnav_langs
          name: "Languages"
          url: "/tracing/languages/"
          weight: 40
          parent: menu_references_tracing
        - identifier: customnav_tracingnav_go
          name: "Go"
          url: "/tracing/languages/go/"
          weight: 50
          parent: customnav_tracingnav_langs
        - identifier: customnav_tracingnav_python
          name: "Python"
          url: "/tracing/languages/python/"
          weight: 60
          parent: customnav_tracingnav_langs
        - identifier: customnav_tracingnav_ruby
          name: "Ruby"
          url: "/tracing/languages/ruby/"
          weight: 70
          parent: customnav_tracingnav_langs
        - identifier: customnav_tracingnav_docker
          name: "Docker"
          url: "/tracing/docker/"
          weight: 80
          parent: menu_references_tracing
        - identifier: customnav_tracingnav_api
          name: "Trace API"
          url: "/api/#traces"
          weight: 90
          parent: menu_references_tracing
        #- identifier: customnav_tracingnav_faq
        #  name: "FAQ"
        #  url: "/tracing/faq/"
        #  weight: 100
        #  parent: menu_references_tracing
        # TRACING/APM - Subnav end


        # LOGS
        - identifier: menu_references_logs
          name: "Logs"
          url: "/logs/"
          pre: "nav_logs"
          weight: 90
        # LOGS - Subnav start
        - identifier: customnav_lognav_explore
          name: "Explore"
          url: "/logs/explore/"
          weight: 30
          parent: menu_references_logs
        - identifier: customnav_lognav_processing
          name: "Processing"
          url: "/logs/processing/"
          weight: 40
          parent: menu_references_logs
        - identifier: customnav_lognav_parsing
          name: "Parsing"
          url: "/logs/parsing/"
          weight: 50
          parent: menu_references_logs
        - identifier: customnav_lognav_aws
          name: "AWS"
          url: "/logs/aws/"
          weight: 60
          parent: menu_references_logs
        - identifier: customnav_lognav_languages
          name: "Languages"
          url: "/logs/languages/"
          weight: 80
          parent: menu_references_logs
        - identifier: customnav_lognav_csharp
          name: "Csharp"
          url: "/logs/languages/csharp/"
          weight: 810
          parent: customnav_lognav_languages
        - identifier: customnav_lognav_go
          name: "Go"
          url: "/logs/languages/go/"
          weight: 820
          parent: customnav_lognav_languages
        - identifier: customnav_lognav_java
          name: "Java"
          url: "/logs/languages/java/"
          weight: 830
          parent: customnav_lognav_languages
        - identifier: customnav_lognav_nodejs
          name: "Nodejs"
          url: "/logs/languages/nodejs/"
          weight: 840
          parent: customnav_lognav_languages
        - identifier: customnav_lognav_ruby
          name: "Ruby"
          url: "/logs/languages/ruby/"
          weight: 850
          parent: customnav_lognav_languages
        #- identifier: customnav_lognav_faq
        #  name: "FAQ"
        #  url: "/logs/faq/"
        #  weight: 90
        #  parent: menu_references_logs
        # LOGS - Subnav end

        # DEVELOPERS
        - identifier: menu_references_developers
          name: "Developer Tools"
          url: "/developers/"
          pre: "nav_developers"
          weight: 100
        # DEVELOPERS - Subnav start
        - identifier: customnav_developersnav_api
          name: "API"
          url: "/api/"
          weight: 30
          parent: menu_references_developers
        - identifier: customnav_developersnav_dogstatsd
          name: "DogStatsD"
          url: "/developers/dogstatsd/"
          weight: 40
          parent: menu_references_developers
        - identifier: customnav_developersnav_libraries
          name: "Libraries"
          url: "/developers/libraries/"
          weight: 50
          parent: menu_references_developers
        - identifier: customnav_developersnav_metrics
          name: "Metrics"
          url: "/developers/metrics/"
          weight: 70
          parent: menu_references_developers
        - identifier: customnav_integrationsnav_new_integration
          name: "Create a new integration"
          url: "/developers/integrations/"
          weight: 90
          parent: menu_references_developers
        - identifier: customnav_integrationsnav_integration_sdk
          name: "Integration SDK"
          url: "/developers/integrations/integration_sdk/"
          weight: 900
          parent: customnav_integrationsnav_new_integration
        - identifier: customnav_developersnav_testing
          name: "Testing"
          url: "/developers/integrations/testing/"
          weight: 910
          parent: customnav_integrationsnav_new_integration
        #- identifier: customnav_developersnav_faq
        #  name: "FAQ"
        #  url: "/developers/faq/"
        #  weight: 140
        #  parent: menu_references_developers
        # DEVELOPERS - Subnav end

        # ACCOUNT MANAGEMENT
        - identifier: menu_references_account_management
          name: "Account Management"
          url: "/account_management/"
          pre: "nav_account"
          weight: 110
        # ACCOUNT MANAGEMENT - Subnav start
        - identifier: customnav_accountmanagementnav_team
          name: "Team"
          url: "/account_management/team/"
          weight: 30
          parent: menu_references_account_management
        - identifier: customnav_accountmanagementnav_settings
          name: "Settings"
          url: "/account_management/settings/"
          weight: 40
          parent: menu_references_account_management
        - identifier: customnav_accountmanagementnav_saml
          name: "SAML"
          url: "/account_management/saml/"
          weight: 50
          parent: menu_references_account_management
        - identifier: customnav_accountmanagementnav_multi_account
          name: "Multi Account"
          url: "/account_management/multi_account/"
          weight: 60
          parent: menu_references_account_management
        #- identifier: customnav_accountmanagementnav_faq
        #  name: "FAQ"
        #  url: "/account_management/faq/"
        #  weight: 70
        #  parent: menu_references_account_management
        # ACCOUNT MANAGEMENT - Subnav end

        - identifier: menu_references_videos
          name: "Videos"
          url: "/videos/"
          pre: "nav_videos"
          weight: 120
#        - identifier: menu_references_glossary
#          name: "Glossary"
#          url: "/glossary/"
#          pre: "nav_glossary"
#          weight: 120

        - identifier: menu_references_help
          name: "Help"
          url: "/help/"
          pre: "nav_help"
          weight: 140

params:
  environment: local
  img_url: "http://localhost:1313/"
  corp_url: "https://www.datadoghq.com/"
  imgix:
    header_jpg: "?ch=Width&fit=max&fm=jpg&auto=format&lossless=true"
    header_png: "?ch=Width&fit=max&fm=png&auto=format&lossless=1"
    header_gif: "?ch=Width,Save-Data&fm=gif"
    jpg: "?fm=jpg&auto=format&lossless=true"
    png: "?fm=png&auto=format&lossless=1"
    gif: ""
  static_url: "http://localhost:1313/"
  code_languages:
    - display_name: Python
      key: python
    - display_name: Ruby
      key: ruby
    - display_name: Curl
      key: bash
  footer_scripts:
    - snowplow: false
    - marketo: false
    - adroll: false
  home:
      meta_image: datadog_logo_share_tt.png
      meta_title: Getting Started with Datadog
      meta_description: See metrics from all of your apps, tools &amp; services in one place with Datadog&#039;s cloud monitoring as a service solution. Try it for free.<|MERGE_RESOLUTION|>--- conflicted
+++ resolved
@@ -56,53 +56,13 @@
           url: "/agent/"
           pre: "nav_agent"
           weight: 40
-<<<<<<< HEAD
+          
         # AGENT - Subnav start
         - identifier: customnav_agentnav_basic_usage
           name: "Basic Agent Usage"
           url: "/agent/basic_agent_usage/"
           weight: 10
           parent: menu_references_agent
-=======
-        - identifier: menu_references_graphing
-          name: ""
-          url: "graphing/"
-          weight: 50
-        - identifier: menu_references_infrastructure
-          name: ""
-          url: "infrastructure/"
-          weight: 60
-        - identifier: menu_references_integrations
-          name: ""
-          url: "integrations/"
-          weight: 70
-        - identifier: menu_references_logs
-          name: "Logs"
-          url: "logs/"
-          weight: 80
-        - identifier: menu_references_dogstatsd
-          name: ""
-          url: "guides/dogstatsd/"
-          weight: 90
-        - identifier: menu_references_examples
-          name: ""
-          url: "examples/"
-          weight: 100
-        - identifier: menu_references_videos
-          name: ""
-          url: "videos/"
-          weight: 110
-        - identifier: menu_references_billing
-          name: ""
-          url: "guides/billing/"
-          weight: 120
-        - identifier: menu_references_faq
-          name: ""
-          url: "faq/"
-          weight: 130
-          
-      basic_agent:
->>>>>>> 2bf4cb47
         - identifier: amazonlinux
           name: "Amazon Linux"
           url: "/agent/basic_agent_usage/amazonlinux/"
