--- conflicted
+++ resolved
@@ -453,13 +453,8 @@
           weight: 50
           parent: menu_references_logs
         - identifier: customnav_lognav_aws
-<<<<<<< HEAD
           name: "AWS"
           url: "/integrations/amazon_web_services/#log-collection"
-=======
-          name: "AWS Log collection"
-          url: "/logs/aws/"
->>>>>>> c66095cd
           weight: 60
           parent: menu_references_logs
         - identifier: docker_log_collection
