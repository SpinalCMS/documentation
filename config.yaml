--- conflicted
+++ resolved
@@ -586,11 +586,6 @@
           parent: customnav_tracingnav_visualization
         - identifier: customnav_tracingnav_graph
           name: "Trace Analytics"
-<<<<<<< HEAD
-          url: "tracing/visualization/analytics"
-          weight: 360
-          parent: customnav_tracingnav_visualization
-=======
           url: "tracing/analytics"
           weight: 35
           parent: menu_references_tracing
@@ -608,7 +603,6 @@
           url: "api/#tracing"
           weight: 50
           parent: menu_references_tracing
->>>>>>> 366f03fe
 
         # Getting further
         - identifier: customnav_tracingnav_getting_further
