--- conflicted
+++ resolved
@@ -561,74 +561,42 @@
           parent: menu_references_tracing
         - identifier: customnav_tracingnav_custom_tagging
           name: "Custom Tagging"
-<<<<<<< HEAD
-          url: "tracing/advanced_usage/#custom_tagging"
-=======
           url: "tracing/advanced_usage/?tab=java#custom_tagging"
->>>>>>> a1fb5f62
           weight: 210
           parent: customnav_tracingnav_advanced_usage
         - identifier: customnav_tracingnav_manual_tracing
           name: "Manual Tracing"
-<<<<<<< HEAD
-          url: "tracing/advanced_usage/#manual_tracing"
-=======
           url: "tracing/advanced_usage/?tab=java#manual_tracing"
->>>>>>> a1fb5f62
           weight: 220
           parent: customnav_tracingnav_advanced_usage
         - identifier: customnav_tracingnav_open_tracing
           name: "OpenTracing"
-<<<<<<< HEAD
-          url: "tracing/advanced_usage/#open_tracing/"
-=======
           url: "tracing/advanced_usage/?tab=java#open_tracing"
->>>>>>> a1fb5f62
           weight: 230
           parent: customnav_tracingnav_advanced_usage
         - identifier: customnav_tracingnav_distributed_tracing
           name: "Distributed Tracing"
-<<<<<<< HEAD
-          url: "tracing/advanced_usage/#distributed_tracing"
-=======
           url: "tracing/advanced_usage/?tab=java#distributed_tracing"
->>>>>>> a1fb5f62
           weight: 240
           parent: customnav_tracingnav_advanced_usage
         - identifier: customnav_tracingnav_sampling
           name: "Priority Sampling"
-<<<<<<< HEAD
-          url: "tracing/advanced_usage/#priority_sampling"
-=======
           url: "tracing/advanced_usage/?tab=java#priority_sampling"
->>>>>>> a1fb5f62
           weight: 250
           parent: customnav_tracingnav_advanced_usage
         - identifier: customnav_tracingnav_logging
           name: "Logging"
-<<<<<<< HEAD
-          url: "tracing/advanced_usage/#logging"
-=======
           url: "tracing/advanced_usage/?tab=java#logging"
->>>>>>> a1fb5f62
           weight: 260
           parent: customnav_tracingnav_advanced_usage
         - identifier: customnav_tracingnav_debugging
           name: "Debugging"
-<<<<<<< HEAD
-          url: "tracing/advanced_usage/#debugging"
-=======
           url: "tracing/advanced_usage/?tab=java#debugging"
->>>>>>> a1fb5f62
           weight: 270
           parent: customnav_tracingnav_advanced_usage
         - identifier: customnav_tracingnav_security
           name: "Security"
-<<<<<<< HEAD
-          url: "tracing/advanced_usage/#security"
-=======
           url: "tracing/advanced_usage/?tab=java#security"
->>>>>>> a1fb5f62
           weight: 280
           parent: customnav_tracingnav_advanced_usage
 
