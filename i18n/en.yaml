--- conflicted
+++ resolved
@@ -225,11 +225,7 @@
   translation: "AWS Log Collection"
 
 - id: customnav_lognav_java
-<<<<<<< HEAD
-  translation: "Java Log collection"
-=======
   translation: "Java Log Collection"
->>>>>>> d8bb3996
 
 - id: customnav_lognav_csharp
   translation: "C# Log collection"
