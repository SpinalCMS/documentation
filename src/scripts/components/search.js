/* eslint-disable */
import algoliasearch from 'algoliasearch';
import { getQueryParameterByName } from '../helpers/browser';
import configDocs from '../config/config-docs';
import { 
    initializeAlogliaInsights, 
    sendAlgoliaInsightsClickAfterSearchEvent, 
    sendAlgoliaInsightsViewEvent 
} from '../algolia-insights';

<<<<<<< HEAD
const siteEnv = document.querySelector('html').dataset.env;
let indexName = '';

const handleAlgoliaInsightsViewEvents = () => {
    const searchResultContainer = document.getElementById('tipue_search_content');
    const algoliaObjectIDs = [];

    if (searchResultContainer) {
        const searchResultLinksNodeList = searchResultContainer.querySelectorAll('.hit .tipue_search_content_title a');

        searchResultLinksNodeList.forEach(link => {
            const objectID = link.dataset.object;

            if (objectID && objectID !== '') {
                algoliaObjectIDs.push(objectID);
            }
        })

        if (algoliaObjectIDs.length > 0) {
            sendAlgoliaInsightsViewEvent(algoliaObjectIDs);
        }
    }
}

const attachEventListenersToPaginatedSearchResults = (algoliaQueryID) => {
    const searchResultContainer = document.getElementById('tipue_search_content');

    if (searchResultContainer) {
      const searchResultLinksNodeList = searchResultContainer.querySelectorAll('.hit .tipue_search_content_title a');
      
      searchResultLinksNodeList.forEach(link => {
          link.addEventListener('click', () => {
              event.preventDefault();
              const objectID = event.target.dataset.object;
              const position = parseInt(event.target.dataset.position);
              const url = event.target.href;

              if (objectID !== '' && typeof(position) === 'number') {
                  sendAlgoliaInsightsClickAfterSearchEvent(algoliaQueryID, objectID, position);
              }
              
              window.history.pushState({ 'page': url }, '', url);
              window.location = url;
          })
      })
  }
}

if (window.location.href.indexOf('/search/') > -1) {
  if (siteEnv === 'preview' || siteEnv === 'development') {
    indexName = 'docsearch_docs_preview';
  } else if (siteEnv === 'live') {
    indexName = 'docsearch_docs_prod';
  }
  
  const client = algoliasearch(
      configDocs.live.algoliaConfig.appId,
      configDocs.live.algoliaConfig.apiKey
  );
  const results = new RegExp('[?&]' + 's' + '=([^&#]*)').exec(
      window.location.href
  );
  
  let query = '';
  try {
      query = results[1];
  } catch (e) {}

  let lang = 'en';
  if (window.location.pathname.indexOf('/fr/') > -1) {
      lang = 'fr';
  }
  if (window.location.pathname.indexOf('/ja/') > -1) {
      lang = 'ja';
  }

  function getTitle(hit) {
      let title = '';
      title = hit['hierarchy']['lvl0'];
      if (hit['hierarchy'].hasOwnProperty('lvl1')) {
          if (hit['hierarchy']['lvl1'] !== null)
              title += ` &raquo; ${hit['hierarchy']['lvl1']}`;
      }
      if (hit['hierarchy'].hasOwnProperty('lvl2')) {
          if (hit['hierarchy']['lvl2'] !== null)
              title += ` &raquo; ${hit['hierarchy']['lvl2']}`;
      }
      if (hit['hierarchy'].hasOwnProperty('lvl3')) {
          if (hit['hierarchy']['lvl3'] !== null)
              title += ` &raquo; ${hit['hierarchy']['lvl3']}`;
      }
      return title;
  }

  // get results from algolia
  client.search(
      [
          {
              indexName,
              query: decodeURIComponent(query),
              params: {
                  hitsPerPage: 200,
                  attributesToRetrieve: '*',
                  facetFilters: [`language:${lang}`],
                  clickAnalytics: true
              }
          }
      ],
      function (err, results) {
          if (!err) {
              const queryID = results['results'][0].queryID;

              // format and populate results
              $('#tipue_search_input').val(decodeURIComponent(query));
              const hits = results['results'][0]['hits'];
              let formatted_results = '';
              if (hits.length) {
                  $('#tipue_search_content').prepend(
                      `<div id="tipue_search_results_count">${hits.length} results</div>`
                  );
                  for (const i in hits) {
                      const hit = hits[i];
                      formatted_results += '<div class="hit">';
                      formatted_results += `${
                          '<div class="tipue_search_content_title">' +
                          '<a href="'
                      }${hit['url']}">${getTitle(hit)}</a></div>`;
                      formatted_results += `${
                          '<div class="tipue_search_content_url">' +
                          '<a href="'
                      }${hit['url']}">${hit['url'].replace(
                          'https://docs.datadoghq.com',
                          ''
                      )}</a></div>`;
                      const text = hit._snippetResult.content.value;
                      formatted_results += `<div class="tipue_search_content_text">${text}</div>`;
                      formatted_results += '</div>';
                  }
              } else {
                  $('#tipue_search_content').prepend(
                      `<div id="tipue_search_results_count">${hits.length} results</div>`
                  );
              }

              $('#tipue_search_content .content').html(formatted_results);

              // load pagination
              if (hits.length) {
                  let current_page = 1;
                  const num_page_links_to_display = 9;
                  const items_per_page = 7;
                  let page_nums = [];
                  let btn_next = document.getElementById('btn_next');
                  let btn_prev = document.getElementById('btn_prev');
                  let btn_more;
                  let btn_less;
                  const listing_table = document.getElementsByClassName(
                      'content'
                  )[0];
                  const page_navigation = document.getElementsByClassName(
                      'page_navigation'
                  )[0];
                  let page_span = document.getElementById('page');

                  function numPages() {
                      return Math.ceil(hits.length / items_per_page);
                  }

                  function initPageNums() {
                      const count = Math.min(
                          numPages(),
                          num_page_links_to_display
                      );
                      page_nums = [];
                      for (let i = 1; i < count + 1; i++) {
                          page_nums.push(i);
                      }
                  }

                  function prevPage() {
                      if (current_page > 1) {
                          current_page--;
                          if (current_page < page_nums[0]) {
                              less(null);
                          } else {
                              addHistory(current_page);
                              changePage(current_page);
                          }
                      }
                  }

                  function nextPage() {
                      if (current_page < numPages()) {
                          current_page++;
                          if (
                              current_page >
                              page_nums[page_nums.length - 1]
                          ) {
                              more(null);
                          } else {
                              addHistory(current_page);
                              changePage(current_page);
                          }
                      }
                  }

                  function less(e) {
                      if (e) e.preventDefault();
                      // get last in range
                      const first = page_nums[0];
                      const last = page_nums[page_nums.length - 1];
                      page_nums = [];
                      for (
                          let i = first - num_page_links_to_display;
                          i < first;
                          i++
                      ) {
                          page_nums.push(i);
                      }
                      current_page = page_nums[page_nums.length - 1];
                      addHistory(current_page);
                      changePage(current_page);
                      return false;
                  }

                  function more(e) {
                      if (e) e.preventDefault();
                      // get last in range
                      const last = page_nums[page_nums.length - 1];
                      // go from next number to num_page_links_to_display or however many are left
                      const remaining_pages = numPages() - last;
                      const count = Math.min(
                          remaining_pages,
                          num_page_links_to_display
                      );
                      page_nums = [];
                      for (
                          let i = last + 1;
                          i < last + (count + 1);
                          i++
                      ) {
                          page_nums.push(i);
                      }
                      current_page = page_nums[0];
                      addHistory(current_page);
                      changePage(current_page);
                      return false;
                  }

                  function cleanHandlers() {
                      if (btn_next) {
                          btn_next.removeEventListener(
                              'click',
                              btnHandler
                          );
                      }
                      if (btn_prev) {
                          btn_prev.removeEventListener(
                              'click',
                              btnHandler
                          );
                      }
                      const pagebtns = document.getElementsByClassName(
                          'page-num'
                      );
                      for (let i = 0; i < pagebtns.length; i++) {
                          pagebtns[i].removeEventListener(
                              'click',
                              btnHandlerPage
                          );
                      }
                      if (btn_more) {
                          btn_more.removeEventListener('click', more);
                      }
                      if (btn_less) {
                          btn_less.removeEventListener('click', less);
                      }
                  }

                  function btnHandler(e) {
                      e.preventDefault();
                      if (e.target.getAttribute('id') === 'btn_prev') {
                          prevPage();
                      } else if (
                          e.target.getAttribute('id') === 'btn_next'
                      ) {
                          nextPage();
                      }
                      return false;
                  }

                  function btnHandlerPage(e) {
                      e.preventDefault();
                      let page = parseInt(
                          e.target.getAttribute('data-pagenum')
                      );
                      if (page > numPages()) {
                          page = numPages();
                      } else if (page <= 0) {
                          page = 1;
                      }
                      current_page = page;
                      addHistory(current_page);
                      changePage(current_page);
                      return false;
                  }

                  function setHandlers() {
                      // remove any existing handlers
                      btn_next = document.getElementById('btn_next');
                      btn_prev = document.getElementById('btn_prev');
                      if (btn_prev) {
                          btn_prev.addEventListener('click', btnHandler);
                      }
                      if (btn_next) {
                          btn_next.addEventListener('click', btnHandler);
                      }
                      const pagebtns = document.getElementsByClassName(
                          'page-num'
                      );
                      if (pagebtns) {
                          for (let i = 0; i < pagebtns.length; i++) {
                              pagebtns[i].addEventListener(
                                  'click',
                                  btnHandlerPage
                              );
                          }
                      }
                      btn_more = document.getElementsByClassName(
                          'more'
                      )[0];
                      btn_less = document.getElementsByClassName(
                          'less'
                      )[0];
                      if (btn_more) {
                          btn_more.addEventListener('click', more);
                      }
                      if (btn_less) {
                          btn_less.addEventListener('click', less);
                      }
                  }

                  function setNavigation() {
                      let html = '';
                      let cls = '';
                      cleanHandlers();
                      html +=
                          '<a class="mr-1 btn btn-sm-tag btn-outline-secondary" href="#" id="btn_prev">Prev</a>';
                      if (page_nums[0] > 1) {
                          html +=
                              '<a class="mr-1 btn btn-sm-tag btn-outline-secondary less" href="#">...</a>';
                      }
                      for (let i = 0; i < page_nums.length; i++) {
                          cls =
                              current_page === page_nums[i]
                                  ? 'active'
                                  : '';
                          html += `<a class="mr-1 page-num btn btn-sm-tag btn-outline-secondary ${cls}" href="#" data-pagenum="${page_nums[i]}">${page_nums[i]}</a>`;
                      }
                      if (page_nums[page_nums.length - 1] < numPages()) {
                          html +=
                              '<a class="mr-1 btn btn-sm-tag btn-outline-secondary more" href="#">...</a>';
                      }
                      html +=
                          '<a class="mr-1 btn btn-sm-tag btn-outline-secondary" href="#" id="btn_next">Next</a>';
                      if (page_navigation) {
                          page_navigation.innerHTML = html;
                      }
                      setHandlers();
                  }

                  window.onpopstate = function (event) {
                      if (event.state) {
                          current_page = event.state.page;
                          changePage(current_page);
                      }
                  };

                  function addHistory(page) {
                      let pageName = `?s=${query}`;
                      if (page !== 1) pageName += `&p=${page}`;
                      window.history.pushState({ page }, '', pageName);
                  }

                  function changePage(page) {
                      page_span = document.getElementById('page');

                      // Validate page
                      if (page < 1) page = 1;
                      if (page > numPages()) page = numPages();

                      if (listing_table) {
                          listing_table.innerHTML = '';
                      }

                      // output our slice of formatted results
                      for (
                          let i = (page - 1) * items_per_page;
                          i < page * items_per_page && i < hits.length;
                          i++
                      ) {                          
                          const algoliaObjectID = hits[i].objectID || '';
                          const algoliaPosition = hits[i].weight.position || '';
                          
                          let formatted_results = '';
                          formatted_results += '<div class="hit row">';
                          formatted_results += '<div class="col-12">';

                          formatted_results += `${
                              '<div class="tipue_search_content_title">' +
                              '<a href="'}${hits[i]['url']}" 
                                data-object="${algoliaObjectID}"
                                data-position="${algoliaPosition}">${getTitle(hits[i])}</a></div>`;
                          const text =
                              hits[i]._snippetResult.content.value;
                          formatted_results += `<div class="tipue_search_content_text">${text}</div>`;

                          formatted_results += '</div>';
                          formatted_results += '</div>';
                          if (listing_table) {
                              listing_table.innerHTML += formatted_results;
                          }
                      }
                      if (page_span) {
                          page_span.innerHTML = `${page}/${numPages()}`;
                      }

                      setNavigation();

                      // set previous and next buttons class
                      if (btn_prev) {
                          btn_prev.classList[
                              page === 1 ? 'add' : 'remove'
                          ]('disabled');
                      }
                      if (btn_next) {
                          btn_next.classList[
                              page === numPages() ? 'add' : 'remove'
                          ]('disabled');
                      }

                      // set active button class
                      const pagebtns = document.getElementsByClassName(
                          'page-num'
                      );
                      for (let i = 0; i < pagebtns.length; i++) {
                          const page = parseInt(
                              pagebtns[i].getAttribute('data-pagenum')
                          );
                          pagebtns[i].classList[
                              current_page === page ? 'add' : 'remove'
                          ]('active');
                      }

                      // scroll to top only if there is no hash
                      if (!window.location.hash) {
                          $('html, body').scrollTop(0);
                      }

                      attachEventListenersToPaginatedSearchResults(queryID);
                      handleAlgoliaInsightsViewEvents();
                  }

                  // init page nums
                  initPageNums();

                  // set initial page
                  const searchParams = new URLSearchParams(
                      window.location.search
                  );
                  if (searchParams.get('p') !== null)
                      current_page = parseInt(searchParams.get('p'));
                      window.history.replaceState({ page: current_page }, '', '');
                  changePage(current_page);
              }
          } else {
              const content = document.getElementsByClassName(
                  'content'
              )[0];
              if (content) {
                  content.innerHTML = '0 results';
              }
          }
      }
  );
}

window.addEventListener('DOMContentLoaded', initializeAlogliaInsights);
=======
const getAlgoliaConfig = () => {
    const siteEnv = document.querySelector('html').dataset.env;
    return configDocs[siteEnv].algoliaConfig;
}

const initializeAlgoliaIndex = () => {
    const { index, appId, apiKey } = getAlgoliaConfig();
    const client = algoliasearch(appId, apiKey);
    return client.initIndex(index);
}

const getSiteLang = () => {
    return document.querySelector('html').lang;
}

const getTitle = (hit) => {
    let title = '';
    title = hit['hierarchy']['lvl0'];
    if (hit['hierarchy'].hasOwnProperty('lvl1')) {
        if (hit['hierarchy']['lvl1'] !== null)
            title += ` &raquo; ${hit['hierarchy']['lvl1']}`;
    }
    if (hit['hierarchy'].hasOwnProperty('lvl2')) {
        if (hit['hierarchy']['lvl2'] !== null)
            title += ` &raquo; ${hit['hierarchy']['lvl2']}`;
    }
    if (hit['hierarchy'].hasOwnProperty('lvl3')) {
        if (hit['hierarchy']['lvl3'] !== null)
            title += ` &raquo; ${hit['hierarchy']['lvl3']}`;
    }

    return title;
}

const appendSearchResultCountString = (count) => {
    const tipueSearchResultCountDiv = document.createElement('div');
    tipueSearchResultCountDiv.setAttribute('id', 'tipue_search_results_count');
    tipueSearchResultCountDiv.innerText = `${count} results`;
    const tipueSearchContentElement = document.getElementById('tipue_search_content');
    tipueSearchContentElement.prepend(tipueSearchResultCountDiv);
}

const renderResults = (query, hits) => {
    $('#tipue_search_input').val(query);
    appendSearchResultCountString(hits.length);
    let formatted_results = '';

    if (hits.length) {
        for (const i in hits) {
            const hit = hits[i];
            formatted_results += '<div class="hit">';
            formatted_results += `${
                '<div class="tipue_search_content_title">' +
                '<a href="'
            }${hit['url']}">${getTitle(hit)}</a></div>`;
            formatted_results += `${
                '<div class="tipue_search_content_url">' +
                '<a href="'
            }${hit['url']}">${hit['url'].replace(
                'https://docs.datadoghq.com',
                ''
            )}</a></div>`;
            const text = hit._snippetResult.content.value;
            formatted_results += `<div class="tipue_search_content_text">${text}</div>`;
            formatted_results += '</div>';
        }
    }

    $('#tipue_search_content .content').html(formatted_results);

    // load pagination
    if (hits.length) {
        let current_page = 1;
        const num_page_links_to_display = 9;
        const items_per_page = 7;
        let page_nums = [];
        let btn_next = document.getElementById('btn_next');
        let btn_prev = document.getElementById('btn_prev');
        let btn_more;
        let btn_less;
        const listing_table = document.getElementsByClassName(
            'content'
        )[0];
        const page_navigation = document.getElementsByClassName(
            'page_navigation'
        )[0];
        let page_span = document.getElementById('page');

        function numPages() {
            return Math.ceil(hits.length / items_per_page);
        }

        function initPageNums() {
            const count = Math.min(
                numPages(),
                num_page_links_to_display
            );
            page_nums = [];
            for (let i = 1; i < count + 1; i++) {
                page_nums.push(i);
            }
        }

        function prevPage() {
            if (current_page > 1) {
                current_page--;
                if (current_page < page_nums[0]) {
                    less(null);
                } else {
                    addHistory(current_page);
                    changePage(current_page);
                }
            }
        }

        function nextPage() {
            if (current_page < numPages()) {
                current_page++;
                if (
                    current_page >
                    page_nums[page_nums.length - 1]
                ) {
                    more(null);
                } else {
                    addHistory(current_page);
                    changePage(current_page);
                }
            }
        }

        function less(e) {
            if (e) e.preventDefault();
            // get last in range
            const first = page_nums[0];
            const last = page_nums[page_nums.length - 1];
            page_nums = [];
            for (
                let i = first - num_page_links_to_display;
                i < first;
                i++
            ) {
                page_nums.push(i);
            }
            current_page = page_nums[page_nums.length - 1];
            addHistory(current_page);
            changePage(current_page);
            return false;
        }

        function more(e) {
            if (e) e.preventDefault();
            // get last in range
            const last = page_nums[page_nums.length - 1];
            // go from next number to num_page_links_to_display or however many are left
            const remaining_pages = numPages() - last;
            const count = Math.min(
                remaining_pages,
                num_page_links_to_display
            );
            page_nums = [];
            for (
                let i = last + 1;
                i < last + (count + 1);
                i++
            ) {
                page_nums.push(i);
            }
            current_page = page_nums[0];
            addHistory(current_page);
            changePage(current_page);
            return false;
        }

        function cleanHandlers() {
            if (btn_next) {
                btn_next.removeEventListener(
                    'click',
                    btnHandler
                );
            }
            if (btn_prev) {
                btn_prev.removeEventListener(
                    'click',
                    btnHandler
                );
            }
            const pagebtns = document.getElementsByClassName(
                'page-num'
            );
            for (let i = 0; i < pagebtns.length; i++) {
                pagebtns[i].removeEventListener(
                    'click',
                    btnHandlerPage
                );
            }
            if (btn_more) {
                btn_more.removeEventListener('click', more);
            }
            if (btn_less) {
                btn_less.removeEventListener('click', less);
            }
        }

        function btnHandler(e) {
            e.preventDefault();
            if (e.target.getAttribute('id') === 'btn_prev') {
                prevPage();
            } else if (
                e.target.getAttribute('id') === 'btn_next'
            ) {
                nextPage();
            }
            return false;
        }

        function btnHandlerPage(e) {
            e.preventDefault();
            let page = parseInt(
                e.target.getAttribute('data-pagenum')
            );
            if (page > numPages()) {
                page = numPages();
            } else if (page <= 0) {
                page = 1;
            }
            current_page = page;
            addHistory(current_page);
            changePage(current_page);
            return false;
        }

        function setHandlers() {
            // remove any existing handlers
            btn_next = document.getElementById('btn_next');
            btn_prev = document.getElementById('btn_prev');
            if (btn_prev) {
                btn_prev.addEventListener('click', btnHandler);
            }
            if (btn_next) {
                btn_next.addEventListener('click', btnHandler);
            }
            const pagebtns = document.getElementsByClassName(
                'page-num'
            );
            if (pagebtns) {
                for (let i = 0; i < pagebtns.length; i++) {
                    pagebtns[i].addEventListener(
                        'click',
                        btnHandlerPage
                    );
                }
            }
            btn_more = document.getElementsByClassName(
                'more'
            )[0];
            btn_less = document.getElementsByClassName(
                'less'
            )[0];
            if (btn_more) {
                btn_more.addEventListener('click', more);
            }
            if (btn_less) {
                btn_less.addEventListener('click', less);
            }
        }

        function setNavigation() {
            let html = '';
            let cls = '';
            cleanHandlers();
            html +=
                '<a class="mr-1 btn btn-sm-tag btn-outline-secondary" href="#" id="btn_prev">Prev</a>';
            if (page_nums[0] > 1) {
                html +=
                    '<a class="mr-1 btn btn-sm-tag btn-outline-secondary less" href="#">...</a>';
            }
            for (let i = 0; i < page_nums.length; i++) {
                cls =
                    current_page === page_nums[i]
                        ? 'active'
                        : '';
                html += `<a class="mr-1 page-num btn btn-sm-tag btn-outline-secondary ${cls}" href="#" data-pagenum="${page_nums[i]}">${page_nums[i]}</a>`;
            }
            if (page_nums[page_nums.length - 1] < numPages()) {
                html +=
                    '<a class="mr-1 btn btn-sm-tag btn-outline-secondary more" href="#">...</a>';
            }
            html +=
                '<a class="mr-1 btn btn-sm-tag btn-outline-secondary" href="#" id="btn_next">Next</a>';
            if (page_navigation) {
                page_navigation.innerHTML = html;
            }
            setHandlers();
        }

        window.onpopstate = function (event) {
            if (event.state) {
                current_page = event.state.page;
                changePage(current_page);
            }
        };

        function addHistory(page) {
            let pageName = `?s=${query}`;
            if (page !== 1) pageName += `&p=${page}`;
            window.history.pushState({ page }, '', pageName);
        }

        function changePage(page) {
            page_span = document.getElementById('page');

            // Validate page
            if (page < 1) page = 1;
            if (page > numPages()) page = numPages();

            if (listing_table) {
                listing_table.innerHTML = '';
            }

            // output our slice of formatted results
            for (
                let i = (page - 1) * items_per_page;
                i < page * items_per_page && i < hits.length;
                i++
            ) {
                let formatted_results = '';
                formatted_results += '<div class="hit row">';
                formatted_results += '<div class="col-12">';

                formatted_results += `${
                    '<div class="tipue_search_content_title">' +
                    '<a href="'
                }${hits[i]['url']}">${getTitle(
                    hits[i]
                )}</a></div>`;
                const text =
                    hits[i]._snippetResult.content.value;
                formatted_results += `<div class="tipue_search_content_text">${text}</div>`;

                formatted_results += '</div>';
                formatted_results += '</div>';
                if (listing_table) {
                    listing_table.innerHTML += formatted_results;
                }
            }
            if (page_span) {
                page_span.innerHTML = `${page}/${numPages()}`;
            }

            setNavigation();

            // set previous and next buttons class
            if (btn_prev) {
                btn_prev.classList[
                    page === 1 ? 'add' : 'remove'
                ]('disabled');
            }
            if (btn_next) {
                btn_next.classList[
                    page === numPages() ? 'add' : 'remove'
                ]('disabled');
            }

            // set active button class
            const pagebtns = document.getElementsByClassName(
                'page-num'
            );
            for (let i = 0; i < pagebtns.length; i++) {
                const page = parseInt(
                    pagebtns[i].getAttribute('data-pagenum')
                );
                pagebtns[i].classList[
                    current_page === page ? 'add' : 'remove'
                ]('active');
            }

            // scroll to top only if there is no hash
            if (!window.location.hash) {
                $('html, body').scrollTop(0);
            }
        }

        // init page nums
        initPageNums();

        // set initial page
        const searchParams = new URLSearchParams(
            window.location.search
        );
        if (searchParams.get('p') !== null)
            current_page = parseInt(searchParams.get('p'));
            window.history.replaceState({ page: current_page }, '', '');
        changePage(current_page);
    }
}

const handleSearch = () => {
    if (window.location.href.indexOf('/search/') > -1) {
        const index = initializeAlgoliaIndex();
        const query = getQueryParameterByName('s', window.location.href);

        index.search(decodeURIComponent(query), {
            hitsPerPage: 200,
            attributesToRetrieve: ['*'],
            filters: `language:${getSiteLang()}`
        })
        .then(({ hits }) => {
            renderResults(query, hits);
        })
        .catch(() => {
            const content = document.getElementsByClassName(
                'content'
            )[0];
            if (content) {
                content.innerHTML = '0 results';
            }
        })
    }
}

window.addEventListener('DOMContentLoaded', handleSearch)
>>>>>>> 9db804bf
<|MERGE_RESOLUTION|>--- conflicted
+++ resolved
@@ -8,7 +8,6 @@
     sendAlgoliaInsightsViewEvent 
 } from '../algolia-insights';
 
-<<<<<<< HEAD
 const siteEnv = document.querySelector('html').dataset.env;
 let indexName = '';
 
@@ -57,447 +56,6 @@
   }
 }
 
-if (window.location.href.indexOf('/search/') > -1) {
-  if (siteEnv === 'preview' || siteEnv === 'development') {
-    indexName = 'docsearch_docs_preview';
-  } else if (siteEnv === 'live') {
-    indexName = 'docsearch_docs_prod';
-  }
-  
-  const client = algoliasearch(
-      configDocs.live.algoliaConfig.appId,
-      configDocs.live.algoliaConfig.apiKey
-  );
-  const results = new RegExp('[?&]' + 's' + '=([^&#]*)').exec(
-      window.location.href
-  );
-  
-  let query = '';
-  try {
-      query = results[1];
-  } catch (e) {}
-
-  let lang = 'en';
-  if (window.location.pathname.indexOf('/fr/') > -1) {
-      lang = 'fr';
-  }
-  if (window.location.pathname.indexOf('/ja/') > -1) {
-      lang = 'ja';
-  }
-
-  function getTitle(hit) {
-      let title = '';
-      title = hit['hierarchy']['lvl0'];
-      if (hit['hierarchy'].hasOwnProperty('lvl1')) {
-          if (hit['hierarchy']['lvl1'] !== null)
-              title += ` &raquo; ${hit['hierarchy']['lvl1']}`;
-      }
-      if (hit['hierarchy'].hasOwnProperty('lvl2')) {
-          if (hit['hierarchy']['lvl2'] !== null)
-              title += ` &raquo; ${hit['hierarchy']['lvl2']}`;
-      }
-      if (hit['hierarchy'].hasOwnProperty('lvl3')) {
-          if (hit['hierarchy']['lvl3'] !== null)
-              title += ` &raquo; ${hit['hierarchy']['lvl3']}`;
-      }
-      return title;
-  }
-
-  // get results from algolia
-  client.search(
-      [
-          {
-              indexName,
-              query: decodeURIComponent(query),
-              params: {
-                  hitsPerPage: 200,
-                  attributesToRetrieve: '*',
-                  facetFilters: [`language:${lang}`],
-                  clickAnalytics: true
-              }
-          }
-      ],
-      function (err, results) {
-          if (!err) {
-              const queryID = results['results'][0].queryID;
-
-              // format and populate results
-              $('#tipue_search_input').val(decodeURIComponent(query));
-              const hits = results['results'][0]['hits'];
-              let formatted_results = '';
-              if (hits.length) {
-                  $('#tipue_search_content').prepend(
-                      `<div id="tipue_search_results_count">${hits.length} results</div>`
-                  );
-                  for (const i in hits) {
-                      const hit = hits[i];
-                      formatted_results += '<div class="hit">';
-                      formatted_results += `${
-                          '<div class="tipue_search_content_title">' +
-                          '<a href="'
-                      }${hit['url']}">${getTitle(hit)}</a></div>`;
-                      formatted_results += `${
-                          '<div class="tipue_search_content_url">' +
-                          '<a href="'
-                      }${hit['url']}">${hit['url'].replace(
-                          'https://docs.datadoghq.com',
-                          ''
-                      )}</a></div>`;
-                      const text = hit._snippetResult.content.value;
-                      formatted_results += `<div class="tipue_search_content_text">${text}</div>`;
-                      formatted_results += '</div>';
-                  }
-              } else {
-                  $('#tipue_search_content').prepend(
-                      `<div id="tipue_search_results_count">${hits.length} results</div>`
-                  );
-              }
-
-              $('#tipue_search_content .content').html(formatted_results);
-
-              // load pagination
-              if (hits.length) {
-                  let current_page = 1;
-                  const num_page_links_to_display = 9;
-                  const items_per_page = 7;
-                  let page_nums = [];
-                  let btn_next = document.getElementById('btn_next');
-                  let btn_prev = document.getElementById('btn_prev');
-                  let btn_more;
-                  let btn_less;
-                  const listing_table = document.getElementsByClassName(
-                      'content'
-                  )[0];
-                  const page_navigation = document.getElementsByClassName(
-                      'page_navigation'
-                  )[0];
-                  let page_span = document.getElementById('page');
-
-                  function numPages() {
-                      return Math.ceil(hits.length / items_per_page);
-                  }
-
-                  function initPageNums() {
-                      const count = Math.min(
-                          numPages(),
-                          num_page_links_to_display
-                      );
-                      page_nums = [];
-                      for (let i = 1; i < count + 1; i++) {
-                          page_nums.push(i);
-                      }
-                  }
-
-                  function prevPage() {
-                      if (current_page > 1) {
-                          current_page--;
-                          if (current_page < page_nums[0]) {
-                              less(null);
-                          } else {
-                              addHistory(current_page);
-                              changePage(current_page);
-                          }
-                      }
-                  }
-
-                  function nextPage() {
-                      if (current_page < numPages()) {
-                          current_page++;
-                          if (
-                              current_page >
-                              page_nums[page_nums.length - 1]
-                          ) {
-                              more(null);
-                          } else {
-                              addHistory(current_page);
-                              changePage(current_page);
-                          }
-                      }
-                  }
-
-                  function less(e) {
-                      if (e) e.preventDefault();
-                      // get last in range
-                      const first = page_nums[0];
-                      const last = page_nums[page_nums.length - 1];
-                      page_nums = [];
-                      for (
-                          let i = first - num_page_links_to_display;
-                          i < first;
-                          i++
-                      ) {
-                          page_nums.push(i);
-                      }
-                      current_page = page_nums[page_nums.length - 1];
-                      addHistory(current_page);
-                      changePage(current_page);
-                      return false;
-                  }
-
-                  function more(e) {
-                      if (e) e.preventDefault();
-                      // get last in range
-                      const last = page_nums[page_nums.length - 1];
-                      // go from next number to num_page_links_to_display or however many are left
-                      const remaining_pages = numPages() - last;
-                      const count = Math.min(
-                          remaining_pages,
-                          num_page_links_to_display
-                      );
-                      page_nums = [];
-                      for (
-                          let i = last + 1;
-                          i < last + (count + 1);
-                          i++
-                      ) {
-                          page_nums.push(i);
-                      }
-                      current_page = page_nums[0];
-                      addHistory(current_page);
-                      changePage(current_page);
-                      return false;
-                  }
-
-                  function cleanHandlers() {
-                      if (btn_next) {
-                          btn_next.removeEventListener(
-                              'click',
-                              btnHandler
-                          );
-                      }
-                      if (btn_prev) {
-                          btn_prev.removeEventListener(
-                              'click',
-                              btnHandler
-                          );
-                      }
-                      const pagebtns = document.getElementsByClassName(
-                          'page-num'
-                      );
-                      for (let i = 0; i < pagebtns.length; i++) {
-                          pagebtns[i].removeEventListener(
-                              'click',
-                              btnHandlerPage
-                          );
-                      }
-                      if (btn_more) {
-                          btn_more.removeEventListener('click', more);
-                      }
-                      if (btn_less) {
-                          btn_less.removeEventListener('click', less);
-                      }
-                  }
-
-                  function btnHandler(e) {
-                      e.preventDefault();
-                      if (e.target.getAttribute('id') === 'btn_prev') {
-                          prevPage();
-                      } else if (
-                          e.target.getAttribute('id') === 'btn_next'
-                      ) {
-                          nextPage();
-                      }
-                      return false;
-                  }
-
-                  function btnHandlerPage(e) {
-                      e.preventDefault();
-                      let page = parseInt(
-                          e.target.getAttribute('data-pagenum')
-                      );
-                      if (page > numPages()) {
-                          page = numPages();
-                      } else if (page <= 0) {
-                          page = 1;
-                      }
-                      current_page = page;
-                      addHistory(current_page);
-                      changePage(current_page);
-                      return false;
-                  }
-
-                  function setHandlers() {
-                      // remove any existing handlers
-                      btn_next = document.getElementById('btn_next');
-                      btn_prev = document.getElementById('btn_prev');
-                      if (btn_prev) {
-                          btn_prev.addEventListener('click', btnHandler);
-                      }
-                      if (btn_next) {
-                          btn_next.addEventListener('click', btnHandler);
-                      }
-                      const pagebtns = document.getElementsByClassName(
-                          'page-num'
-                      );
-                      if (pagebtns) {
-                          for (let i = 0; i < pagebtns.length; i++) {
-                              pagebtns[i].addEventListener(
-                                  'click',
-                                  btnHandlerPage
-                              );
-                          }
-                      }
-                      btn_more = document.getElementsByClassName(
-                          'more'
-                      )[0];
-                      btn_less = document.getElementsByClassName(
-                          'less'
-                      )[0];
-                      if (btn_more) {
-                          btn_more.addEventListener('click', more);
-                      }
-                      if (btn_less) {
-                          btn_less.addEventListener('click', less);
-                      }
-                  }
-
-                  function setNavigation() {
-                      let html = '';
-                      let cls = '';
-                      cleanHandlers();
-                      html +=
-                          '<a class="mr-1 btn btn-sm-tag btn-outline-secondary" href="#" id="btn_prev">Prev</a>';
-                      if (page_nums[0] > 1) {
-                          html +=
-                              '<a class="mr-1 btn btn-sm-tag btn-outline-secondary less" href="#">...</a>';
-                      }
-                      for (let i = 0; i < page_nums.length; i++) {
-                          cls =
-                              current_page === page_nums[i]
-                                  ? 'active'
-                                  : '';
-                          html += `<a class="mr-1 page-num btn btn-sm-tag btn-outline-secondary ${cls}" href="#" data-pagenum="${page_nums[i]}">${page_nums[i]}</a>`;
-                      }
-                      if (page_nums[page_nums.length - 1] < numPages()) {
-                          html +=
-                              '<a class="mr-1 btn btn-sm-tag btn-outline-secondary more" href="#">...</a>';
-                      }
-                      html +=
-                          '<a class="mr-1 btn btn-sm-tag btn-outline-secondary" href="#" id="btn_next">Next</a>';
-                      if (page_navigation) {
-                          page_navigation.innerHTML = html;
-                      }
-                      setHandlers();
-                  }
-
-                  window.onpopstate = function (event) {
-                      if (event.state) {
-                          current_page = event.state.page;
-                          changePage(current_page);
-                      }
-                  };
-
-                  function addHistory(page) {
-                      let pageName = `?s=${query}`;
-                      if (page !== 1) pageName += `&p=${page}`;
-                      window.history.pushState({ page }, '', pageName);
-                  }
-
-                  function changePage(page) {
-                      page_span = document.getElementById('page');
-
-                      // Validate page
-                      if (page < 1) page = 1;
-                      if (page > numPages()) page = numPages();
-
-                      if (listing_table) {
-                          listing_table.innerHTML = '';
-                      }
-
-                      // output our slice of formatted results
-                      for (
-                          let i = (page - 1) * items_per_page;
-                          i < page * items_per_page && i < hits.length;
-                          i++
-                      ) {                          
-                          const algoliaObjectID = hits[i].objectID || '';
-                          const algoliaPosition = hits[i].weight.position || '';
-                          
-                          let formatted_results = '';
-                          formatted_results += '<div class="hit row">';
-                          formatted_results += '<div class="col-12">';
-
-                          formatted_results += `${
-                              '<div class="tipue_search_content_title">' +
-                              '<a href="'}${hits[i]['url']}" 
-                                data-object="${algoliaObjectID}"
-                                data-position="${algoliaPosition}">${getTitle(hits[i])}</a></div>`;
-                          const text =
-                              hits[i]._snippetResult.content.value;
-                          formatted_results += `<div class="tipue_search_content_text">${text}</div>`;
-
-                          formatted_results += '</div>';
-                          formatted_results += '</div>';
-                          if (listing_table) {
-                              listing_table.innerHTML += formatted_results;
-                          }
-                      }
-                      if (page_span) {
-                          page_span.innerHTML = `${page}/${numPages()}`;
-                      }
-
-                      setNavigation();
-
-                      // set previous and next buttons class
-                      if (btn_prev) {
-                          btn_prev.classList[
-                              page === 1 ? 'add' : 'remove'
-                          ]('disabled');
-                      }
-                      if (btn_next) {
-                          btn_next.classList[
-                              page === numPages() ? 'add' : 'remove'
-                          ]('disabled');
-                      }
-
-                      // set active button class
-                      const pagebtns = document.getElementsByClassName(
-                          'page-num'
-                      );
-                      for (let i = 0; i < pagebtns.length; i++) {
-                          const page = parseInt(
-                              pagebtns[i].getAttribute('data-pagenum')
-                          );
-                          pagebtns[i].classList[
-                              current_page === page ? 'add' : 'remove'
-                          ]('active');
-                      }
-
-                      // scroll to top only if there is no hash
-                      if (!window.location.hash) {
-                          $('html, body').scrollTop(0);
-                      }
-
-                      attachEventListenersToPaginatedSearchResults(queryID);
-                      handleAlgoliaInsightsViewEvents();
-                  }
-
-                  // init page nums
-                  initPageNums();
-
-                  // set initial page
-                  const searchParams = new URLSearchParams(
-                      window.location.search
-                  );
-                  if (searchParams.get('p') !== null)
-                      current_page = parseInt(searchParams.get('p'));
-                      window.history.replaceState({ page: current_page }, '', '');
-                  changePage(current_page);
-              }
-          } else {
-              const content = document.getElementsByClassName(
-                  'content'
-              )[0];
-              if (content) {
-                  content.innerHTML = '0 results';
-              }
-          }
-      }
-  );
-}
-
-window.addEventListener('DOMContentLoaded', initializeAlogliaInsights);
-=======
 const getAlgoliaConfig = () => {
     const siteEnv = document.querySelector('html').dataset.env;
     return configDocs[siteEnv].algoliaConfig;
@@ -540,6 +98,7 @@
     tipueSearchContentElement.prepend(tipueSearchResultCountDiv);
 }
 
+// to do: https://datadoghq.atlassian.net/browse/WEB-1928
 const renderResults = (query, hits) => {
     $('#tipue_search_input').val(query);
     appendSearchResultCountString(hits.length);
@@ -918,5 +477,4 @@
     }
 }
 
-window.addEventListener('DOMContentLoaded', handleSearch)
->>>>>>> 9db804bf
+window.addEventListener('DOMContentLoaded', handleSearch)