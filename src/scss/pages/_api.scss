--- conflicted
+++ resolved
@@ -18,17 +18,16 @@
         }
       }
     }
-<<<<<<< HEAD
+    h2 a {
+      &:hover {
+        color:#000;
+        border-bottom: 1px solid #000;
+      }
+    }
     a {
       border-bottom: 1px solid #000;
       &:hover {
         border-bottom: 1px solid $ddpurple;
-=======
-    h2 a {
-      &:hover {
-        color:#000;
-        border-bottom: 1px solid #000;
->>>>>>> 0be88ef1
       }
     }
   }
