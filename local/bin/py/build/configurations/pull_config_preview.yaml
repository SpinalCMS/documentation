---
- org_name: jenkinsci

  repos:
  - repo_name: datadog-plugin

    contents:

    - action: pull-and-push-file
      branch: master
      globs:
      - README.md
      options:
        dest_path: '/integrations/'
        file_name: 'jenkins.md'
        front_matters:
          dependencies: ["https://github.com/jenkinsci/datadog-plugin/blob/master/README.md"]
          public_title: Datadog-Jenkins Integration
          kind: integration
          name: jenkins
          is_public: true
          integration_title: Jenkins
          has_logo: true
          git_integration_title: jenkins
          description: "Automatically forward your Jenkins metrics, events, and service checks to Datadog."
          short_description: "Automatically forward your Jenkins metrics, events, and service checks to Datadog."
          categories:
            - "configuration & deployment"
          doc_link: https://docs.datadoghq.com/integrations/jenkins/

- org_name: DataDog

  repos:
  - repo_name: dogweb

    contents:

    - action: integrations
      branch: prod
      globs:
      - integration/**/*_metadata.csv
      - integration/**/manifest.json
      - integration/**/service_checks.json
      - integration/**/README.md

  - repo_name: integrations-core
    contents:

    - action: integrations
      branch: master
      globs:
      - "*/metadata.csv"
      - "*/manifest.json"
      - "*/assets/service_checks.json"
      - "*/README.md"

    - action: pull-and-push-folder
      branch: master
      globs:
      - docs/dev/*.md
      options:
        dest_dir: '/developers/integrations/'
        path_to_remove: 'docs/dev/'

  - repo_name: integrations-extras
    contents:

    - action: integrations
      branch: master
      globs:
      - "*/metadata.csv"
      - "*/manifest.json"
      - "*/assets/service_checks.json"
      - "*/README.md"

  - repo_name: heroku-buildpack-datadog
    contents:

    - action: pull-and-push-file
      branch: master
      globs:
      - README.md
      options:
        dest_path: '/agent/basic_agent_usage/'
        file_name: 'heroku.md'
        front_matters:
          title: Datadog Heroku Buildpack
          kind: documentation
          dependencies: ["https://github.com/DataDog/heroku-buildpack-datadog/blob/master/README.md"]
          aliases:
          - /developers/faq/how-do-i-collect-metrics-from-heroku-with-datadog

  - repo_name: dd-trace-rb
    contents:
    - action: pull-and-push-file
      branch: master
      globs:
      - 'docs/GettingStarted.md'
      options:
        dest_path: '/tracing/setup/'
        file_name: 'ruby.md'
        front_matters:
          dependencies: ["https://github.com/DataDog/dd-trace-rb/blob/master/docs/GettingStarted.md"]
          title: Tracing Ruby Applications
          kind: documentation
          aliases:
          - /tracing/ruby/
          - /tracing/languages/ruby/
          - /agent/apm/ruby/

  - repo_name: datadog-cloudformation-resources
    contents:
    - action: pull-and-push-file
      branch: master
      globs:
      - 'README.md'
      options:
        dest_path: '/developers/'
        file_name: 'amazon_cloudformation.md'
        front_matters:
          dependencies: ["https://github.com/DataDog/datadog-cloudformation-resources/blob/master/README.md"]
          title: Datadog-Amazon CloudFormation
          kind: documentation

  - repo_name: dd-sdk-android
    contents:

    - action: pull-and-push-file
      branch: master
      globs:
      - 'docs/log_collection.md'
      options:
        dest_path: '/logs/log_collection/'
        file_name: 'android.md'
        front_matters:
          title: Android Log Collection
          kind: documentation
          description: "Collect logs from your Android applications."
          dependencies: ["https://github.com/DataDog/dd-sdk-android/blob/master/docs/log_collection.md"]
          further_reading:
            - link: "https://github.com/DataDog/dd-sdk-android"
              tag: "Github"
              text: "dd-sdk-android Source code"
            - link: "logs/explorer"
              tag: "Documentation"
              text: "Learn how to explore your logs"

    - action: pull-and-push-file
      branch: dd-tracing
      globs:
      - 'docs/trace_collection.md'
      options:
        dest_path: '/tracing/setup/'
        file_name: 'android.md'
        front_matters:
          title: Android Trace Collection
          kind: documentation
<<<<<<< HEAD
=======
          beta: true
>>>>>>> 3fd09f64
          description: "Collect traces from your Android applications."
          dependencies: ["https://github.com/DataDog/dd-sdk-android/blob/dd-tracing/docs/trace_collection.md"]
          further_reading:
            - link: "https://github.com/DataDog/dd-sdk-android"
              tag: "Github"
              text: "dd-sdk-android Source code"
            - link: "tracing/visualization/"
              tag: "Documentation"
              text: "Explore your services, resources and traces"<|MERGE_RESOLUTION|>--- conflicted
+++ resolved
@@ -155,10 +155,7 @@
         front_matters:
           title: Android Trace Collection
           kind: documentation
-<<<<<<< HEAD
-=======
           beta: true
->>>>>>> 3fd09f64
           description: "Collect traces from your Android applications."
           dependencies: ["https://github.com/DataDog/dd-sdk-android/blob/dd-tracing/docs/trace_collection.md"]
           further_reading:
