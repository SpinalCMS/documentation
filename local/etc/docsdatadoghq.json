{
<<<<<<< HEAD
  "index_name": "docsearch_docs_prod",
  "start_urls": [
    {
      "url": "https://docs.datadoghq.com(?P<language>.*?)/api/",
      "selectors_key": "api",
      "variables": {
        "language": [
          "",
          "/fr",
          "/ja"
        ]
      },
      "tags": [
        "api"
      ],
      "page_rank": 0
    },
    {
      "url": "https://docs.datadoghq.com(?P<language>.*?)/integrations/",
      "selectors_key": "integrations",
      "variables": {
        "language": [
          "",
          "/fr",
          "/ja"
        ]
      },
      "tags": [
        "integrations"
      ],
      "page_rank": 90
    },
    {
      "url": "https://docs.datadoghq.com(?P<language>.*?)/",
      "selectors_key": "docs",
      "variables": {
        "language": [
          "",
          "/fr",
          "/ja"
        ]
      },
      "tags": [
        "docs"
      ],
      "page_rank": 100
    },
    {
      "url": "https://docs.datadoghq.com(?P<language>.*?)/(?P<section>.*?)/faq/",
      "selectors_key": "faq",
      "variables": {
        "section": [
          "agent",
          "graphing",
          "monitors",
          "tracing",
          "logs",
          "developers",
          "account_management",
          "synthetics"
        ],
        "language": [
          "",
          "/fr",
          "/ja"
        ]
      },
      "tags": [
        "faq"
      ],
      "page_rank": -100
    },
    {
      "url": "https://docs.datadoghq.com(?P<language>.*?)/(?P<section>.*?)/guide/",
      "selectors_key": "guide",
      "variables": {
        "section": [
          "agent",
          "graphing",
          "monitors",
          "tracing",
          "logs",
          "developers"
        ],
        "language": [
          "",
          "/fr",
          "/ja"
        ]
      },
      "tags": [
        "guide"
      ],
      "page_rank": 10
    }
  ],
  "stop_urls": [
    "docs.datadoghq.com/search/",
    "docs.datadoghq.com/fr/search/",
    "docs.datadoghq.com/ja/search/",
    "docs.datadoghq.com/videos/",
    "docs.datadoghq.com/fr/videos/",
    "docs.datadoghq.com/ja/videos/",
    "docs.datadoghq.com/integrations/$",
    "docs.datadoghq.com/fr/integrations/$",
    "docs.datadoghq.com/ja/integrations/$",
    "/faq/$",
    "/guide/$",
    "\\?",
    "/api/.+",
    "\\.json$"
  ],
  "sitemap_urls": [
    "https://docs.datadoghq.com/en/sitemap.xml",
    "https://docs.datadoghq.com/ja/sitemap.xml",
    "https://docs.datadoghq.com/fr/sitemap.xml"
  ],
  "selectors": {
    "docs": {
      "lvl0": {
        "selector": ".h-100 .sidenav-nav > ul >li.open > a",
        "global": true,
        "default_value": "Documentation"
      },
      "lvl1": ".main h1",
      "lvl2": ".main h2",
      "lvl3": ".main h3",
      "lvl4": ".main h4",
      "text": ".main p, .main ul > li, table tbody tr, code-tabs table tbody tr td",
      "language": {
        "selector": "/html/@lang",
        "type": "xpath",
        "global": true
      }
    },
    "integrations": {
      "lvl0": {
        "selector": ".h-100 .sidenav-nav > ul >li.open > a",
        "global": true,
        "default_value": "Integrations"
      },
      "lvl1": ".main h1",
      "lvl2": ".main h2",
      "lvl3": ".main h3",
      "lvl4": ".main h4",
      "text": ".main p, .main ul > li, table tbody tr, .table-metrics tr",
      "language": {
        "selector": "/html/@lang",
        "type": "xpath",
        "global": true
      }
    },
    "faq": {
      "lvl0": {
        "selector": ".h-100 .sidenav-nav > ul >li.open > a",
        "global": true,
        "default_value": "FAQ"
      },
      "lvl1": ".main h1",
      "lvl2": ".main h2",
      "text": ".main p, table tbody tr td, code-tabs table tbody tr td",
      "language": {
        "selector": "/html/@lang",
        "type": "xpath",
        "global": true
      }
    },
    "guide": {
      "lvl0": {
        "selector": ".h-100 .sidenav-nav > ul >li.open > a",
        "global": true,
        "default_value": "Guide"
      },
      "lvl1": ".main h1",
      "lvl2": ".main h2",
      "lvl3": ".main h3",
      "lvl4": ".main h4",
      "text": ".main p, .main ul > li, table tbody tr td, code-tabs table tbody tr td",
      "language": {
        "selector": "/html/@lang",
        "type": "xpath",
        "global": true
      }
    },
    "api": {
      "lvl0": {
        "selector": ".h-100 .sidenav-nav > ul > li > a.toc_open",
        "global": true,
        "default_value": "API"
      },
      "lvl1": ".main-api h2",
      "text": ".main-api p, h5[id*='rate-limit'] + ul > li",
      "language": {
        "selector": "/html/@lang",
        "type": "xpath",
        "global": true
      }
    }
  },
  "keep_tags": [
    "code"
  ],
  "selectors_exclude": [
    ".whatsnext",
    "#en-apprendre-plus",
    "#further-reading",
    ".alert-info",
    ".announcement_banner"
  ],
  "conversation_id": [
    "620036890"
  ],
  "custom_settings": {
    "separatorsToIndex": "_@.",
    "attributeForDistinct": "url_without_anchor",
    "attributesForFaceting": [
      "language",
      "tags"
    ],
    "optionalWords": [
      "the"
    ],
    "synonyms": [
      [
        "agent",
        "datadog agent"
      ],
      [
        "microsoft azure",
        "azure"
      ],
      [
        "gcp",
        "google cloud platform"
      ],
      [
        "aws",
        "amazon web service"
      ]
    ]
  },
  "only_content_level": true,
  "user_agent": "Googlebot",
  "nb_hits": 94978
=======
	"index_name": "docsearch_docs_prod",
	"start_urls": [
		{
			"url": "https://docs.datadoghq.com/api/",
			"selectors_key": "api",
			"tags": [
				"api"
			],
			"page_rank": 0
		},
		{
			"url": "https://docs.datadoghq.com/fr/api/",
			"selectors_key": "api",
			"tags": [
				"api"
			],
			"page_rank": 0
		},
		{
			"url": "https://docs.datadoghq.com/integrations/",
			"selectors_key": "integrations",
			"tags": [
				"integrations"
			],
			"page_rank": 90
		},
		{
			"url": "https://docs.datadoghq.com/fr/integrations/",
			"selectors_key": "integrations",
			"tags": [
				"integrations"
			],
			"page_rank": 90
		},
		{
			"url": "https://docs.datadoghq.com/",
			"selectors_key": "docs",
			"tags": [
				"docs"
			],
			"page_rank": 100
		},
		{
			"url": "https://docs.datadoghq.com/(?P<section>.*?)/faq/",
			"selectors_key": "faq",
			"variables": {
				"section": [
					"agent",
					"graphing",
					"monitors",
					"tracing",
					"logs",
					"developers",
					"account_management",
					"synthetics"
				]
			},
			"tags": [
				"faq"
			],
			"page_rank": -100
		},
		{
			"url": "https://docs.datadoghq.com/fr/(?P<section>.*?)/faq/",
			"selectors_key": "faq",
			"variables": {
				"section": [
					"agent",
					"graphing",
					"monitors",
					"tracing",
					"logs",
					"developers",
					"account_management",
					"synthetics"
				]
			},
			"tags": [
				"faq"
			],
			"page_rank": -100
		},
		{
			"url": "https://docs.datadoghq.com/(?P<section>.*?)/guide/",
			"selectors_key": "guide",
			"variables": {
				"section": [
					"agent",
					"graphing",
					"monitors",
					"tracing",
					"logs",
					"developers"
				]
			},
			"tags": [
				"guide"
			],
			"page_rank": 10
		},
		{
			"url": "https://docs.datadoghq.com/fr/(?P<section>.*?)/guide/",
			"selectors_key": "guide",
			"variables": {
				"section": [
					"agent",
					"graphing",
					"monitors",
					"tracing",
					"logs",
					"developers"
				]
			},
			"tags": [
				"guide"
			],
			"page_rank": 10
		}
	],
	"stop_urls": [
		"docs.datadoghq.com/search/",
		"docs.datadoghq.com/fr/search/",
		"docs.datadoghq.com/videos/",
		"docs.datadoghq.com/integrations/$",
		"/faq/$",
		"/guide/$",
		"\\?",
		"/api/.+",
		"\\.json$"
	],
	"sitemap_urls": [
		"https://docs.datadoghq.com/en/sitemap.xml"
	],
	"selectors": {
		"docs": {
			"lvl0": {
				"selector": ".h-100 .sidenav-nav > ul >li.open > a",
				"global": true,
				"default_value": "Documentation"
			},
			"lvl1": ".main h1",
			"lvl2": ".main h2",
			"lvl3": ".main h3",
			"lvl4": ".main h4",
			"text": ".main p, .main ul > li, table tbody tr, code-tabs table tbody tr td",
			"language": {
				"selector": "/html/@lang",
				"type": "xpath",
				"global": true
			}
		},
		"integrations": {
			"lvl0": {
				"selector": ".h-100 .sidenav-nav > ul >li.open > a",
				"global": true,
				"default_value": "Integrations"
			},
			"lvl1": ".main h1",
			"lvl2": ".main h2",
			"lvl3": ".main h3",
			"lvl4": ".main h4",
			"text": ".main p, .main ul > li, table tbody tr, .table-metrics tr",
			"language": {
				"selector": "/html/@lang",
				"type": "xpath",
				"global": true
			}
		},
		"faq": {
			"lvl0": {
				"selector": ".h-100 .sidenav-nav > ul >li.open > a",
				"global": true,
				"default_value": "FAQ"
			},
			"lvl1": ".main h1",
			"lvl2": ".main h2",
			"text": ".main p, table tbody tr td, code-tabs table tbody tr td",
			"language": {
				"selector": "/html/@lang",
				"type": "xpath",
				"global": true
			}
		},
		"guide": {
			"lvl0": {
				"selector": ".h-100 .sidenav-nav > ul >li.open > a",
				"global": true,
				"default_value": "Guide"
			},
			"lvl1": ".main h1",
			"lvl2": ".main h2",
			"lvl3": ".main h3",
			"lvl4": ".main h4",
			"text": ".main p, .main ul > li, table tbody tr td, code-tabs table tbody tr td",
			"language": {
				"selector": "/html/@lang",
				"type": "xpath",
				"global": true
			}
		},
		"api": {
			"lvl0": {
				"selector": ".h-100 .sidenav-nav > ul > li > a.toc_open",
				"global": true,
				"default_value": "API"
			},
			"lvl1": ".main-api h2",
			"text": ".main-api p, h5[id*='rate-limit'] + ul > li",
			"language": {
				"selector": "/html/@lang",
				"type": "xpath",
				"global": true
			}
		}
	},
	"keep_tags": [
		"code"
	],
	"selectors_exclude": [
		".whatsnext",
		"#en-apprendre-plus",
		"#further-reading",
		".alert-info",
		".announcement_banner"
	],
	"conversation_id": [
		"620036890"
	],
	"custom_settings": {
		"separatorsToIndex": "_@.",
		"attributeForDistinct": "url_without_anchor",
		"attributesForFaceting": [
			"language",
			"tags"
		],
		"optionalWords": [
			"the"
		],
		"synonyms": [
			[
				"agent",
				"datadog agent"
			],
			[
				"microsoft azure",
				"azure"
			],
			[
				"gcp",
				"google cloud platform"
			],
			[
				"aws",
				"amazon web service"
			]
		]
	},
	"only_content_level": true,
	"user_agent": "Googlebot",
	"nb_hits": 55397
>>>>>>> 04f8b840
}<|MERGE_RESOLUTION|>--- conflicted
+++ resolved
@@ -1,5 +1,4 @@
 {
-<<<<<<< HEAD
   "index_name": "docsearch_docs_prod",
   "start_urls": [
     {
@@ -244,266 +243,4 @@
   "only_content_level": true,
   "user_agent": "Googlebot",
   "nb_hits": 94978
-=======
-	"index_name": "docsearch_docs_prod",
-	"start_urls": [
-		{
-			"url": "https://docs.datadoghq.com/api/",
-			"selectors_key": "api",
-			"tags": [
-				"api"
-			],
-			"page_rank": 0
-		},
-		{
-			"url": "https://docs.datadoghq.com/fr/api/",
-			"selectors_key": "api",
-			"tags": [
-				"api"
-			],
-			"page_rank": 0
-		},
-		{
-			"url": "https://docs.datadoghq.com/integrations/",
-			"selectors_key": "integrations",
-			"tags": [
-				"integrations"
-			],
-			"page_rank": 90
-		},
-		{
-			"url": "https://docs.datadoghq.com/fr/integrations/",
-			"selectors_key": "integrations",
-			"tags": [
-				"integrations"
-			],
-			"page_rank": 90
-		},
-		{
-			"url": "https://docs.datadoghq.com/",
-			"selectors_key": "docs",
-			"tags": [
-				"docs"
-			],
-			"page_rank": 100
-		},
-		{
-			"url": "https://docs.datadoghq.com/(?P<section>.*?)/faq/",
-			"selectors_key": "faq",
-			"variables": {
-				"section": [
-					"agent",
-					"graphing",
-					"monitors",
-					"tracing",
-					"logs",
-					"developers",
-					"account_management",
-					"synthetics"
-				]
-			},
-			"tags": [
-				"faq"
-			],
-			"page_rank": -100
-		},
-		{
-			"url": "https://docs.datadoghq.com/fr/(?P<section>.*?)/faq/",
-			"selectors_key": "faq",
-			"variables": {
-				"section": [
-					"agent",
-					"graphing",
-					"monitors",
-					"tracing",
-					"logs",
-					"developers",
-					"account_management",
-					"synthetics"
-				]
-			},
-			"tags": [
-				"faq"
-			],
-			"page_rank": -100
-		},
-		{
-			"url": "https://docs.datadoghq.com/(?P<section>.*?)/guide/",
-			"selectors_key": "guide",
-			"variables": {
-				"section": [
-					"agent",
-					"graphing",
-					"monitors",
-					"tracing",
-					"logs",
-					"developers"
-				]
-			},
-			"tags": [
-				"guide"
-			],
-			"page_rank": 10
-		},
-		{
-			"url": "https://docs.datadoghq.com/fr/(?P<section>.*?)/guide/",
-			"selectors_key": "guide",
-			"variables": {
-				"section": [
-					"agent",
-					"graphing",
-					"monitors",
-					"tracing",
-					"logs",
-					"developers"
-				]
-			},
-			"tags": [
-				"guide"
-			],
-			"page_rank": 10
-		}
-	],
-	"stop_urls": [
-		"docs.datadoghq.com/search/",
-		"docs.datadoghq.com/fr/search/",
-		"docs.datadoghq.com/videos/",
-		"docs.datadoghq.com/integrations/$",
-		"/faq/$",
-		"/guide/$",
-		"\\?",
-		"/api/.+",
-		"\\.json$"
-	],
-	"sitemap_urls": [
-		"https://docs.datadoghq.com/en/sitemap.xml"
-	],
-	"selectors": {
-		"docs": {
-			"lvl0": {
-				"selector": ".h-100 .sidenav-nav > ul >li.open > a",
-				"global": true,
-				"default_value": "Documentation"
-			},
-			"lvl1": ".main h1",
-			"lvl2": ".main h2",
-			"lvl3": ".main h3",
-			"lvl4": ".main h4",
-			"text": ".main p, .main ul > li, table tbody tr, code-tabs table tbody tr td",
-			"language": {
-				"selector": "/html/@lang",
-				"type": "xpath",
-				"global": true
-			}
-		},
-		"integrations": {
-			"lvl0": {
-				"selector": ".h-100 .sidenav-nav > ul >li.open > a",
-				"global": true,
-				"default_value": "Integrations"
-			},
-			"lvl1": ".main h1",
-			"lvl2": ".main h2",
-			"lvl3": ".main h3",
-			"lvl4": ".main h4",
-			"text": ".main p, .main ul > li, table tbody tr, .table-metrics tr",
-			"language": {
-				"selector": "/html/@lang",
-				"type": "xpath",
-				"global": true
-			}
-		},
-		"faq": {
-			"lvl0": {
-				"selector": ".h-100 .sidenav-nav > ul >li.open > a",
-				"global": true,
-				"default_value": "FAQ"
-			},
-			"lvl1": ".main h1",
-			"lvl2": ".main h2",
-			"text": ".main p, table tbody tr td, code-tabs table tbody tr td",
-			"language": {
-				"selector": "/html/@lang",
-				"type": "xpath",
-				"global": true
-			}
-		},
-		"guide": {
-			"lvl0": {
-				"selector": ".h-100 .sidenav-nav > ul >li.open > a",
-				"global": true,
-				"default_value": "Guide"
-			},
-			"lvl1": ".main h1",
-			"lvl2": ".main h2",
-			"lvl3": ".main h3",
-			"lvl4": ".main h4",
-			"text": ".main p, .main ul > li, table tbody tr td, code-tabs table tbody tr td",
-			"language": {
-				"selector": "/html/@lang",
-				"type": "xpath",
-				"global": true
-			}
-		},
-		"api": {
-			"lvl0": {
-				"selector": ".h-100 .sidenav-nav > ul > li > a.toc_open",
-				"global": true,
-				"default_value": "API"
-			},
-			"lvl1": ".main-api h2",
-			"text": ".main-api p, h5[id*='rate-limit'] + ul > li",
-			"language": {
-				"selector": "/html/@lang",
-				"type": "xpath",
-				"global": true
-			}
-		}
-	},
-	"keep_tags": [
-		"code"
-	],
-	"selectors_exclude": [
-		".whatsnext",
-		"#en-apprendre-plus",
-		"#further-reading",
-		".alert-info",
-		".announcement_banner"
-	],
-	"conversation_id": [
-		"620036890"
-	],
-	"custom_settings": {
-		"separatorsToIndex": "_@.",
-		"attributeForDistinct": "url_without_anchor",
-		"attributesForFaceting": [
-			"language",
-			"tags"
-		],
-		"optionalWords": [
-			"the"
-		],
-		"synonyms": [
-			[
-				"agent",
-				"datadog agent"
-			],
-			[
-				"microsoft azure",
-				"azure"
-			],
-			[
-				"gcp",
-				"google cloud platform"
-			],
-			[
-				"aws",
-				"amazon web service"
-			]
-		]
-	},
-	"only_content_level": true,
-	"user_agent": "Googlebot",
-	"nb_hits": 55397
->>>>>>> 04f8b840
 }